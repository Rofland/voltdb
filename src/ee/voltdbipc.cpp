--- conflicted
+++ resolved
@@ -611,14 +611,16 @@
     m_engine = new VoltDBEngine(this, new voltdb::StdoutLogProxy());
     m_engine->getLogManager()->setLogLevels(cs->logLevels);
     m_reusedResultBuffer = new char[MAX_MSG_SZ];
+    std::memset(m_reusedResultBuffer, 0, MAX_MSG_SZ);
     m_exceptionBuffer = new char[MAX_MSG_SZ];
+    std::memset(m_exceptionBuffer, 0, MAX_MSG_SZ);
     m_engine->setBuffers(NULL, 0, m_reusedResultBuffer, MAX_MSG_SZ, m_exceptionBuffer, MAX_MSG_SZ);
     // The tuple buffer gets expanded (doubled) as needed, but never compacted.
     m_tupleBufferSize = MAX_MSG_SZ;
     m_tupleBuffer = new char[m_tupleBufferSize];
+    std::memset(m_tupleBuffer, 0, m_tupleBufferSize);
 
     try {
-<<<<<<< HEAD
         m_engine->initialize(cs->clusterId,
                              cs->siteId,
                              cs->partitionId,
@@ -631,30 +633,6 @@
         return kErrorCode_Success;
     }
     catch (const FatalException &e) {
-=======
-        m_engine = new VoltDBEngine(this, new voltdb::StdoutLogProxy());
-        m_engine->getLogManager()->setLogLevels(cs->logLevels);
-        m_reusedResultBuffer = new char[MAX_MSG_SZ];
-        std::memset(m_reusedResultBuffer, 0, MAX_MSG_SZ);
-        m_exceptionBuffer = new char[MAX_MSG_SZ];
-        m_engine->setBuffers( NULL, 0, m_reusedResultBuffer, MAX_MSG_SZ, m_exceptionBuffer, MAX_MSG_SZ);
-        // The tuple buffer gets expanded (doubled) as needed, but never compacted.
-        m_tupleBufferSize = MAX_MSG_SZ;
-        m_tupleBuffer = new char[m_tupleBufferSize];
-        std::memset(m_tupleBuffer, 0, m_tupleBufferSize);
-        if (m_engine->initialize(cs->clusterId,
-                                 cs->siteId,
-                                 cs->partitionId,
-                                 cs->hostId,
-                                 hostname,
-                                 cs->drClusterId,
-                                 cs->defaultDrBufferSize,
-                                 cs->tempTableMemory,
-                                 createDrReplicatedStream) == true) {
-            return kErrorCode_Success;
-        }
-    } catch (const FatalException &e) {
->>>>>>> 2152905b
         crashVoltDB(e);
     }
     return kErrorCode_Error;
@@ -1334,14 +1312,11 @@
                 offset += length + sizeof(int32_t);
             }
         }
-<<<<<<< HEAD
-        else {
-=======
         if (remaining <= 0) {
->>>>>>> 2152905b
             // If we failed or finished, we've set the count, so stop right there.
             outputSize = offset;
         }
+
         // Ship it.
         writeOrDie(m_fd, (unsigned char*)m_tupleBuffer, outputSize);
 
