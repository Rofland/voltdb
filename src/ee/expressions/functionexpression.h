--- conflicted
+++ resolved
@@ -244,20 +244,6 @@
 static const int FUNC_VOLT_HEX                         = 20029;
 static const int FUNC_VOLT_BIN                         = 20030;
 
-<<<<<<< HEAD
-static const int FUNC_VOLT_POINTFROMTEXT               = 20031;
-static const int FUNC_VOLT_POLYGONFROMTEXT             = 20032;
-static const int FUNC_VOLT_CONTAINS                    = 20033;
-static const int FUNC_VOLT_POLYGON_NUM_INTERIOR_RINGS  = 20034;
-static const int FUNC_VOLT_POLYGON_NUM_POINTS          = 20035;
-static const int FUNC_VOLT_POINT_LATITUDE              = 20036;
-static const int FUNC_VOLT_POINT_LONGITUDE             = 20037;
-static const int FUNC_VOLT_POLYGON_CENTROID            = 20038;
-static const int FUNC_VOLT_POLYGON_AREA                = 20039;
-static const int FUNC_VOLT_DISTANCE                    = 20040;     // wrapper id for distance between all geo types
-static const int FUNC_VOLT_DISTANCE_POINT_POINT        = 20041;     // distance between point and point
-static const int FUNC_VOLT_DISTANCE_POLYGON_POINT      = 20042;     // distance between polygon and point
-=======
 static const int FUNC_VOLT_DATEADD                     = 20031;
 static const int FUNC_VOLT_DATEADD_YEAR                = 20032;
 static const int FUNC_VOLT_DATEADD_QUARTER             = 20033;
@@ -269,7 +255,19 @@
 static const int FUNC_VOLT_DATEADD_MILLISECOND         = 20039;
 static const int FUNC_VOLT_DATEADD_MICROSECOND         = 20040;
 static const int FUNC_VOLT_REGEXP_POSITION             = 20041;
->>>>>>> 1f8aaa8a
+
+static const int FUNC_VOLT_POINTFROMTEXT               = 20042;
+static const int FUNC_VOLT_POLYGONFROMTEXT             = 20043;
+static const int FUNC_VOLT_CONTAINS                    = 20044;
+static const int FUNC_VOLT_POLYGON_NUM_INTERIOR_RINGS  = 20045;
+static const int FUNC_VOLT_POLYGON_NUM_POINTS          = 20046;
+static const int FUNC_VOLT_POINT_LATITUDE              = 20047;
+static const int FUNC_VOLT_POINT_LONGITUDE             = 20048;
+static const int FUNC_VOLT_POLYGON_CENTROID            = 20049;
+static const int FUNC_VOLT_POLYGON_AREA                = 20050;
+static const int FUNC_VOLT_DISTANCE                    = 20051;     // wrapper id for distance between all geo types
+static const int FUNC_VOLT_DISTANCE_POINT_POINT        = 20052;     // distance between point and point
+static const int FUNC_VOLT_DISTANCE_POLYGON_POINT      = 20053;     // distance between polygon and point
 
 // From Tokens.java.
 static const int SQL_TRIM_LEADING                     = 149;
