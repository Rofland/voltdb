--- conflicted
+++ resolved
@@ -64,12 +64,9 @@
 #include "plannodes/receivenode.h"
 #include "plannodes/sendnode.h"
 #include "plannodes/seqscannode.h"
-<<<<<<< HEAD
 #include "plannodes/setopnode.h"
 #include "plannodes/setopreceivenode.h"
-=======
 #include "plannodes/swaptablesnode.h"
->>>>>>> 36ac038e
 #include "plannodes/tuplescannode.h"
 #include "plannodes/updatenode.h"
 #include "plannodes/windowfunctionnode.h"
@@ -166,7 +163,7 @@
             ret = new voltdb::AggregatePlanNode(type);
             break;
         // ------------------------------------------------------------------
-        // Union
+        // SetOp
         // ------------------------------------------------------------------
         case (voltdb::PLAN_NODE_TYPE_SETOP):
             ret = new voltdb::SetOpPlanNode();
@@ -214,17 +211,13 @@
             ret = new voltdb::MergeReceivePlanNode();
             break;
         // ------------------------------------------------------------------
-<<<<<<< HEAD
         // SetOp Receive
         // ------------------------------------------------------------------
         case (voltdb::PLAN_NODE_TYPE_SETOPRECEIVE):
             ret = new voltdb::SetOpReceivePlanNode();
             break;
         // ------------------------------------------------------------------
-        // PartitionBy
-=======
         // Window Function
->>>>>>> 36ac038e
         // ------------------------------------------------------------------
         case (voltdb::PLAN_NODE_TYPE_WINDOWFUNCTION):
             ret = new voltdb::WindowFunctionPlanNode();
