/* This file is part of VoltDB.
 * Copyright (C) 2008-2012 VoltDB Inc.
 *
 * This file contains original code and/or modifications of original code.
 * Any modifications made by VoltDB Inc. are licensed under the following
 * terms and conditions:
 *
 * VoltDB is free software: you can redistribute it and/or modify
 * it under the terms of the GNU General Public License as published by
 * the Free Software Foundation, either version 3 of the License, or
 * (at your option) any later version.
 *
 * VoltDB is distributed in the hope that it will be useful,
 * but WITHOUT ANY WARRANTY; without even the implied warranty of
 * MERCHANTABILITY or FITNESS FOR A PARTICULAR PURPOSE.  See the
 * GNU General Public License for more details.
 *
 * You should have received a copy of the GNU General Public License
 * along with VoltDB.  If not, see <http://www.gnu.org/licenses/>.
 */
/* Copyright (C) 2008 by H-Store Project
 * Brown University
 * Massachusetts Institute of Technology
 * Yale University
 *
 * Permission is hereby granted, free of charge, to any person obtaining
 * a copy of this software and associated documentation files (the
 * "Software"), to deal in the Software without restriction, including
 * without limitation the rights to use, copy, modify, merge, publish,
 * distribute, sublicense, and/or sell copies of the Software, and to
 * permit persons to whom the Software is furnished to do so, subject to
 * the following conditions:
 *
 * The above copyright notice and this permission notice shall be
 * included in all copies or substantial portions of the Software.
 *
 * THE SOFTWARE IS PROVIDED "AS IS", WITHOUT WARRANTY OF ANY KIND,
 * EXPRESS OR IMPLIED, INCLUDING BUT NOT LIMITED TO THE WARRANTIES OF
 * MERCHANTABILITY, FITNESS FOR A PARTICULAR PURPOSE AND NONINFRINGEMENT
 * IN NO EVENT SHALL THE AUTHORS BE LIABLE FOR ANY CLAIM, DAMAGES OR
 * OTHER LIABILITY, WHETHER IN AN ACTION OF CONTRACT, TORT OR OTHERWISE,
 * ARISING FROM, OUT OF OR IN CONNECTION WITH THE SOFTWARE OR THE USE OR
 * OTHER DEALINGS IN THE SOFTWARE.
 */

#include "distinctnode.h"

#include "storage/table.h"

#include <sstream>
#include <stdexcept>

using namespace voltdb;
using namespace std;

DistinctPlanNode::DistinctPlanNode(CatalogId id) :
    AbstractPlanNode(id), m_distinctExpressions()
{
}

DistinctPlanNode::DistinctPlanNode() : AbstractPlanNode()
{
}

DistinctPlanNode::~DistinctPlanNode()
{
    if (!isInline()) {
        delete getOutputTable();
        setOutputTable(NULL);
    }
    std::vector<AbstractExpression*>::iterator it = m_distinctExpressions.begin();
    while (it != m_distinctExpressions.end()) {
       AbstractExpression* expr = *it;
       it = m_distinctExpressions.erase(it);
       delete expr;
    }
}

PlanNodeType
DistinctPlanNode::getPlanNodeType() const
{
    return PLAN_NODE_TYPE_DISTINCT;
}

const vector<AbstractExpression*>&
DistinctPlanNode::getDistinctExpressions() const
{
    return m_distinctExpressions;
}

string
DistinctPlanNode::debugInfo(const string &spacer) const
{
    ostringstream buffer;
    buffer << spacer << "DistinctExpressions[\n";
    for (std::vector<AbstractExpression*>::const_iterator it = m_distinctExpressions.begin();
        it != m_distinctExpressions.end(); ++it) {
        buffer << (*it)->debug() << '\n';
    }
    buffer << "]\n";
    return buffer.str();
}

void
DistinctPlanNode::loadFromJSONObject(json_spirit::Object& obj)
{
<<<<<<< HEAD
    json_spirit::Value expressionCountValue = find_value(obj, "DISTINCT_EXPRESSION_CNT");
    if (expressionCountValue == json_spirit::Value::null) {
        throw SerializableEEException(VOLT_EE_EXCEPTION_TYPE_EEEXCEPTION,
                                      "DistinctPlanNode::loadFromJSONObject:"
                                      " can't find DISTINCT_EXPRESSION_CNT value");
    }
    int expressionCount = expressionCountValue.get_int();
    m_distinctExpressions.reserve(expressionCount);

    for (int i = 0; i < expressionCount; ++i) {
        ostringstream buffer;
        buffer << "DISTINCT_EXPRESSION" << i;
        string expressionId = buffer.str();
        json_spirit::Value distinctExpressionValue = find_value(obj, expressionId);
        if (distinctExpressionValue == json_spirit::Value::null)
        {
            char message[256];
            snprintf(message, 256, "DistinctPlanNode::loadFromJSONObject: "
                                   "Can't find %s value", expressionId.c_str());
            throw SerializableEEException(VOLT_EE_EXCEPTION_TYPE_EEEXCEPTION, message);
        }

        json_spirit::Object distinctExpressionObject =
            distinctExpressionValue.get_obj();
        m_distinctExpressions.push_back(
            AbstractExpression::buildExpressionTree(distinctExpressionObject));
    }
=======
    json_spirit::Value distinctExpressionsValue = json_spirit::find_value(obj, "DISTINCT_EXPRESSIONS");
    if (distinctExpressionsValue == json_spirit::Value::null) {
        throw SerializableEEException(VOLT_EE_EXCEPTION_TYPE_EEEXCEPTION,
                                      "DistinctPlanNode::loadFromJSONObject:"
                                      " Can't find DISTINCT_EXPRESSIONS value");
    }
    json_spirit::Array distinctExpressionsArray = distinctExpressionsValue.get_array();
    for (int ii = 0; ii < distinctExpressionsArray.size(); ii++)
    {
        json_spirit::Value distinctExpressionValue = distinctExpressionsArray[ii];
        m_distinctExpressions.push_back(AbstractExpression::buildExpressionTree(distinctExpressionValue.get_obj()));
    }
>>>>>>> b6dc05ef
}<|MERGE_RESOLUTION|>--- conflicted
+++ resolved
@@ -104,35 +104,6 @@
 void
 DistinctPlanNode::loadFromJSONObject(json_spirit::Object& obj)
 {
-<<<<<<< HEAD
-    json_spirit::Value expressionCountValue = find_value(obj, "DISTINCT_EXPRESSION_CNT");
-    if (expressionCountValue == json_spirit::Value::null) {
-        throw SerializableEEException(VOLT_EE_EXCEPTION_TYPE_EEEXCEPTION,
-                                      "DistinctPlanNode::loadFromJSONObject:"
-                                      " can't find DISTINCT_EXPRESSION_CNT value");
-    }
-    int expressionCount = expressionCountValue.get_int();
-    m_distinctExpressions.reserve(expressionCount);
-
-    for (int i = 0; i < expressionCount; ++i) {
-        ostringstream buffer;
-        buffer << "DISTINCT_EXPRESSION" << i;
-        string expressionId = buffer.str();
-        json_spirit::Value distinctExpressionValue = find_value(obj, expressionId);
-        if (distinctExpressionValue == json_spirit::Value::null)
-        {
-            char message[256];
-            snprintf(message, 256, "DistinctPlanNode::loadFromJSONObject: "
-                                   "Can't find %s value", expressionId.c_str());
-            throw SerializableEEException(VOLT_EE_EXCEPTION_TYPE_EEEXCEPTION, message);
-        }
-
-        json_spirit::Object distinctExpressionObject =
-            distinctExpressionValue.get_obj();
-        m_distinctExpressions.push_back(
-            AbstractExpression::buildExpressionTree(distinctExpressionObject));
-    }
-=======
     json_spirit::Value distinctExpressionsValue = json_spirit::find_value(obj, "DISTINCT_EXPRESSIONS");
     if (distinctExpressionsValue == json_spirit::Value::null) {
         throw SerializableEEException(VOLT_EE_EXCEPTION_TYPE_EEEXCEPTION,
@@ -145,5 +116,4 @@
         json_spirit::Value distinctExpressionValue = distinctExpressionsArray[ii];
         m_distinctExpressions.push_back(AbstractExpression::buildExpressionTree(distinctExpressionValue.get_obj()));
     }
->>>>>>> b6dc05ef
 }