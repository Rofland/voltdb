--- conflicted
+++ resolved
@@ -68,17 +68,11 @@
     m_stmtExecutionListMap(),
     m_parameters()
 {
-<<<<<<< HEAD
     std::auto_ptr<std::vector<AbstractPlanNode*> > executeNodeList(new std::vector<AbstractPlanNode*>());
     m_stmtExecutionListMap.insert(std::make_pair(0, executeNodeList.get()));
     executeNodeList.release();
-    if (constructTree(root_node) != true) {
-        throwFatalException("Failed to construct plan fragment");
-    }
-=======
     m_serializedType = "org.voltdb.plannodes.PlanNodeList";
     constructTree(root_node);
->>>>>>> ebfc36d8
 }
 
 void PlanNodeFragment::constructTree(AbstractPlanNode* node)
@@ -93,8 +87,8 @@
     }
 }
 
-<<<<<<< HEAD
-PlanNodeFragment::~PlanNodeFragment() {
+PlanNodeFragment::~PlanNodeFragment()
+{
     for (PlanNodeMapIterator mapIt = m_stmtExecutionListMap.begin(); mapIt != m_stmtExecutionListMap.end();) {
         std::vector<AbstractPlanNode*>* execList = mapIt->second;
         m_stmtExecutionListMap.erase(mapIt++);
@@ -104,12 +98,6 @@
     std::map<CatalogId, AbstractPlanNode*>::iterator it = m_idToNodeMap.begin();
     for (; it != m_idToNodeMap.end(); ++it) {
         delete it->second;
-=======
-PlanNodeFragment::~PlanNodeFragment()
-{
-    for (int ii = 0; ii < m_planNodes.size(); ii++) {
-        delete m_planNodes[ii];
->>>>>>> ebfc36d8
     }
 }
 
@@ -174,16 +162,9 @@
     }
 
     // walk the plannodes and complete each plannode's id-to-node maps
-<<<<<<< HEAD
     for (std::vector< AbstractPlanNode* >::const_iterator node = planNodes.begin();
          node != planNodes.end(); ++node) {
         const std::vector<CatalogId>& childIds = (*node)->getChildIds();
-        std::vector<AbstractPlanNode*> &children = (*node)->getChildren();
-=======
-    for (std::vector< AbstractPlanNode* >::const_iterator node = pnf->m_planNodes.begin();
-         node != pnf->m_planNodes.end(); ++node) {
-        const std::vector<CatalogId> childIds = (*node)->getChildIds();
->>>>>>> ebfc36d8
         for (int zz = 0; zz < childIds.size(); zz++) {
             (*node)->addChild(pnf->m_idToNodeMap[childIds[zz]]);
         }
@@ -216,30 +197,18 @@
 bool PlanNodeFragment::hasDelete() const
 {
     bool has_delete = false;
-<<<<<<< HEAD
     // delete node can be only in the parent statement
     assert(m_stmtExecutionListMap.find(0) != m_stmtExecutionListMap.end());
     std::vector<AbstractPlanNode*>* planNodes = m_stmtExecutionListMap.find(0)->second;
-    for (int ii = 0; ii < planNodes->size(); ii++)
-    {
-        if ((*planNodes)[ii]->getPlanNodeType() == PLAN_NODE_TYPE_DELETE)
-        {
+    for (int ii = 0; ii < planNodes->size(); ii++) {
+        if ((*planNodes)[ii]->getPlanNodeType() == PLAN_NODE_TYPE_DELETE) {
             has_delete = true;
             break;
         }
-        if ((*planNodes)[ii]->getInlinePlanNode(PLAN_NODE_TYPE_DELETE) != NULL)
-        {
-=======
-    for (int ii = 0; ii < m_planNodes.size(); ii++) {
-        if (m_planNodes[ii]->getPlanNodeType() == PLAN_NODE_TYPE_DELETE) {
+        if ((*planNodes)[ii]->getInlinePlanNode(PLAN_NODE_TYPE_DELETE) != NULL) {
             has_delete = true;
             break;
         }
-        if (m_planNodes[ii]->getInlinePlanNode(PLAN_NODE_TYPE_DELETE) != NULL) {
->>>>>>> ebfc36d8
-            has_delete = true;
-            break;
-        }
     }
     return has_delete;
 }
@@ -247,6 +216,7 @@
 std::string PlanNodeFragment::debug()
 {
     std::ostringstream buffer;
+    static const std::string no_spacer("");
     for (PlanNodeMapIterator mapIt = m_stmtExecutionListMap.begin(); mapIt != m_stmtExecutionListMap.end(); ++mapIt) {
         buffer << "Execute List " << mapIt->first << ":\n";
         std::vector<AbstractPlanNode*>* executeList = mapIt->second;
@@ -254,13 +224,7 @@
             buffer << "   [" << ctr << "]: " << (*executeList)[ctr]->debug() << "\n";
         }
         buffer << "Execute Tree " << mapIt->first << ":\n";
-        buffer << getRootNode(mapIt->first)->debug(true);
-    }
-<<<<<<< HEAD
-=======
-    buffer << "Execute Tree:\n";
-    static const std::string no_spacer("");
-    buffer << getRootNode()->debug(no_spacer);
->>>>>>> ebfc36d8
+        buffer << getRootNode(mapIt->first)->debug(no_spacer);
+    }
     return (buffer.str());
 }