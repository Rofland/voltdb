--- conflicted
+++ resolved
@@ -45,7 +45,6 @@
 
 #include "executorutil.h"
 
-<<<<<<< HEAD
 #include "common/tabletuple.h"
 #include "expressions/abstractexpression.h"
 
@@ -69,66 +68,6 @@
         }
         ++m_tuple_ctr;
         return true;
-=======
-#include "common/debuglog.h"
-#include "common/FatalException.hpp"
-
-#include "executors/aggregateexecutor.h"
-#include "executors/deleteexecutor.h"
-#include "executors/indexcountexecutor.h"
-#include "executors/indexscanexecutor.h"
-#include "executors/insertexecutor.h"
-#include "executors/limitexecutor.h"
-#include "executors/materializedscanexecutor.h"
-#include "executors/materializeexecutor.h"
-#include "executors/mergereceiveexecutor.h"
-#include "executors/nestloopexecutor.h"
-#include "executors/nestloopindexexecutor.h"
-#include "executors/orderbyexecutor.h"
-#include "executors/projectionexecutor.h"
-#include "executors/receiveexecutor.h"
-#include "executors/sendexecutor.h"
-#include "executors/seqscanexecutor.h"
-#include "executors/tablecountexecutor.h"
-#include "executors/tuplescanexecutor.h"
-#include "executors/unionexecutor.h"
-#include "executors/updateexecutor.h"
-
-#include <cassert>
-
-namespace voltdb {
-
-AbstractExecutor* getNewExecutor(VoltDBEngine *engine,
-                                 AbstractPlanNode* abstract_node) {
-    PlanNodeType type = abstract_node->getPlanNodeType();
-    switch (type) {
-    case PLAN_NODE_TYPE_AGGREGATE: return new AggregateSerialExecutor(engine, abstract_node);
-    case PLAN_NODE_TYPE_DELETE: return new DeleteExecutor(engine, abstract_node);
-    case PLAN_NODE_TYPE_HASHAGGREGATE: return new AggregateHashExecutor(engine, abstract_node);
-    case PLAN_NODE_TYPE_PARTIALAGGREGATE: return new AggregatePartialExecutor(engine, abstract_node);
-    case PLAN_NODE_TYPE_INDEXSCAN: return new IndexScanExecutor(engine, abstract_node);
-    case PLAN_NODE_TYPE_INDEXCOUNT: return new IndexCountExecutor(engine, abstract_node);
-    case PLAN_NODE_TYPE_INSERT: return new InsertExecutor(engine, abstract_node);
-    case PLAN_NODE_TYPE_INVALID:
-        VOLT_ERROR( "INVALID plan node type %d", (int) type);
-        return NULL;
-    case PLAN_NODE_TYPE_LIMIT: return new LimitExecutor(engine, abstract_node);
-    case PLAN_NODE_TYPE_MATERIALIZE: return new MaterializeExecutor(engine, abstract_node);
-    case PLAN_NODE_TYPE_MATERIALIZEDSCAN: return new MaterializedScanExecutor(engine, abstract_node);
-    case PLAN_NODE_TYPE_NESTLOOP: return new NestLoopExecutor(engine, abstract_node);
-    case PLAN_NODE_TYPE_NESTLOOPINDEX: return new NestLoopIndexExecutor(engine, abstract_node);
-    case PLAN_NODE_TYPE_ORDERBY: return new OrderByExecutor(engine, abstract_node);
-    case PLAN_NODE_TYPE_PROJECTION: return new ProjectionExecutor(engine, abstract_node);
-    case PLAN_NODE_TYPE_RECEIVE: return new ReceiveExecutor(engine, abstract_node);
-    case PLAN_NODE_TYPE_MERGERECEIVE: return new MergeReceiveExecutor(engine, abstract_node);
-    case PLAN_NODE_TYPE_SEND: return new SendExecutor(engine, abstract_node);
-    case PLAN_NODE_TYPE_SEQSCAN: return new SeqScanExecutor(engine, abstract_node);
-    case PLAN_NODE_TYPE_TABLECOUNT: return new TableCountExecutor(engine, abstract_node);
-    case PLAN_NODE_TYPE_TUPLESCAN: return new TupleScanExecutor(engine, abstract_node);
-    case PLAN_NODE_TYPE_UNION: return new UnionExecutor(engine, abstract_node);
-    case PLAN_NODE_TYPE_UPDATE: return new UpdateExecutor(engine, abstract_node);
-    // default: Don't provide a default, let the compiler enforce complete coverage.
->>>>>>> 04281aef
     }
     return false;
 }
