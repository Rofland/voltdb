--- conflicted
+++ resolved
@@ -156,24 +156,16 @@
 
     int outer_cols = outer_table->columnCount();
     int inner_cols = inner_table->columnCount();
-<<<<<<< HEAD
     TableTuple outer_tuple(node->getInputTable(0)->schema());
     TableTuple inner_tuple(node->getInputTable(1)->schema());
-    TableTuple &joined = output_table->tempTuple();
-    TableTuple null_tuple = m_null_tuple;
-=======
-    TableTuple outer_tuple(node->getInputTables()[0]->schema());
-    TableTuple inner_tuple(node->getInputTables()[1]->schema());
-    const TableTuple &null_tuple = m_null_tuple.tuple();
->>>>>>> 7d4e97b6
+    const TableTuple& null_tuple = m_null_tuple.tuple();
 
     TableIterator iterator0 = outer_table->iteratorDeletingAsWeGo();
     int tuple_ctr = 0;
     int tuple_skipped = 0;
+    ProgressMonitorProxy pmp(m_engine, this, inner_table);
 
     TableTuple join_tuple;
-    ProgressMonitorProxy pmp(m_engine, this, inner_table);
-
     if (m_aggExec != NULL) {
         const TupleSchema * aggInputSchema = node->getTupleSchemaPreAgg();
         join_tuple = m_aggExec->p_execute_init(params, &pmp, aggInputSchema, output_table);
