/* This file is part of VoltDB.
 * Copyright (C) 2008-2014 VoltDB Inc.
 *
 * This file contains original code and/or modifications of original code.
 * Any modifications made by VoltDB Inc. are licensed under the following
 * terms and conditions:
 *
 * This program is free software: you can redistribute it and/or modify
 * it under the terms of the GNU Affero General Public License as
 * published by the Free Software Foundation, either version 3 of the
 * License, or (at your option) any later version.
 *
 * This program is distributed in the hope that it will be useful,
 * but WITHOUT ANY WARRANTY; without even the implied warranty of
 * MERCHANTABILITY or FITNESS FOR A PARTICULAR PURPOSE.  See the
 * GNU Affero General Public License for more details.
 *
 * You should have received a copy of the GNU Affero General Public License
 * along with VoltDB.  If not, see <http://www.gnu.org/licenses/>.
 */
/* Copyright (C) 2008 by H-Store Project
 * Brown University
 * Massachusetts Institute of Technology
 * Yale University
 *
 * Permission is hereby granted, free of charge, to any person obtaining
 * a copy of this software and associated documentation files (the
 * "Software"), to deal in the Software without restriction, including
 * without limitation the rights to use, copy, modify, merge, publish,
 * distribute, sublicense, and/or sell copies of the Software, and to
 * permit persons to whom the Software is furnished to do so, subject to
 * the following conditions:
 *
 * The above copyright notice and this permission notice shall be
 * included in all copies or substantial portions of the Software.
 *
 * THE SOFTWARE IS PROVIDED "AS IS", WITHOUT WARRANTY OF ANY KIND,
 * EXPRESS OR IMPLIED, INCLUDING BUT NOT LIMITED TO THE WARRANTIES OF
 * MERCHANTABILITY, FITNESS FOR A PARTICULAR PURPOSE AND NONINFRINGEMENT
 * IN NO EVENT SHALL THE AUTHORS BE LIABLE FOR ANY CLAIM, DAMAGES OR
 * OTHER LIABILITY, WHETHER IN AN ACTION OF CONTRACT, TORT OR OTHERWISE,
 * ARISING FROM, OUT OF OR IN CONNECTION WITH THE SOFTWARE OR THE USE OR
 * OTHER DEALINGS IN THE SOFTWARE.
 */

#include "insertexecutor.h"

#include "common/tabletuple.h"
#include "common/ValueFactory.hpp"
#include "common/ValuePeeker.hpp"
#include "plannodes/insertnode.h"
#include "execution/VoltDBEngine.h"
#include "storage/persistenttable.h"
#include "storage/streamedtable.h"
#include "storage/tableiterator.h"
#include "storage/temptable.h"
#include "storage/ConstraintFailureException.h"

#include <vector>

using namespace std;

namespace voltdb {

bool InsertExecutor::p_init(AbstractPlanNode* abstractNode,
                            TempTableLimits* limits)
{
    VOLT_TRACE("init Insert Executor");

    InsertPlanNode* node = dynamic_cast<InsertPlanNode*>(abstractNode);
    assert(node);
    assert(node->getTargetTable());
    assert(node->getInputTables().size() == 1);

    setDMLCountOutputTable(limits);

    TempTable* inputTable = node->getTempInputTable();
    assert(inputTable); //input table should be temptable

    // Target table can be StreamedTable or PersistentTable and must not be NULL
    PersistentTable *persistentTarget = dynamic_cast<PersistentTable*>(node->getTargetTable());
    m_partitionColumn = -1;
    m_partitionColumnIsString = false;
    m_isStreamed = (persistentTarget == NULL);
    if (persistentTarget) {
        m_partitionColumn = persistentTarget->partitionColumn();
        if (m_partitionColumn != -1) {
            if (inputTable->schema()->columnType(m_partitionColumn) == VALUE_TYPE_VARCHAR) {
                m_partitionColumnIsString = true;
            }
        }
    }

    m_multiPartition = node->isMultiPartition();
    return true;
}

bool InsertExecutor::p_execute(const NValueArray &params)
{
    assert(dynamic_cast<InsertPlanNode*>(m_abstractNode));
    InsertPlanNode* node = static_cast<InsertPlanNode*>(m_abstractNode);
    assert(node);
    TempTable* inputTable = node->getTempInputTable();
    assert(inputTable);
    // Target table can be StreamedTable or PersistentTable and must not be NULL
    // Update target table reference from table delegate
    Table* targetTable = node->getTargetTable();
    assert(targetTable);
    assert((targetTable == dynamic_cast<PersistentTable*>(targetTable)) ||
            (targetTable == dynamic_cast<StreamedTable*>(targetTable)));

    // we need to use the schema of the target table here, not the input table
    TableTuple &templateTuple = targetTable->tempTuple();

    // initialize the template tuple with default values from the catalog
    m_node->initTemplateTuple(m_engine, templateTuple);

<<<<<<< HEAD
    VOLT_TRACE("INPUT TABLE: %s\n", inputTable->debug().c_str());
#ifdef DEBUG
    //
    // This should probably just be a warning in the future when we are
    // running in a distributed cluster
    //
    if (inputTable->isTempTableEmpty()) {
        VOLT_ERROR("No tuples were found in our input table '%s'", inputTable->name().c_str());
        return false;
    }
#endif
    assert ( ! inputTable->isTempTableEmpty());
=======
    VOLT_TRACE("INPUT TABLE: %s\n", m_inputTable->debug().c_str());
>>>>>>> 1dfce0c9

    // count the number of successful inserts
    int modifiedTuples = 0;

    assert(m_tmpOutputTable);

    //
    // An insert is quite simple really. We just loop through our m_inputTable
    // and insert any tuple that we find into our targetTable. It doesn't get any easier than that!
    //
    TableTuple inputTuple(m_inputTable->schema());
    assert (inputTuple.sizeInValues() == m_inputTable->columnCount());
    TableIterator iterator = m_inputTable->iterator();
    while (iterator.next(inputTuple)) {

        for (int i = 0; i < m_node->getFieldMap().size(); ++i) {
            // Most executors will just call setNValue instead of
            // setNValueAllocateForObjectCopies.
            //
            // However, We need to call
            // setNValueAlocateForObjectCopies here.  Sometimes the
            // input table's schema has an inlined string field, and
            // it's being assigned to the target table's outlined
            // string field.  In this case we need to tell the NValue
            // where to allocate the string data.
            templateTuple.setNValueAllocateForObjectCopies(m_node->getFieldMap()[i],
                                                           inputTuple.getNValue(i),
                                                           ExecutorContext::getTempStringPool());
        }

        VOLT_TRACE("Inserting tuple '%s' into target table '%s' with table schema: %s",
                   templateTuple.debug(targetTable->name()).c_str(), targetTable->name().c_str(),
                   targetTable->schema()->debug().c_str());

        // if there is a partition column for the target table
        if (m_partitionColumn != -1) {

            // get the value for the partition column
            NValue value = templateTuple.getNValue(m_partitionColumn);
            bool isLocal = m_engine->isLocalSite(value);

            // if it doesn't map to this site
            if (!isLocal) {
                if (!m_multiPartition) {
                    throw ConstraintFailureException(
                            dynamic_cast<PersistentTable*>(targetTable),
                            templateTuple,
                            "Mispartitioned tuple in single-partition insert statement.");
                }

                // don't insert
                continue;
            }
        }

        // for multi partition export tables,
        //  only insert them into one place (the partition with hash(0))
        if (m_isStreamed && m_multiPartition) {
            bool isLocal = m_engine->isLocalSite(ValueFactory::getBigIntValue(0));
            if (!isLocal) continue;
        }

        // try to put the tuple into the target table
        targetTable->insertTuple(templateTuple));

        // successfully inserted
        modifiedTuples++;
    }

    TableTuple& count_tuple = m_tmpOutputTable->tempTuple();
    count_tuple.setNValue(0, ValueFactory::getBigIntValue(modifiedTuples));
    // try to put the tuple into the output table
    m_tmpOutputTable->insertTempTuple(count_tuple);

    // add to the planfragments count of modified tuples
    m_engine->m_tuplesModified += modifiedTuples;
    VOLT_DEBUG("Finished inserting tuple");
    return true;
}

} // namespace voltdb<|MERGE_RESOLUTION|>--- conflicted
+++ resolved
@@ -115,22 +115,7 @@
     // initialize the template tuple with default values from the catalog
     m_node->initTemplateTuple(m_engine, templateTuple);
 
-<<<<<<< HEAD
     VOLT_TRACE("INPUT TABLE: %s\n", inputTable->debug().c_str());
-#ifdef DEBUG
-    //
-    // This should probably just be a warning in the future when we are
-    // running in a distributed cluster
-    //
-    if (inputTable->isTempTableEmpty()) {
-        VOLT_ERROR("No tuples were found in our input table '%s'", inputTable->name().c_str());
-        return false;
-    }
-#endif
-    assert ( ! inputTable->isTempTableEmpty());
-=======
-    VOLT_TRACE("INPUT TABLE: %s\n", m_inputTable->debug().c_str());
->>>>>>> 1dfce0c9
 
     // count the number of successful inserts
     int modifiedTuples = 0;
