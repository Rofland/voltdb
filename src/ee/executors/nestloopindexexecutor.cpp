--- conflicted
+++ resolved
@@ -370,15 +370,10 @@
     int foundTuples = 0;
 
     VOLT_TRACE("<num_of_outer_cols>: %d\n", num_of_outer_cols);
-    outer_iterator.setEngine(m_engine);
     while (outer_iterator.next(outer_tuple)) {
-<<<<<<< HEAD
-        setStatsForLongOp(inner_table);
-=======
         if(++foundTuples % LONG_OP_THRESHOLD == 0) {
             progressUpdate(foundTuples, inner_table);
         }
->>>>>>> 3db8179a
         VOLT_TRACE("outer_tuple:%s",
                    outer_tuple.debug(outer_table->name()).c_str());
         // Set the outer tuple columns. Must be outside the inner loop
@@ -482,10 +477,6 @@
 
             // if a search value didn't fit into the targeted index key, skip this key
             if (!keyException) {
-<<<<<<< HEAD
-                index->setEngine(m_engine);
-=======
->>>>>>> 3db8179a
                 //
                 // Our index scan on the inner table is going to have three parts:
                 //  (1) Lookup tuples using the search key
@@ -521,13 +512,9 @@
                         // start point to do reverse scan
                         index->moveToGreaterThanKey(&index_values);
                         while (!(inner_tuple = index->nextValue()).isNullTuple()) {
-<<<<<<< HEAD
-                            setStatsForLongOp(inner_table);
-=======
                             if(++foundTuples % LONG_OP_THRESHOLD == 0) {
                                 progressUpdate(foundTuples, inner_table);
                             }
->>>>>>> 3db8179a
                             if (initial_expression != NULL && initial_expression->eval(&inner_tuple, NULL).isFalse()) {
                                 break;
                             }
@@ -550,13 +537,9 @@
                 {
                     VOLT_TRACE("inner_tuple:%s",
                                inner_tuple.debug(inner_table->name()).c_str());
-<<<<<<< HEAD
-                    setStatsForLongOp(inner_table);
-=======
                     if(++foundTuples % LONG_OP_THRESHOLD == 0) {
                         progressUpdate(foundTuples, inner_table);
                     }
->>>>>>> 3db8179a
                     //
                     // First check whether the end_expression is now false
                     //
