/* This file is part of VoltDB.
 * Copyright (C) 2008-2014 VoltDB Inc.
 *
 * This program is free software: you can redistribute it and/or modify
 * it under the terms of the GNU Affero General Public License as
 * published by the Free Software Foundation, either version 3 of the
 * License, or (at your option) any later version.
 *
 * This program is distributed in the hope that it will be useful,
 * but WITHOUT ANY WARRANTY; without even the implied warranty of
 * MERCHANTABILITY or FITNESS FOR A PARTICULAR PURPOSE.  See the
 * GNU Affero General Public License for more details.
 *
 * You should have received a copy of the GNU Affero General Public License
 * along with VoltDB.  If not, see <http://www.gnu.org/licenses/>.
 */

#ifndef _EXECUTORCONTEXT_HPP_
#define _EXECUTORCONTEXT_HPP_

#include <vector>
#include <map>

#include "Topend.h"
#include "common/UndoQuantum.h"
#include "common/valuevector.h"

namespace voltdb {

<<<<<<< HEAD
class AbstractExecutor;
=======
class DRTupleStream;
class VoltDBEngine;
>>>>>>> 869731f2

/*
 * EE site global data required by executors at runtime.
 *
 * This data is factored into common to avoid creating dependencies on
 * execution/VoltDBEngine throughout the storage and executor code.
 * This facilitates easier test case writing and breaks circular
 * dependencies between ee component directories.
 *
 * A better implementation that meets these goals is always welcome if
 * you see a preferable refactoring.
 */
class ExecutorContext {
  public:
    ~ExecutorContext();

    ExecutorContext(int64_t siteId,
                    CatalogId partitionId,
                    UndoQuantum *undoQuantum,
                    Topend* topend,
                    Pool* tempStringPool,
<<<<<<< HEAD
                    NValueArray* params,
=======
                    VoltDBEngine* engine,
>>>>>>> 869731f2
                    bool exportEnabled,
                    std::string hostname,
                    CatalogId hostId,
                    DRTupleStream *drTupleStream);

    // It is the thread-hopping VoltDBEngine's responsibility to re-establish the EC for each new thread it runs on.
    void bindToThread();

    // not always known at initial construction
    void setPartitionId(CatalogId partitionId) {
        m_partitionId = partitionId;
    }

    // not always known at initial construction
    void setEpoch(int64_t epoch) {
        m_epoch = epoch;
    }

    // helper to configure the context for a new jni call
    void setupForPlanFragments(UndoQuantum *undoQuantum,
                               int64_t txnId,
                               int64_t spHandle,
                               int64_t lastCommittedSpHandle,
                               int64_t uniqueId)
    {
        m_undoQuantum = undoQuantum;
        m_spHandle = spHandle;
        m_txnId = txnId;
        m_lastCommittedSpHandle = lastCommittedSpHandle;
        m_currentTxnTimestamp = (m_uniqueId >> 23) + m_epoch;
        m_uniqueId = uniqueId;
    }

    // data available via tick()
    void setupForTick(int64_t lastCommittedSpHandle)
    {
        m_lastCommittedSpHandle = lastCommittedSpHandle;
        m_spHandle = std::max(m_spHandle, lastCommittedSpHandle);
    }

    // data available via quiesce()
    void setupForQuiesce(int64_t lastCommittedSpHandle) {
        m_lastCommittedSpHandle = lastCommittedSpHandle;
        m_spHandle = std::max(lastCommittedSpHandle, m_spHandle);
    }

    // for test (VoltDBEngine::getExecutorContext())
    void setupForPlanFragments(UndoQuantum *undoQuantum) {
        m_undoQuantum = undoQuantum;
    }

    void setupForExecutors(std::map<int, std::vector<AbstractExecutor*>* >* executorsMap) {
        assert(executorsMap != NULL);
        m_executorsMap = executorsMap;
    }

    UndoQuantum *getCurrentUndoQuantum() {
        return m_undoQuantum;
    }

<<<<<<< HEAD
    NValueArray& getParameterContainer() {
        return *m_staticParams;
=======
    VoltDBEngine* getEngine() {
        return m_engine;
>>>>>>> 869731f2
    }

    static UndoQuantum *currentUndoQuantum() {
        return getExecutorContext()->m_undoQuantum;
    }

    Topend* getTopend() {
        return m_topEnd;
    }

    /** Current or most recent sp handle */
    int64_t currentSpHandle() {
        return m_spHandle;
    }

    /** Current or most recent txnid, may go backwards due to multiparts */
    int64_t currentTxnId() {
        return m_txnId;
    }

    /** Timestamp from unique id for this transaction */
    int64_t currentUniqueId() {
        return m_uniqueId;
    }

    /** Timestamp from unique id for this transaction */
    int64_t currentTxnTimestamp() {
        return m_currentTxnTimestamp;
    }

    /** Last committed transaction known to this EE */
    int64_t lastCommittedSpHandle() {
        return m_lastCommittedSpHandle;
    }

<<<<<<< HEAD
    /** Executor List for a given sub statement id */
    std::vector<AbstractExecutor*>& getExecutorList(int stmtId = 0) {
        assert(m_executorsMap->find(stmtId) != m_executorsMap->end());
        return *m_executorsMap->find(stmtId)->second;
    }


=======
    DRTupleStream* drStream() {
        return m_drStream;
    }

>>>>>>> 869731f2
    static ExecutorContext* getExecutorContext();

    static Pool* getTempStringPool() {
        ExecutorContext* singleton = getExecutorContext();
        assert(singleton != NULL);
        assert(singleton->m_tempStringPool != NULL);
        return singleton->m_tempStringPool;
    }

  private:
    Topend *m_topEnd;
    Pool *m_tempStringPool;
    UndoQuantum *m_undoQuantum;
<<<<<<< HEAD
    NValueArray* m_staticParams;
    std::map<int, std::vector<AbstractExecutor*>* >* m_executorsMap;
=======
    DRTupleStream *m_drStream;
    VoltDBEngine *m_engine;
    int64_t m_txnId;
>>>>>>> 869731f2
    int64_t m_spHandle;
    int64_t m_uniqueId;
    int64_t m_currentTxnTimestamp;
  public:
    int64_t m_lastCommittedSpHandle;
    int64_t m_siteId;
    CatalogId m_partitionId;
    std::string m_hostname;
    CatalogId m_hostId;
    bool m_exportEnabled;

    /** local epoch for voltdb, somtime around 2008, pulled from catalog */
    int64_t m_epoch;
};

}

#endif<|MERGE_RESOLUTION|>--- conflicted
+++ resolved
@@ -27,12 +27,9 @@
 
 namespace voltdb {
 
-<<<<<<< HEAD
 class AbstractExecutor;
-=======
 class DRTupleStream;
 class VoltDBEngine;
->>>>>>> 869731f2
 
 /*
  * EE site global data required by executors at runtime.
@@ -54,11 +51,8 @@
                     UndoQuantum *undoQuantum,
                     Topend* topend,
                     Pool* tempStringPool,
-<<<<<<< HEAD
                     NValueArray* params,
-=======
                     VoltDBEngine* engine,
->>>>>>> 869731f2
                     bool exportEnabled,
                     std::string hostname,
                     CatalogId hostId,
@@ -119,13 +113,12 @@
         return m_undoQuantum;
     }
 
-<<<<<<< HEAD
     NValueArray& getParameterContainer() {
         return *m_staticParams;
-=======
+    }
+
     VoltDBEngine* getEngine() {
         return m_engine;
->>>>>>> 869731f2
     }
 
     static UndoQuantum *currentUndoQuantum() {
@@ -161,20 +154,16 @@
         return m_lastCommittedSpHandle;
     }
 
-<<<<<<< HEAD
     /** Executor List for a given sub statement id */
     std::vector<AbstractExecutor*>& getExecutorList(int stmtId = 0) {
         assert(m_executorsMap->find(stmtId) != m_executorsMap->end());
         return *m_executorsMap->find(stmtId)->second;
     }
 
-
-=======
     DRTupleStream* drStream() {
         return m_drStream;
     }
 
->>>>>>> 869731f2
     static ExecutorContext* getExecutorContext();
 
     static Pool* getTempStringPool() {
@@ -188,14 +177,11 @@
     Topend *m_topEnd;
     Pool *m_tempStringPool;
     UndoQuantum *m_undoQuantum;
-<<<<<<< HEAD
     NValueArray* m_staticParams;
     std::map<int, std::vector<AbstractExecutor*>* >* m_executorsMap;
-=======
     DRTupleStream *m_drStream;
     VoltDBEngine *m_engine;
     int64_t m_txnId;
->>>>>>> 869731f2
     int64_t m_spHandle;
     int64_t m_uniqueId;
     int64_t m_currentTxnTimestamp;
