--- conflicted
+++ resolved
@@ -72,19 +72,15 @@
 class StandAloneTupleStorage;
 
 class TableTuple {
-    // friend access is intended to allow write access to the tuple flags -- try not to abuse it.
+    // friend access is intended to allow write access to the tuple flags -- try not to abuse it...
     friend class Table;
     friend class TempTable;
     friend class PersistentTable;
+    friend class PoolBackedTupleStorage;
     friend class CopyOnWriteIterator;
     friend class CopyOnWriteContext;
     friend class ::CopyOnWriteTest_TestTableTupleFlags;
-<<<<<<< HEAD
-    friend class StandAloneTupleStorage;
-    template<std::size_t keySize> friend class IntsKey;
-    template<std::size_t keySize> friend class GenericKey;
-=======
->>>>>>> d90af0db
+    friend class StandAloneTupleStorage; // ... OK, this friend can also update m_schema.
 
 public:
     /** Initialize a tuple unassociated with a table (bad idea... dangerous) */
@@ -314,7 +310,7 @@
     void freeObjectColumns();
     size_t hashCode(size_t seed) const;
     size_t hashCode() const;
-protected:
+private:
     inline void setActiveTrue() {
         // treat the first "value" as a boolean flag
         *(reinterpret_cast<char*> (m_data)) |= static_cast<char>(ACTIVE_MASK);
@@ -359,7 +355,7 @@
      * representing whether the tuple is active or deleted
      */
     char *m_data;
-private:
+
     inline char* getDataPtr(const int idx) {
         assert(m_schema);
         assert(m_data);
@@ -373,7 +369,36 @@
     }
 };
 
-<<<<<<< HEAD
+/**
+ * Convenience class for Tuples that get their (inline) storage from a pool.
+ * The pool is specified on initial allocation and retained for later reallocations.
+ * The tuples can be used like normal tuples except for allocation/reallocation.
+ * The caller takes responsibility for consistently using the specialized methods below for that.
+ */
+class PoolBackedTupleStorage {
+public:
+    PoolBackedTupleStorage(const TupleSchema* schema, Pool* pool) : m_tuple(schema), m_pool(pool) { }
+
+    void allocateActiveTuple()
+    {
+        char* storage = reinterpret_cast<char*>(m_pool->allocateZeroes(m_tuple.getSchema()->tupleLength() + TUPLE_HEADER_SIZE));
+        m_tuple.move(storage);
+        m_tuple.setActiveTrue();
+    }
+
+    /** Operator conversion to get an access to the underline tuple.
+     * To prevent clients from repointing the tuple to some other backing
+     * storage via move()or address() calls the tuple is returned by value
+     */
+    operator TableTuple& () {
+        return m_tuple;
+    }
+
+private:
+    TableTuple m_tuple;
+    Pool* m_pool;
+};
+
 // A small class to hold together a standalone tuple (not backed by any table)
 // and the associated tuple storage memory to keep the actual data.
 class StandAloneTupleStorage {
@@ -420,26 +445,6 @@
         boost::scoped_array<char> m_tupleStorage;
         TableTuple m_tuple;
 
-=======
-/**
- * Convenience class for Tuples that get their (inline) storage from a pool.
- * The pool is specified on initial allocation and retained for later reallocations.
- * The tuples can be used like normal tuples except for allocation/reallocation.
- * The caller takes responsibility for consistently using the specialized methods below for that.
- */
-class PoolBackedTempTuple : public TableTuple {
-public:
-    PoolBackedTempTuple(const TupleSchema* schema, Pool* pool) : TableTuple(schema), m_pool(pool) { }
-
-    void allocateActiveTuple()
-    {
-        char* storage = reinterpret_cast<char*>(m_pool->allocateZeroes(m_schema->tupleLength() + TUPLE_HEADER_SIZE));
-        move(storage);
-        setActiveTrue();
-    }
-private:
-    Pool* m_pool;
->>>>>>> d90af0db
 };
 
 inline TableTuple::TableTuple() :
