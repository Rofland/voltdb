/* This file is part of VoltDB.
 * Copyright (C) 2008-2016 VoltDB Inc.
 *
 * This program is free software: you can redistribute it and/or modify
 * it under the terms of the GNU Affero General Public License as
 * published by the Free Software Foundation, either version 3 of the
 * License, or (at your option) any later version.
 *
 * This program is distributed in the hope that it will be useful,
 * but WITHOUT ANY WARRANTY; without even the implied warranty of
 * MERCHANTABILITY or FITNESS FOR A PARTICULAR PURPOSE.  See the
 * GNU Affero General Public License for more details.
 *
 * You should have received a copy of the GNU Affero General Public License
 * along with VoltDB.  If not, see <http://www.gnu.org/licenses/>.
 */
#include "common/executorcontext.hpp"

#include "common/debuglog.h"
#include "executors/abstractexecutor.h"
#include "storage/AbstractDRTupleStream.h"
#include "storage/DRTupleStream.h"
#include "storage/DRTupleStreamUndoAction.h"

#include "boost/foreach.hpp"

#include "expressions/functionexpression.h" // Really for datefunctions and its dependencies.

#include <pthread.h>
#ifdef LINUX
#include <malloc.h>
#endif // LINUX

using namespace std;

namespace voltdb {

static pthread_key_t static_key;
static pthread_once_t static_keyOnce = PTHREAD_ONCE_INIT;

/**
 * This function will initiate global settings and create thread key once per process.
 * */
static void globalInitOrCreateOncePerProcess() {
#ifdef LINUX
    // We ran into an issue where memory wasn't being returned to the
    // operating system (and thus reducing RSS) when freeing. See
    // ENG-891 for some info. It seems that some code we use somewhere
    // (maybe JVM, but who knows) calls mallopt and changes some of
    // the tuning parameters. At the risk of making that software
    // angry, the following code resets the tunable parameters to
    // their default values.

    // Note: The parameters and default values come from looking at
    // the glibc 2.5 source, which I is the version that shipps
    // with redhat/centos 5. The code seems to also be effective on
    // newer versions of glibc (tested againsts 2.12.1).

    mallopt(M_MXFAST, 128);                 // DEFAULT_MXFAST
    // note that DEFAULT_MXFAST was increased to 128 for 64-bit systems
    // sometime between glibc 2.5 and glibc 2.12.1
    mallopt(M_TRIM_THRESHOLD, 128 * 1024);  // DEFAULT_TRIM_THRESHOLD
    mallopt(M_TOP_PAD, 0);                  // DEFAULT_TOP_PAD
    mallopt(M_MMAP_THRESHOLD, 128 * 1024);  // DEFAULT_MMAP_THRESHOLD
    mallopt(M_MMAP_MAX, 65536);             // DEFAULT_MMAP_MAX
    mallopt(M_CHECK_ACTION, 3);             // DEFAULT_CHECK_ACTION
#endif // LINUX
    // Be explicit about running in the standard C locale for now.
    std::locale::global(std::locale("C"));
    setenv("TZ", "UTC", 0); // set timezone as "UTC" in EE level

    (void)pthread_key_create(&static_key, NULL);
}

ExecutorContext::ExecutorContext(int64_t siteId,
                CatalogId partitionId,
                UndoQuantum *undoQuantum,
                Topend* topend,
                Pool* tempStringPool,
                VoltDBEngine* engine,
                std::string hostname,
                CatalogId hostId,
                AbstractDRTupleStream *drStream,
                AbstractDRTupleStream *drReplicatedStream,
                CatalogId drClusterId) :
    m_topend(topend),
    m_tempStringPool(tempStringPool),
    m_undoQuantum(undoQuantum),
    m_staticParams(MAX_PARAM_COUNT),
    m_tuplesModifiedStack(),
    m_executorsMap(),
    m_drStream(drStream),
    m_drReplicatedStream(drReplicatedStream),
    m_engine(engine),
    m_txnId(0),
    m_spHandle(0),
    m_traceOn(false),
    m_lastCommittedSpHandle(0),
    m_siteId(siteId),
    m_partitionId(partitionId),
    m_hostname(hostname),
    m_hostId(hostId),
    m_drClusterId(drClusterId),
    m_progressStats()
{
    (void)pthread_once(&static_keyOnce, globalInitOrCreateOncePerProcess);
    bindToThread();
}

ExecutorContext::~ExecutorContext() {
    // currently does not own any of its pointers

    // ... or none, now that the one is going away.
    VOLT_DEBUG("De-installing EC(%ld)", (long)this);

    pthread_setspecific(static_key, NULL);
}

void ExecutorContext::bindToThread()
{
    pthread_setspecific(static_key, this);
    VOLT_DEBUG("Installing EC(%ld)", (long)this);
}

ExecutorContext* ExecutorContext::getExecutorContext() {
    (void)pthread_once(&static_keyOnce, globalInitOrCreateOncePerProcess);
    return static_cast<ExecutorContext*>(pthread_getspecific(static_key));
}

UniqueTempTableResult ExecutorContext::executeExecutors(int subqueryId)
{
    const std::vector<AbstractExecutor*>& executorList = getExecutors(subqueryId);
    return executeExecutors(executorList, subqueryId);
}

UniqueTempTableResult ExecutorContext::executeExecutors(const std::vector<AbstractExecutor*>& executorList,
                                         int subqueryId)
{
    // Walk through the list and execute each plannode.
    // The query planner guarantees that for a given plannode,
    // all of its children are positioned before it in this list,
    // therefore dependency tracking is not needed here.
    size_t ttl = executorList.size();
    int ctr = 0;

    try {
        BOOST_FOREACH (AbstractExecutor *executor, executorList) {
            assert(executor);

            if (isTraceOn()) {
                char name[32];
                snprintf(name, 32, "%s", planNodeToString(executor->getPlanNode()->getPlanNodeType()).c_str());
                m_topEnd->traceLog(true, name, NULL);
            }

            // Call the execute method to actually perform whatever action
            // it is that the node is supposed to do...
<<<<<<< HEAD
            if (!executor->execute(*m_staticParams)) {
                if (isTraceOn()) {
                    m_topEnd->traceLog(false, NULL, NULL);
                }

=======
            if (!executor->execute(m_staticParams)) {
>>>>>>> 944e0ffb
                throw SerializableEEException(VOLT_EE_EXCEPTION_TYPE_EEEXCEPTION,
                    "Unspecified execution error detected");
            }

            if (isTraceOn()) {
                m_topEnd->traceLog(false, NULL, NULL);
            }

            ++ctr;
        }
    } catch (const SerializableEEException &e) {
        // Clean up any tempTables when the plan finishes abnormally.
        // This needs to be the caller's responsibility for normal returns because
        // the caller may want to first examine the final output table.
        cleanupAllExecutors();
        // Normally, each executor cleans its memory pool as it finishes execution,
        // but in the case of a throw, it may not have had the chance.
        // So, clean up all the memory pools now.
        //TODO: This code singles out inline nodes for cleanup.
        // Is that because the currently active (memory pooling) non-inline
        // executor always cleans itself up before throwing???
        // But if an active executor can be that smart, an active executor with
        // (potential) inline children could also be smart enough to clean up
        // after its inline children, and this post-processing would not be needed.
        BOOST_FOREACH (AbstractExecutor *executor, executorList) {
            assert (executor);
            AbstractPlanNode * node = executor->getPlanNode();
            std::map<PlanNodeType, AbstractPlanNode*>::iterator it;
            std::map<PlanNodeType, AbstractPlanNode*> inlineNodes = node->getInlinePlanNodes();
            for (it = inlineNodes.begin(); it != inlineNodes.end(); it++ ) {
                AbstractPlanNode *inlineNode = it->second;
                inlineNode->getExecutor()->cleanupMemoryPool();
            }
        }

        if (subqueryId == 0) {
            VOLT_TRACE("The Executor's execution at position '%d' failed", ctr);
        } else {
            VOLT_TRACE("The Executor's execution at position '%d' in subquery %d failed", ctr, subqueryId);
        }
        throw;
    }

    // Cleanup all but the temp table produced by the last executor.
    // The last temp table is the result which the caller may care about.
    for (int i = 0; i < executorList.size() - 1; ++i) {
        executorList[i]->cleanupTempOutputTable();
    }

    TempTable *result = executorList[ttl-1]->getPlanNode()->getTempOutputTable();
    return UniqueTempTableResult(result);
}

Table* ExecutorContext::getSubqueryOutputTable(int subqueryId) const
{
    const std::vector<AbstractExecutor*>& executorList = getExecutors(subqueryId);
    assert(!executorList.empty());
    return executorList.back()->getPlanNode()->getOutputTable();
}

void ExecutorContext::cleanupAllExecutors()
{
    typedef std::map<int, std::vector<AbstractExecutor*>* >::value_type MapEntry;
    BOOST_FOREACH(MapEntry& entry, *m_executorsMap) {
        int subqueryId = entry.first;
        cleanupExecutorsForSubquery(subqueryId);
    }

    // Clear any cached results from executed subqueries
    m_subqueryContextMap.clear();
}

void ExecutorContext::cleanupExecutorsForSubquery(const std::vector<AbstractExecutor*>& executorList) const {
    BOOST_FOREACH (AbstractExecutor *executor, executorList) {
        assert(executor);
        executor->cleanupTempOutputTable();
    }
}

void ExecutorContext::cleanupExecutorsForSubquery(int subqueryId) const
{
    const std::vector<AbstractExecutor*>& executorList = getExecutors(subqueryId);
    cleanupExecutorsForSubquery(executorList);
}

void ExecutorContext::resetExecutionMetadata(ExecutorVector* executorVector) {

    if (m_tuplesModifiedStack.size() != 0) {
        m_tuplesModifiedStack.pop();
    }
    assert (m_tuplesModifiedStack.size() == 0);

    executorVector->resetLimitStats();
}

void ExecutorContext::reportProgressToTopend(const TempTableLimits *limits) {

    int64_t allocated = limits != NULL ? limits->getAllocated() : -1;
    int64_t peak = limits != NULL ? limits->getPeakMemoryInBytes() : -1;

    //Update stats in java and let java determine if we should cancel this query.
    m_progressStats.TuplesProcessedInFragment += m_progressStats.TuplesProcessedSinceReport;
    int64_t tupleReportThreshold = m_topend->fragmentProgressUpdate(m_engine->getCurrentIndexInBatch(),
                                        m_progressStats.LastAccessedPlanNodeType,
                                        m_progressStats.TuplesProcessedInBatch + m_progressStats.TuplesProcessedInFragment,
                                        allocated,
                                        peak);
    m_progressStats.TuplesProcessedSinceReport = 0;

    if (tupleReportThreshold < 0) {
        VOLT_DEBUG("Interrupt query.");
        char buff[100];
        snprintf(buff, 100,
                "A SQL query was terminated after %.03f seconds because it exceeded the",
                static_cast<double>(tupleReportThreshold) / -1000.0);

        throw InterruptException(std::string(buff));
    }
    m_progressStats.TupleReportThreshold = tupleReportThreshold;
}

bool ExecutorContext::allOutputTempTablesAreEmpty() const {
    typedef std::map<int, std::vector<AbstractExecutor*>* >::value_type MapEntry;
    BOOST_FOREACH (MapEntry &entry, *m_executorsMap) {
        BOOST_FOREACH(AbstractExecutor* executor, *(entry.second)) {
            if (! executor->outputTempTableIsEmpty()) {
                return false;
            }
        }
    }
    return true;
}

void ExecutorContext::setDrStream(AbstractDRTupleStream *drStream) {
    assert (m_drStream != NULL);
    assert (drStream != NULL);
    assert (m_drStream->m_committedSequenceNumber >= drStream->m_committedSequenceNumber);
    int64_t lastCommittedSpHandle = std::max(m_lastCommittedSpHandle, drStream->m_openSpHandle);
    m_drStream->periodicFlush(-1L, lastCommittedSpHandle);
    int64_t oldSeqNum = m_drStream->m_committedSequenceNumber;
    m_drStream = drStream;
    m_drStream->setLastCommittedSequenceNumber(oldSeqNum);
}

void ExecutorContext::setDrReplicatedStream(AbstractDRTupleStream *drReplicatedStream) {
    assert (m_drReplicatedStream != NULL);
    assert (drReplicatedStream != NULL);
    assert (m_drReplicatedStream->m_committedSequenceNumber >= drReplicatedStream->m_committedSequenceNumber);
    int64_t lastCommittedSpHandle = std::max(m_lastCommittedSpHandle, drReplicatedStream->m_openSpHandle);
    m_drReplicatedStream->periodicFlush(-1L, lastCommittedSpHandle);
    int64_t oldSeqNum = m_drReplicatedStream->m_committedSequenceNumber;
    m_drReplicatedStream = drReplicatedStream;
    m_drReplicatedStream->setLastCommittedSequenceNumber(oldSeqNum);
}

/**
 * To open DR stream to start binary logging for a transaction at this level,
 *   1. It needs to be a multipartition transaction.
 *   2. It is NOT a read-only transaction as it generates no data change on any partition.
 *
 * For single partition transactions, DR stream's binary logging is handled as is
 * at persistenttable level.
 */
void ExecutorContext::checkTransactionForDR() {
    if (UniqueId::isMpUniqueId(m_uniqueId) && m_undoQuantum != NULL) {
        if (m_drStream) {
            if (m_drStream->transactionChecks(m_lastCommittedSpHandle,
                        m_spHandle, m_uniqueId))
            {
                m_undoQuantum->registerUndoAction(
                        new (*m_undoQuantum) DRTupleStreamUndoAction(m_drStream,
                                m_drStream->m_committedUso,
                                0));
            }
            if (m_drReplicatedStream) {
                if (m_drReplicatedStream->transactionChecks(m_lastCommittedSpHandle,
                            m_spHandle, m_uniqueId))
                {
                    m_undoQuantum->registerUndoAction(
                            new (*m_undoQuantum) DRTupleStreamUndoAction(
                                    m_drReplicatedStream,
                                    m_drReplicatedStream->m_committedUso,
                                    0));
                }
            }
        }
    }
}

} // end namespace voltdb<|MERGE_RESOLUTION|>--- conflicted
+++ resolved
@@ -150,26 +150,21 @@
             if (isTraceOn()) {
                 char name[32];
                 snprintf(name, 32, "%s", planNodeToString(executor->getPlanNode()->getPlanNodeType()).c_str());
-                m_topEnd->traceLog(true, name, NULL);
+                m_topend->traceLog(true, name, NULL);
             }
 
             // Call the execute method to actually perform whatever action
             // it is that the node is supposed to do...
-<<<<<<< HEAD
-            if (!executor->execute(*m_staticParams)) {
+            if (!executor->execute(m_staticParams)) {
                 if (isTraceOn()) {
-                    m_topEnd->traceLog(false, NULL, NULL);
+                    m_topend->traceLog(false, NULL, NULL);
                 }
-
-=======
-            if (!executor->execute(m_staticParams)) {
->>>>>>> 944e0ffb
                 throw SerializableEEException(VOLT_EE_EXCEPTION_TYPE_EEEXCEPTION,
                     "Unspecified execution error detected");
             }
 
             if (isTraceOn()) {
-                m_topEnd->traceLog(false, NULL, NULL);
+                m_topend->traceLog(false, NULL, NULL);
             }
 
             ++ctr;
