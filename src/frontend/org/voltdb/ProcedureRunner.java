--- conflicted
+++ resolved
@@ -1218,11 +1218,8 @@
                        assert(aggregatorFragment != null);
                        results[i] = m_site.executeCustomPlanFragment(aggregatorFragment,
                                                                      AGG_DEPID, m_txnState.txnId,
-<<<<<<< HEAD
-                                                                     queuedSQL.params);
-=======
+                                                                     queuedSQL.params,
                                                                      m_catProc.getReadonly());
->>>>>>> f2d64545
                    }
                    return results;
                }
