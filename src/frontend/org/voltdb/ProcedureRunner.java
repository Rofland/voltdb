--- conflicted
+++ resolved
@@ -1201,22 +1201,6 @@
            assert(matchingTablesForId != null);
            assert(matchingTablesForId.size() == 1);
            state.m_results[i] = matchingTablesForId.get(0);
-<<<<<<< HEAD
-=======
-
-           // get isReplicated flag from either the catalog statement or the plan,
-           // depending on whether it's pre-planned or unplanned
-           final SQLStmt stmt = batch.get(i).stmt;
-           boolean isReplicated;
-           isReplicated = stmt.isReplicatedTableDML;
-
-           // if replicated divide by the replication factor
-           if (isReplicated) {
-               long newVal = state.m_results[i].asScalarLong() / m_site.getReplicatedDMLDivisor();
-               state.m_results[i] = new VoltTable(new VoltTable.ColumnInfo("modified_tuples", VoltType.BIGINT));
-               state.m_results[i].addRow(newVal);
-           }
->>>>>>> 4e03c286
        }
 
        return state.m_results;
