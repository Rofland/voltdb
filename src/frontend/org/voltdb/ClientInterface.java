--- conflicted
+++ resolved
@@ -424,11 +424,6 @@
                         try {
                             handshakeStatus = handshaker.handshake();
                         } catch (IOException e) {
-<<<<<<< HEAD
-                            e.printStackTrace();
-                            // possibly timeout firing
-=======
->>>>>>> 1ef0ffa6
                             try {
                                 socket.close();
                             } catch (IOException e1) {
