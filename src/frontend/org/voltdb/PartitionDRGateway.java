/* This file is part of VoltDB.
 * Copyright (C) 2008-2014 VoltDB Inc.
 *
 * This program is free software: you can redistribute it and/or modify
 * it under the terms of the GNU Affero General Public License as
 * published by the Free Software Foundation, either version 3 of the
 * License, or (at your option) any later version.
 *
 * This program is distributed in the hope that it will be useful,
 * but WITHOUT ANY WARRANTY; without even the implied warranty of
 * MERCHANTABILITY or FITNESS FOR A PARTICULAR PURPOSE.  See the
 * GNU Affero General Public License for more details.
 *
 * You should have received a copy of the GNU Affero General Public License
 * along with VoltDB.  If not, see <http://www.gnu.org/licenses/>.
 */

package org.voltdb;

import java.io.IOException;
import java.lang.reflect.Constructor;
import java.nio.ByteBuffer;
import java.nio.ByteOrder;
import java.util.Map;
import java.util.concurrent.atomic.AtomicLong;

import org.cliffc_voltpatches.high_scale_lib.NonBlockingHashMap;
import org.voltcore.utils.DBBPool;
import org.voltcore.utils.DBBPool.BBContainer;
import org.voltdb.licensetool.LicenseApi;

import com.google_voltpatches.common.collect.ImmutableMap;

/**
 * Stub class that provides a gateway to the InvocationBufferServer when
 * DR is enabled. If no DR, then it acts as a noop stub.
 *
 */
public class PartitionDRGateway {

    public enum DRRecordType {
        INSERT, DELETE, UPDATE, BEGIN_TXN, END_TXN;

        public static final ImmutableMap<Integer, DRRecordType> conversion;
        static {
            ImmutableMap.Builder<Integer, DRRecordType> b = ImmutableMap.builder();
            for (DRRecordType t : DRRecordType.values()) {
                b.put(t.ordinal(), t);
            }
            conversion = b.build();
        }

        public static DRRecordType valueOf(int ordinal) {
            return conversion.get(ordinal);
        }
    }

    public static final Map<Integer, PartitionDRGateway> gateways = new NonBlockingHashMap<Integer, PartitionDRGateway>();

    /**
     * Load the full subclass if it should, otherwise load the
     * noop stub.
     * @param partitionId partition id
     * @param overflowDir
     * @return Instance of PartitionDRGateway
     */
    public static PartitionDRGateway getInstance(int partitionId,
                                                 NodeDRGateway nodeGateway,
                                                 boolean isRejoin)
    {
        final VoltDBInterface vdb = VoltDB.instance();
        LicenseApi api = vdb.getLicenseApi();
        final boolean licensedToDR = api.isDrReplicationAllowed();

        // if this is a primary cluster in a DR-enabled scenario
        // try to load the real version of this class
        PartitionDRGateway pdrg = null;
        if (licensedToDR && nodeGateway != null) {
            pdrg = tryToLoadProVersion();
        }
        if (pdrg == null) {
            pdrg = new PartitionDRGateway();
        }

        // init the instance and return
        try {
            pdrg.init(partitionId, nodeGateway, isRejoin);
        } catch (IOException e) {
            VoltDB.crashLocalVoltDB(e.getMessage(), false, e);
        }
        gateways.put(partitionId,  pdrg);

        return pdrg;
    }

    public static final boolean USING_DR_V2 = Boolean.getBoolean("USE_DR_V2");

    private static PartitionDRGateway tryToLoadProVersion()
    {
        try {
            Class<?> pdrgiClass = null;
            if (USING_DR_V2) {
                pdrgiClass = Class.forName("org.voltdb.dr2.PartitionDRGatewayImpl");
            } else {
                pdrgiClass = Class.forName("org.voltdb.dr.PartitionDRGatewayImpl");
            }
            Constructor<?> constructor = pdrgiClass.getConstructor();
            Object obj = constructor.newInstance();
            return (PartitionDRGateway) obj;
        } catch (Exception e) {
        }
        return null;
    }

    // empty methods for community edition
    protected void init(int partitionId,
                        NodeDRGateway gateway,
                        boolean isRejoin) throws IOException {}
    public void onSuccessfulProcedureCall(long txnId, long uniqueId, int hash,
                                          StoredProcedureInvocation spi,
                                          ClientResponseImpl response) {}
    public void onSuccessfulMPCall(long spHandle, long txnId, long uniqueId, int hash,
                                   StoredProcedureInvocation spi,
                                   ClientResponseImpl response) {}
    public void onBinaryDR(int partitionId, long startSpHandle, long lastSpHandle, long lastCommittedSpHandle, ByteBuffer buf) {
        DBBPool.wrapBB(buf).discard();
    }
    public void tick(long txnId) {}

    private static final ThreadLocal<AtomicLong> haveOpenTransactionLocal = new ThreadLocal<AtomicLong>() {
        @Override
        protected AtomicLong initialValue() {
            return new AtomicLong(-1);
        }
    };

    private static final ThreadLocal<AtomicLong> lastCommittedSpHandleTL = new ThreadLocal<AtomicLong>() {
        @Override
        protected AtomicLong initialValue() {
            return new AtomicLong(0);
        }
    };

    private static final boolean logDebug = false;

    public static synchronized void pushDRBuffer(
            int partitionId,
            long startSpHandle,
            long lastSpHandle,
            long lastCommittedSpHandle,
            ByteBuffer buf) {
        if (logDebug) {
            System.out.println("Received DR buffer size " + buf.remaining());
            AtomicLong haveOpenTransaction = haveOpenTransactionLocal.get();
            buf.order(ByteOrder.LITTLE_ENDIAN);
            //Magic header space for Java for implementing zero copy stuff
            buf.position(8);
            while (buf.hasRemaining()) {
                int startPosition = buf.position();
                byte version = buf.get();
                int type = buf.get();

                int checksum = 0;
                if (version != 0) System.out.println("Remaining is " + buf.remaining());

                switch (DRRecordType.valueOf(type)) {
                case INSERT: {
                    //Insert
                    if (haveOpenTransaction.get() == -1) {
                        System.out.println("Have insert but no open transaction");
                        System.exit(-1);
                    }
                    final long tableHandle = buf.getLong();
                    final int lengthPrefix = buf.getInt();
                    buf.position(buf.position() + lengthPrefix);
                    checksum = buf.getInt();
                    System.out.println("Version " + version + " type INSERT table handle " + tableHandle + " length " + lengthPrefix + " checksum " + checksum);
                    break;
                }
                case DELETE: {
                    //Delete
                    if (haveOpenTransaction.get() == -1) {
                        System.out.println("Have insert but no open transaction");
                        System.exit(-1);
                    }
                    final long tableHandle = buf.getLong();
                    final int lengthPrefix = buf.getInt();
                    buf.position(buf.position() + lengthPrefix);
                    checksum = buf.getInt();
                    System.out.println("Version " + version + " type DELETE table handle " + tableHandle + " length " + lengthPrefix + " checksum " + checksum);
                    break;
                }
                case UPDATE:
                    //Update
                    //System.out.println("Version " + version + " type UPDATE " + checksum " + checksum);
                    break;
                case BEGIN_TXN: {
                    //Begin txn
                    final long txnId = buf.getLong();
                    final long spHandle = buf.getLong();
                    if (haveOpenTransaction.get() != -1) {
                        System.out.println("Have open transaction txnid " + txnId + " spHandle " + spHandle + " but already open transaction");
                        System.exit(-1);
                    }
                    haveOpenTransaction.set(spHandle);
                    checksum = buf.getInt();
                    System.out.println("Version " + version + " type BEGIN_TXN " + " txnid " + txnId + " spHandle " + spHandle + " checksum " + checksum);
                    break;
                }
                case END_TXN: {
                    //End txn
                    final long spHandle = buf.getLong();
                    if (haveOpenTransaction.get() == -1 ) {
                        System.out.println("Have end transaction spHandle " + spHandle + " but no open transaction and its less then last committed " + lastCommittedSpHandleTL.get().get());
    //                    checksum = buf.getInt();
    //                    break;
                        System.exit(-1);
                    }
                    haveOpenTransaction.set(-1);
                    lastCommittedSpHandleTL.get().set(spHandle);
                    checksum = buf.getInt();
                    System.out.println("Version " + version + " type END_TXN " + " spHandle " + spHandle + " checksum " + checksum);
                    break;
                }
                }
                int calculatedChecksum = DBBPool.getBufferCRC32C(buf, startPosition, buf.position() - startPosition - 4);
                if (calculatedChecksum != checksum) {
                    System.out.println("Checksum " + calculatedChecksum + " didn't match " + checksum);
                    System.exit(-1);
                }
            }
        }
<<<<<<< HEAD

        final PartitionDRGateway pdrg = gateways.get(partitionId);
        if (pdrg == null) {
            VoltDB.crashLocalVoltDB("No PRDG when there should be", true, null);
        }
        pdrg.onBinaryDR(partitionId,  startSpHandle, lastSpHandle, lastCommittedSpHandle, buf);
=======
        final BBContainer cont = DBBPool.wrapBB(buf);
        DBBPool.registerUnsafeMemory(cont.address());
        cont.discard();
>>>>>>> cd411c83
    }
}<|MERGE_RESOLUTION|>--- conflicted
+++ resolved
@@ -123,7 +123,9 @@
                                    StoredProcedureInvocation spi,
                                    ClientResponseImpl response) {}
     public void onBinaryDR(int partitionId, long startSpHandle, long lastSpHandle, long lastCommittedSpHandle, ByteBuffer buf) {
-        DBBPool.wrapBB(buf).discard();
+        final BBContainer cont = DBBPool.wrapBB(buf);
+        DBBPool.registerUnsafeMemory(cont.address());
+        cont.discard();
     }
     public void tick(long txnId) {}
 
@@ -230,17 +232,11 @@
                 }
             }
         }
-<<<<<<< HEAD
 
         final PartitionDRGateway pdrg = gateways.get(partitionId);
         if (pdrg == null) {
             VoltDB.crashLocalVoltDB("No PRDG when there should be", true, null);
         }
         pdrg.onBinaryDR(partitionId,  startSpHandle, lastSpHandle, lastCommittedSpHandle, buf);
-=======
-        final BBContainer cont = DBBPool.wrapBB(buf);
-        DBBPool.registerUnsafeMemory(cont.address());
-        cont.discard();
->>>>>>> cd411c83
     }
 }