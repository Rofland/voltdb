--- conflicted
+++ resolved
@@ -78,9 +78,6 @@
     public static final int HTTP_PORT_AUTO = 0;
 
     public static final String DBROOT = "voltdbroot";
-<<<<<<< HEAD
     public static final int SSL_CHUNK_SIZE = 8 * 1024;
-=======
     public static final String CONFIG_DIR = "config";
->>>>>>> 4bc05743
 }