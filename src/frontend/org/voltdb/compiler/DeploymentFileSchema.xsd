--- conflicted
+++ resolved
@@ -282,11 +282,8 @@
       <xs:enumeration value="file"/>
       <xs:enumeration value="jdbc"/>
       <xs:enumeration value="kafka"/>
-<<<<<<< HEAD
       <xs:enumeration value="http"/>
-=======
       <xs:enumeration value="rabbitmq"/>
->>>>>>> 88c4b056
       <xs:enumeration value="custom"/>
     </xs:restriction>
   </xs:simpleType>
