--- conflicted
+++ resolved
@@ -260,18 +260,10 @@
             cve = new ConstantValueExpression();
             cve.setValueType(vt);
             cve.setValueSize(size);
-<<<<<<< HEAD
-            String valueStr = null;
-            if (vt != VoltType.NULL) {
-                valueStr = exprNode.attributes.get("value");
-            }
-              cve.setValue(valueStr);
-=======
             if ( ! needParameter && vt != VoltType.NULL) {
                 String valueStr = exprNode.attributes.get("value");
                 cve.setValue(valueStr);
             }
->>>>>>> ec9ccd89
         }
         if (needParameter) {
             ParameterValueExpression expr = new ParameterValueExpression();
