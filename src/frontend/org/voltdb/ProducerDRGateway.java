--- conflicted
+++ resolved
@@ -17,15 +17,10 @@
 
 package org.voltdb;
 
-<<<<<<< HEAD
-=======
 import org.voltdb.pmsg.DRAgent.ClusterInfo;
 
->>>>>>> ebd02073
 import java.util.List;
 import java.util.Map;
-
-import org.voltdb.pmsg.DRAgent.ClusterInfo;
 
 public interface ProducerDRGateway {
 
@@ -74,11 +69,6 @@
     public void activateDRProducer();
 
     public void blockOnSyncSnapshotGeneration();
-<<<<<<< HEAD
     public boolean setDRProtocolVersion(int drVersion);
-    public void startCursors(List<ClusterInfo> requestedCursors);
-=======
-
     public void startCursor(final List<ClusterInfo> requestedCursors, final DRProducerResponseHandler handler);
->>>>>>> ebd02073
 }