--- conflicted
+++ resolved
@@ -1416,19 +1416,11 @@
                         } else if (length == 1 || length == 0) {
                             $("#drMasterSection").css("min-height", "170px");
                         }
-<<<<<<< HEAD
                     }
 
                     else if ((screen.width == 360) && (screen.height == 640)) {
                         $("#drMasterSection").css("min-height", "380px");
                     }
-=======
-                    }
-
-                    else if ((screen.width == 360) && (screen.height == 640)) {
-                        $("#drMasterSection").css("min-height", "380px");
-                    }
->>>>>>> 49da80d8
                     else if ((screen.width == 640) && (screen.height == 960)) {
                         alert("iphone resolution mode");
                         $("#drMasterSection").css("min-height", "380px");
