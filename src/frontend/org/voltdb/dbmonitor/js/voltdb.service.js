﻿
(function (window) {

    var procedures = {};
    var tips = $(".validateTips");
    var server = VoltDBConfig.GetDefaultServerIP();
    var port = "8080";
    var user = "";
    var password = "";
    var admin = true;
    var isHashedPassword = true;
    this.connection = null;
    var iVoltDbService = (function () {
        var _connection = connection;

        this.TestConnection = function (lServerName, lPort, lUsername, lPassword, lAdmin, onConnectionAdded, isLoginTest) {
            try {
                var serverName = lServerName != null ? lServerName : server;
                var portId = lPort != null ? lPort : port;

                VoltDBCore.TestConnection(serverName, portId, lAdmin, lUsername, lPassword, isHashedPassword, "DATABASE_LOGIN", function (result, response) {
                    onConnectionAdded(result, response);
                }, isLoginTest);

            } catch (e) {
                console.log(e.message);
            }
        };

        this.CheckServerConnection = function (checkConnection) {
            try {
                VoltDBCore.CheckServerConnection(server, port, admin, user, password, isHashedPassword, "DATABASE_LOGIN", checkConnection);
            } catch (e) {
                console.log(e.message);
            }
        };

        this.SetUserCredentials = function (lUsername, lPassword, lAdmin) {
            user = lUsername;
            password = lPassword;
            admin = lAdmin;
        };

<<<<<<< HEAD
=======
        // build Authorization header based on scheme you could flip to diff header. Server understands both.
        this.BuildAuthorization = function(user, isHashedPassword, password) {
            var authz = null;
            if (user != null && isHashedPassword != null) {
                authz = "Hashed " + user + ":" + isHashedPassword;
            } else if (user != null && password != null) {
                var up = user + ":" + password;
                authz = "Basic " + $().crypt({method: "b64enc", source: up});
            }
            return authz;
        }

>>>>>>> 77b7d591
        this.ChangeServerConfiguration = function (serverName, portId, userName, pw, isHashPw, isAdmin) {
            server = serverName != null ? serverName : server;
            port = portId != null ? portId : port;
            user = userName != undefined ? userName : "";
            password = pw != undefined ? pw : "";
            isHashedPassword = isHashPw;
            admin = isAdmin != undefined ? isAdmin : true;

        };

        this.GetSystemInformation = function (onConnectionAdded) {
            try {
                var processName = "SYSTEM_INFORMATION";
                var procedureNames = ['@SystemInformation', '@Statistics'];
                var parameters = ["OVERVIEW", "MEMORY"];
                var values = [undefined, '0'];
                _connection = VoltDBCore.HasConnection(server, port, admin, user, processName);
                if (_connection == null) {
                    VoltDBCore.TestConnection(server, port, admin, user, password, isHashedPassword, processName, function (result) {
                        if (result == true) {
                            updateTips("Connection successful.");

                            VoltDBCore.AddConnection(server, port, admin, user, password, isHashedPassword, procedureNames, parameters, values, processName, function (connection, status) {
                                onConnectionAdded(connection, status);
                            });
                        } else updateTips("Unable to connect.");

                    });

                } else {
                    VoltDBCore.updateConnection(server, port, admin, user, password, isHashedPassword, procedureNames, parameters, values, processName, _connection, function (connection, status) {
                        onConnectionAdded(connection, status);

                    });

                }
            } catch (e) {
                console.log(e.message);
            }

            function updateTips(t) {
                tips
                    .text(t)
                    .addClass("ui-state-highlight");
                setTimeout(function () {
                    tips.removeClass("ui-state-highlight", 1500);
                }, 500);
            }


        };

        this.GetSystemInformationDeployment = function (onConnectionAdded) {
            try {
                var processName = "SYSTEM_INFORMATION_DEPLOYMENT";
                var procedureNames = ['@SystemInformation'];
                var parameters = ["DEPLOYMENT"];
                var values = [];
                _connection = VoltDBCore.HasConnection(server, port, admin, user, processName);
                if (_connection == null) {
                    VoltDBCore.TestConnection(server, port, admin, user, password, isHashedPassword, processName, function (result) {
                        if (result == true) {
                            updateTips("Connection successful.");

                            VoltDBCore.AddConnection(server, port, admin, user, password, isHashedPassword, procedureNames, parameters, values, processName, function (connection, status) {
                                onConnectionAdded(connection);
                            });
                        } else updateTips("Unable to connect.");

                    });

                } else {
                    VoltDBCore.updateConnection(server, port, admin, user, password, isHashedPassword, procedureNames, parameters, values, processName, _connection, function (connection, status) {
                        onConnectionAdded(connection);

                    });

                }
            } catch (e) {
                console.log(e.message);
            }

            function updateTips(t) {
                tips
                    .text(t)
                    .addClass("ui-state-highlight");
                setTimeout(function () {
                    tips.removeClass("ui-state-highlight", 1500);
                }, 500);
            }


        };

        this.GetDataTablesInformation = function (onConnectionAdded) {
            try {
                var processName = "DATABASE_INFORMATION";
                var procedureNames = ['@Statistics', '@SystemCatalog', '@SystemCatalog'];
                var parameters = ["TABLE", "TABLES"];
                var values = ['0', undefined];
                _connection = VoltDBCore.HasConnection(server, port, admin, user, processName);
                if (_connection == null) {
                    VoltDBCore.TestConnection(server, port, admin, user, password, isHashedPassword, processName, function (result) {
                        if (result == true) {
                            VoltDBCore.AddConnection(server, port, admin, user, password, isHashedPassword, procedureNames, parameters, values, processName, function (connection, status) {
                                onConnectionAdded(connection, status);
                            });
                        }

                    });

                } else {
                    VoltDBCore.updateConnection(server, port, admin, user, password, isHashedPassword, procedureNames, parameters, values, processName, _connection, function (connection, status) {
                        onConnectionAdded(connection, status);

                    });

                }

            } catch (e) {
                console.log(e.message);
            }

        };

        this.GetProceduresInformation = function (onConnectionAdded) {
            try {
                var processName = "DATABASE_INFORMATION";
                var procedureNames = ['@Statistics'];
                var parameters = ["PROCEDUREPROFILE"];
                var values = ['0'];
                _connection = VoltDBCore.HasConnection(server, port, admin, user, processName);
                if (_connection == null) {
                    VoltDBCore.TestConnection(server, port, admin, user, password, isHashedPassword, processName, function (result) {
                        if (result == true) {
                            VoltDBCore.AddConnection(server, port, admin, user, password, isHashedPassword, procedureNames, parameters, values, processName, function (connection, status) {
                                onConnectionAdded(connection, status);
                            });
                        }

                    });

                } else {
                    VoltDBCore.updateConnection(server, port, admin, user, password, isHashedPassword, procedureNames, parameters, values, processName, _connection, function (connection, status) {
                        onConnectionAdded(connection, status);

                    });

                }

            } catch (e) {
                console.log(e.message);
            }

        };

        this.getProcedureContextForSorting = function () {
            try {
                var processName = "DATABASE_INFORMATION";
                var procedureNames = ['@Statistics'];
                var parameters = ["PROCEDUREPROFILE"];
                var values = ['0'];
                var lconnection = VoltDBCore.HasConnection(server, port, admin, user, processName);
                if (lconnection == null) {
                    VoltDBCore.TestConnection(server, port, admin, user, password, isHashedPassword, processName, function (result) {
                        if (result == true) {
                            VoltDBCore.AddConnection(server, port, admin, user, password, isHashedPassword, procedureNames, parameters, values, processName, function (connection, status) {
                                lconnection = connection;
                            });
                        }

                    });
                }
                return lconnection;

            } catch (e) {
                console.log(e.message);
            }
        };

        this.getTablesContextForSorting = function () {
            try {
                var processName = "DATABASE_INFORMATION";
                var procedureNames = ['@Statistics'];
                var parameters = ["TABLE"];
                var values = ['0'];
                var lconnection = VoltDBCore.HasConnection(server, port, admin, user, processName);
                if (lconnection == null) {
                    VoltDBCore.TestConnection(server, port, admin, user, password, isHashedPassword, processName, function (result) {
                        if (result == true) {
                            VoltDBCore.AddConnection(server, port, admin, user, password, isHashedPassword, procedureNames, parameters, values, processName, function (connection, status) {
                                lconnection = connection;
                            });
                        }

                    });
                } //else {
                //    VoltDBCore.updateConnection(server, port, admin, user, password, isHashedPassword, procedureNames, parameters, values, processName, lconnection, function (connection, status) {
                //        lconnection = connection;
                //    });

                //}
                return lconnection;


            } catch (e) {
                console.log(e.message);
            }
        };

        this.GetMemoryInformation = function (onConnectionAdded) {
            try {
                var processName = "GRAPH_MEMORY";
                var procedureNames = ['@Statistics'];
                var parameters = ["MEMORY"];
                var values = ['0'];
                _connection = VoltDBCore.HasConnection(server, port, admin, user, processName);
                if (_connection == null) {
                    VoltDBCore.TestConnection(server, port, admin, user, password, isHashedPassword, processName, function (result) {
                        if (result == true) {
                            VoltDBCore.AddConnection(server, port, admin, user, password, isHashedPassword, procedureNames, parameters, values, processName, function (connection, status) {
                                onConnectionAdded(connection, status);
                            });
                        }

                    });

                } else {
                    VoltDBCore.updateConnection(server, port, admin, user, password, isHashedPassword, procedureNames, parameters, values, processName, _connection, function (connection, status) {
                        onConnectionAdded(connection, status);

                    });

                }

            } catch (e) {
                console.log(e.message);
            }

        };

        this.GetGraphLatencyInformation = function (onConnectionAdded) {
            try {
                var processName = "GRAPH_LATENCY";
                var procedureNames = ['@Statistics'];
                var parameters = ["LATENCY_HISTOGRAM"];
                var values = ['0'];
                _connection = VoltDBCore.HasConnection(server, port, admin, user, processName);
                if (_connection == null) {
                    VoltDBCore.TestConnection(server, port, admin, user, password, isHashedPassword, processName, function (result) {
                        if (result == true) {
                            VoltDBCore.AddConnection(server, port, admin, user, password, isHashedPassword, procedureNames, parameters, values, processName, function (connection, status) {
                                onConnectionAdded(connection, status);
                            });
                        }

                    });

                } else {
                    VoltDBCore.updateConnection(server, port, admin, user, password, isHashedPassword, procedureNames, parameters, values, processName, _connection, function (connection, status) {
                        onConnectionAdded(connection, status);

                    });

                }

            } catch (e) {
                console.log(e.message);
            }

        };

        this.GetCPUInformation = function (onConnectionAdded) {
            try {
                //GRAPH_CPU
                var processName = "GRAPH_CPU";
                var procedureNames = ['@Statistics'];
                var parameters = ["CPU"];
                var values = ['0'];
                _connection = VoltDBCore.HasConnection(server, port, admin, user, processName);
                if (_connection == null) {
                    VoltDBCore.TestConnection(server, port, admin, user, password, isHashedPassword, processName, function (result) {
                        if (result == true) {
                            VoltDBCore.AddConnection(server, port, admin, user, password, isHashedPassword, procedureNames, parameters, values, processName, function (connection, status) {
                                onConnectionAdded(connection, status);
                            });
                        }

                    });

                } else {
                    VoltDBCore.updateConnection(server, port, admin, user, password, isHashedPassword, procedureNames, parameters, values, processName, _connection, function (connection, status) {
                        onConnectionAdded(connection, status);

                    });

                }

            } catch (e) {
                console.log(e.message);
            }

        };

        //Render Cluster Transaction Graph
        this.GetTransactionInformation = function (onConnectionAdded) {
            try {
                var processName = "GRAPH_TRANSACTION";
                var procedureNames = ['@Statistics'];
                var parameters = ["PROCEDUREPROFILE"];
                var values = ['0'];
                _connection = VoltDBCore.HasConnection(server, port, admin, user, processName);
                if (_connection == null) {
                    VoltDBCore.TestConnection(server, port, admin, user, password, isHashedPassword, processName, function (result) {
                        if (result == true) {
                            VoltDBCore.AddConnection(server, port, admin, user, password, isHashedPassword, procedureNames, parameters, values, processName, function (connection, status) {
                                onConnectionAdded(connection, status);
                            });
                        }

                    });

                } else {
                    VoltDBCore.updateConnection(server, port, admin, user, password, isHashedPassword, procedureNames, parameters, values, processName, _connection, function (connection, status) {
                        onConnectionAdded(connection, status);

                    });

                }

            } catch (e) {
                console.log(e.message);
            }

        };

        this.GetTableInformation = function (onConnectionAdded) {
            try {
                var processName = "TABLE_INFORMATION";
                var procedureNames = ['@Statistics', '@Statistics', '@SystemCatalog', '@SystemCatalog', '@SystemCatalog'];
                var parameters = ["TABLE", "INDEX", "COLUMNS", "PROCEDURES", "PROCEDURECOLUMNS"];
                var values = ['0', '0', undefined];
                var isAdmin = false;
                _connection = VoltDBCore.HasConnection(server, port, isAdmin, user, processName);
                if (_connection == null) {
                    VoltDBCore.TestConnection(server, port, isAdmin, user, password, isHashedPassword, processName, function (result) {
                        if (result == true) {
                            VoltDBCore.AddConnection(server, port, isAdmin, user, password, isHashedPassword, procedureNames, parameters, values, processName, function (connection, status) {
                                onConnectionAdded(connection, status);
                            });
                        }

                    });

                } else {
                    VoltDBCore.updateConnection(server, port, isAdmin, user, password, isHashedPassword, procedureNames, parameters, values, processName, _connection, function (connection, status) {
                        onConnectionAdded(connection, status);

                    });

                }

            } catch (e) {
                console.log(e.message);
            }

        };

        //admin configuration
        this.editConfigurationItem = function (configGroup, configMember,configValue,onConnectionSucceeded) {
            try {
                var processName = "ADMIN_".concat(configGroup);
                var procedureNames = [];
                var parameters = [];
                var values = [];
                var isAdmin = true;

                switch (configGroup) {
                    case 'OVERVIEW':
                        procedureNames = ['@SystemInformation'];
                        parameters = [configMember];
                        values = [configValue];
                        break;

                    case 'PORT':
                        procedureNames = ['@SystemInformation'];
                        parameters = [configMember];
                        values = [configValue];
                        break;

                    case 'DIRECTORIES':
                        procedureNames = ['@SystemInformation'];
                        parameters = [configMember];
                        values = [configValue];
                        break;

                }
                
                _connection = VoltDBCore.HasConnection(server, port, isAdmin, user, processName);
                if (_connection == null) {
                    VoltDBCore.TestConnection(server, port, isAdmin, user, password, isHashedPassword, processName, function (result) {
                        if (result == true) {
                            VoltDBCore.AddConnection(server, port, isAdmin, user, password, isHashedPassword, procedureNames, parameters, values, processName, function (connection, status) {
                                onConnectionSucceeded(connection, status);
                            });
                        }

                    });

                } else {
                    VoltDBCore.updateConnection(server, port, isAdmin, user, password, isHashedPassword, procedureNames, parameters, values, processName, _connection, function (connection, status) {
                        onConnectionSucceeded(connection, status);

                    });

                }

            }
            catch (e) {

            }
        };

        this.stopServerNode = function(nodeId,onConnectionAdded) {
            try {
                var processName = "SYSTEMINFORMATION_STOPSERVER";
                var procedureNames = ['@StopNode'];
                var parameters = [nodeId.toString()];
                var values=[undefined];
               
                _connection = VoltDBCore.HasConnection(server, port, admin, user, processName);
                if (_connection == null) {
                    VoltDBCore.TestConnection(server, port, admin, user, password, isHashedPassword, processName, function (result) {
                        if (result == true) {
                            var status = 0;
                            VoltDBCore.AddConnection(server, port, admin, user, password, isHashedPassword, procedureNames, parameters, values, processName, function(connection, status) {
                                status = connection.Metadata['@StopNode_' + nodeId.toString() + '_status'];
                                if (!(status == "" || status == undefined)) {
                                    onConnectionAdded(connection, status);
                                }
                            
                                
                            });
                        }

                    });

                } else {
                    VoltDBCore.updateConnection(server, port, admin, user, password, isHashedPassword, procedureNames, parameters, values, processName, _connection, function (connection, status) {
                        onConnectionAdded(connection, status);

                    });

                }

            } catch (e) {
                console.log(e.message);
            }

        };

        //end admin configuration

    });

    window.VoltDBService = VoltDBService = new iVoltDbService();

})(window);

<|MERGE_RESOLUTION|>--- conflicted
+++ resolved
@@ -1,527 +1,524 @@
-﻿
-(function (window) {
-
-    var procedures = {};
-    var tips = $(".validateTips");
-    var server = VoltDBConfig.GetDefaultServerIP();
-    var port = "8080";
-    var user = "";
-    var password = "";
-    var admin = true;
-    var isHashedPassword = true;
-    this.connection = null;
-    var iVoltDbService = (function () {
-        var _connection = connection;
-
-        this.TestConnection = function (lServerName, lPort, lUsername, lPassword, lAdmin, onConnectionAdded, isLoginTest) {
-            try {
-                var serverName = lServerName != null ? lServerName : server;
-                var portId = lPort != null ? lPort : port;
-
-                VoltDBCore.TestConnection(serverName, portId, lAdmin, lUsername, lPassword, isHashedPassword, "DATABASE_LOGIN", function (result, response) {
-                    onConnectionAdded(result, response);
-                }, isLoginTest);
-
-            } catch (e) {
-                console.log(e.message);
-            }
-        };
-
-        this.CheckServerConnection = function (checkConnection) {
-            try {
-                VoltDBCore.CheckServerConnection(server, port, admin, user, password, isHashedPassword, "DATABASE_LOGIN", checkConnection);
-            } catch (e) {
-                console.log(e.message);
-            }
-        };
-
-        this.SetUserCredentials = function (lUsername, lPassword, lAdmin) {
-            user = lUsername;
-            password = lPassword;
-            admin = lAdmin;
-        };
-
-<<<<<<< HEAD
-=======
-        // build Authorization header based on scheme you could flip to diff header. Server understands both.
-        this.BuildAuthorization = function(user, isHashedPassword, password) {
-            var authz = null;
-            if (user != null && isHashedPassword != null) {
-                authz = "Hashed " + user + ":" + isHashedPassword;
-            } else if (user != null && password != null) {
-                var up = user + ":" + password;
-                authz = "Basic " + $().crypt({method: "b64enc", source: up});
-            }
-            return authz;
-        }
-
->>>>>>> 77b7d591
-        this.ChangeServerConfiguration = function (serverName, portId, userName, pw, isHashPw, isAdmin) {
-            server = serverName != null ? serverName : server;
-            port = portId != null ? portId : port;
-            user = userName != undefined ? userName : "";
-            password = pw != undefined ? pw : "";
-            isHashedPassword = isHashPw;
-            admin = isAdmin != undefined ? isAdmin : true;
-
-        };
-
-        this.GetSystemInformation = function (onConnectionAdded) {
-            try {
-                var processName = "SYSTEM_INFORMATION";
-                var procedureNames = ['@SystemInformation', '@Statistics'];
-                var parameters = ["OVERVIEW", "MEMORY"];
-                var values = [undefined, '0'];
-                _connection = VoltDBCore.HasConnection(server, port, admin, user, processName);
-                if (_connection == null) {
-                    VoltDBCore.TestConnection(server, port, admin, user, password, isHashedPassword, processName, function (result) {
-                        if (result == true) {
-                            updateTips("Connection successful.");
-
-                            VoltDBCore.AddConnection(server, port, admin, user, password, isHashedPassword, procedureNames, parameters, values, processName, function (connection, status) {
-                                onConnectionAdded(connection, status);
-                            });
-                        } else updateTips("Unable to connect.");
-
-                    });
-
-                } else {
-                    VoltDBCore.updateConnection(server, port, admin, user, password, isHashedPassword, procedureNames, parameters, values, processName, _connection, function (connection, status) {
-                        onConnectionAdded(connection, status);
-
-                    });
-
-                }
-            } catch (e) {
-                console.log(e.message);
-            }
-
-            function updateTips(t) {
-                tips
-                    .text(t)
-                    .addClass("ui-state-highlight");
-                setTimeout(function () {
-                    tips.removeClass("ui-state-highlight", 1500);
-                }, 500);
-            }
-
-
-        };
-
-        this.GetSystemInformationDeployment = function (onConnectionAdded) {
-            try {
-                var processName = "SYSTEM_INFORMATION_DEPLOYMENT";
-                var procedureNames = ['@SystemInformation'];
-                var parameters = ["DEPLOYMENT"];
-                var values = [];
-                _connection = VoltDBCore.HasConnection(server, port, admin, user, processName);
-                if (_connection == null) {
-                    VoltDBCore.TestConnection(server, port, admin, user, password, isHashedPassword, processName, function (result) {
-                        if (result == true) {
-                            updateTips("Connection successful.");
-
-                            VoltDBCore.AddConnection(server, port, admin, user, password, isHashedPassword, procedureNames, parameters, values, processName, function (connection, status) {
-                                onConnectionAdded(connection);
-                            });
-                        } else updateTips("Unable to connect.");
-
-                    });
-
-                } else {
-                    VoltDBCore.updateConnection(server, port, admin, user, password, isHashedPassword, procedureNames, parameters, values, processName, _connection, function (connection, status) {
-                        onConnectionAdded(connection);
-
-                    });
-
-                }
-            } catch (e) {
-                console.log(e.message);
-            }
-
-            function updateTips(t) {
-                tips
-                    .text(t)
-                    .addClass("ui-state-highlight");
-                setTimeout(function () {
-                    tips.removeClass("ui-state-highlight", 1500);
-                }, 500);
-            }
-
-
-        };
-
-        this.GetDataTablesInformation = function (onConnectionAdded) {
-            try {
-                var processName = "DATABASE_INFORMATION";
-                var procedureNames = ['@Statistics', '@SystemCatalog', '@SystemCatalog'];
-                var parameters = ["TABLE", "TABLES"];
-                var values = ['0', undefined];
-                _connection = VoltDBCore.HasConnection(server, port, admin, user, processName);
-                if (_connection == null) {
-                    VoltDBCore.TestConnection(server, port, admin, user, password, isHashedPassword, processName, function (result) {
-                        if (result == true) {
-                            VoltDBCore.AddConnection(server, port, admin, user, password, isHashedPassword, procedureNames, parameters, values, processName, function (connection, status) {
-                                onConnectionAdded(connection, status);
-                            });
-                        }
-
-                    });
-
-                } else {
-                    VoltDBCore.updateConnection(server, port, admin, user, password, isHashedPassword, procedureNames, parameters, values, processName, _connection, function (connection, status) {
-                        onConnectionAdded(connection, status);
-
-                    });
-
-                }
-
-            } catch (e) {
-                console.log(e.message);
-            }
-
-        };
-
-        this.GetProceduresInformation = function (onConnectionAdded) {
-            try {
-                var processName = "DATABASE_INFORMATION";
-                var procedureNames = ['@Statistics'];
-                var parameters = ["PROCEDUREPROFILE"];
-                var values = ['0'];
-                _connection = VoltDBCore.HasConnection(server, port, admin, user, processName);
-                if (_connection == null) {
-                    VoltDBCore.TestConnection(server, port, admin, user, password, isHashedPassword, processName, function (result) {
-                        if (result == true) {
-                            VoltDBCore.AddConnection(server, port, admin, user, password, isHashedPassword, procedureNames, parameters, values, processName, function (connection, status) {
-                                onConnectionAdded(connection, status);
-                            });
-                        }
-
-                    });
-
-                } else {
-                    VoltDBCore.updateConnection(server, port, admin, user, password, isHashedPassword, procedureNames, parameters, values, processName, _connection, function (connection, status) {
-                        onConnectionAdded(connection, status);
-
-                    });
-
-                }
-
-            } catch (e) {
-                console.log(e.message);
-            }
-
-        };
-
-        this.getProcedureContextForSorting = function () {
-            try {
-                var processName = "DATABASE_INFORMATION";
-                var procedureNames = ['@Statistics'];
-                var parameters = ["PROCEDUREPROFILE"];
-                var values = ['0'];
-                var lconnection = VoltDBCore.HasConnection(server, port, admin, user, processName);
-                if (lconnection == null) {
-                    VoltDBCore.TestConnection(server, port, admin, user, password, isHashedPassword, processName, function (result) {
-                        if (result == true) {
-                            VoltDBCore.AddConnection(server, port, admin, user, password, isHashedPassword, procedureNames, parameters, values, processName, function (connection, status) {
-                                lconnection = connection;
-                            });
-                        }
-
-                    });
-                }
-                return lconnection;
-
-            } catch (e) {
-                console.log(e.message);
-            }
-        };
-
-        this.getTablesContextForSorting = function () {
-            try {
-                var processName = "DATABASE_INFORMATION";
-                var procedureNames = ['@Statistics'];
-                var parameters = ["TABLE"];
-                var values = ['0'];
-                var lconnection = VoltDBCore.HasConnection(server, port, admin, user, processName);
-                if (lconnection == null) {
-                    VoltDBCore.TestConnection(server, port, admin, user, password, isHashedPassword, processName, function (result) {
-                        if (result == true) {
-                            VoltDBCore.AddConnection(server, port, admin, user, password, isHashedPassword, procedureNames, parameters, values, processName, function (connection, status) {
-                                lconnection = connection;
-                            });
-                        }
-
-                    });
-                } //else {
-                //    VoltDBCore.updateConnection(server, port, admin, user, password, isHashedPassword, procedureNames, parameters, values, processName, lconnection, function (connection, status) {
-                //        lconnection = connection;
-                //    });
-
-                //}
-                return lconnection;
-
-
-            } catch (e) {
-                console.log(e.message);
-            }
-        };
-
-        this.GetMemoryInformation = function (onConnectionAdded) {
-            try {
-                var processName = "GRAPH_MEMORY";
-                var procedureNames = ['@Statistics'];
-                var parameters = ["MEMORY"];
-                var values = ['0'];
-                _connection = VoltDBCore.HasConnection(server, port, admin, user, processName);
-                if (_connection == null) {
-                    VoltDBCore.TestConnection(server, port, admin, user, password, isHashedPassword, processName, function (result) {
-                        if (result == true) {
-                            VoltDBCore.AddConnection(server, port, admin, user, password, isHashedPassword, procedureNames, parameters, values, processName, function (connection, status) {
-                                onConnectionAdded(connection, status);
-                            });
-                        }
-
-                    });
-
-                } else {
-                    VoltDBCore.updateConnection(server, port, admin, user, password, isHashedPassword, procedureNames, parameters, values, processName, _connection, function (connection, status) {
-                        onConnectionAdded(connection, status);
-
-                    });
-
-                }
-
-            } catch (e) {
-                console.log(e.message);
-            }
-
-        };
-
-        this.GetGraphLatencyInformation = function (onConnectionAdded) {
-            try {
-                var processName = "GRAPH_LATENCY";
-                var procedureNames = ['@Statistics'];
-                var parameters = ["LATENCY_HISTOGRAM"];
-                var values = ['0'];
-                _connection = VoltDBCore.HasConnection(server, port, admin, user, processName);
-                if (_connection == null) {
-                    VoltDBCore.TestConnection(server, port, admin, user, password, isHashedPassword, processName, function (result) {
-                        if (result == true) {
-                            VoltDBCore.AddConnection(server, port, admin, user, password, isHashedPassword, procedureNames, parameters, values, processName, function (connection, status) {
-                                onConnectionAdded(connection, status);
-                            });
-                        }
-
-                    });
-
-                } else {
-                    VoltDBCore.updateConnection(server, port, admin, user, password, isHashedPassword, procedureNames, parameters, values, processName, _connection, function (connection, status) {
-                        onConnectionAdded(connection, status);
-
-                    });
-
-                }
-
-            } catch (e) {
-                console.log(e.message);
-            }
-
-        };
-
-        this.GetCPUInformation = function (onConnectionAdded) {
-            try {
-                //GRAPH_CPU
-                var processName = "GRAPH_CPU";
-                var procedureNames = ['@Statistics'];
-                var parameters = ["CPU"];
-                var values = ['0'];
-                _connection = VoltDBCore.HasConnection(server, port, admin, user, processName);
-                if (_connection == null) {
-                    VoltDBCore.TestConnection(server, port, admin, user, password, isHashedPassword, processName, function (result) {
-                        if (result == true) {
-                            VoltDBCore.AddConnection(server, port, admin, user, password, isHashedPassword, procedureNames, parameters, values, processName, function (connection, status) {
-                                onConnectionAdded(connection, status);
-                            });
-                        }
-
-                    });
-
-                } else {
-                    VoltDBCore.updateConnection(server, port, admin, user, password, isHashedPassword, procedureNames, parameters, values, processName, _connection, function (connection, status) {
-                        onConnectionAdded(connection, status);
-
-                    });
-
-                }
-
-            } catch (e) {
-                console.log(e.message);
-            }
-
-        };
-
-        //Render Cluster Transaction Graph
-        this.GetTransactionInformation = function (onConnectionAdded) {
-            try {
-                var processName = "GRAPH_TRANSACTION";
-                var procedureNames = ['@Statistics'];
-                var parameters = ["PROCEDUREPROFILE"];
-                var values = ['0'];
-                _connection = VoltDBCore.HasConnection(server, port, admin, user, processName);
-                if (_connection == null) {
-                    VoltDBCore.TestConnection(server, port, admin, user, password, isHashedPassword, processName, function (result) {
-                        if (result == true) {
-                            VoltDBCore.AddConnection(server, port, admin, user, password, isHashedPassword, procedureNames, parameters, values, processName, function (connection, status) {
-                                onConnectionAdded(connection, status);
-                            });
-                        }
-
-                    });
-
-                } else {
-                    VoltDBCore.updateConnection(server, port, admin, user, password, isHashedPassword, procedureNames, parameters, values, processName, _connection, function (connection, status) {
-                        onConnectionAdded(connection, status);
-
-                    });
-
-                }
-
-            } catch (e) {
-                console.log(e.message);
-            }
-
-        };
-
-        this.GetTableInformation = function (onConnectionAdded) {
-            try {
-                var processName = "TABLE_INFORMATION";
-                var procedureNames = ['@Statistics', '@Statistics', '@SystemCatalog', '@SystemCatalog', '@SystemCatalog'];
-                var parameters = ["TABLE", "INDEX", "COLUMNS", "PROCEDURES", "PROCEDURECOLUMNS"];
-                var values = ['0', '0', undefined];
-                var isAdmin = false;
-                _connection = VoltDBCore.HasConnection(server, port, isAdmin, user, processName);
-                if (_connection == null) {
-                    VoltDBCore.TestConnection(server, port, isAdmin, user, password, isHashedPassword, processName, function (result) {
-                        if (result == true) {
-                            VoltDBCore.AddConnection(server, port, isAdmin, user, password, isHashedPassword, procedureNames, parameters, values, processName, function (connection, status) {
-                                onConnectionAdded(connection, status);
-                            });
-                        }
-
-                    });
-
-                } else {
-                    VoltDBCore.updateConnection(server, port, isAdmin, user, password, isHashedPassword, procedureNames, parameters, values, processName, _connection, function (connection, status) {
-                        onConnectionAdded(connection, status);
-
-                    });
-
-                }
-
-            } catch (e) {
-                console.log(e.message);
-            }
-
-        };
-
-        //admin configuration
-        this.editConfigurationItem = function (configGroup, configMember,configValue,onConnectionSucceeded) {
-            try {
-                var processName = "ADMIN_".concat(configGroup);
-                var procedureNames = [];
-                var parameters = [];
-                var values = [];
-                var isAdmin = true;
-
-                switch (configGroup) {
-                    case 'OVERVIEW':
-                        procedureNames = ['@SystemInformation'];
-                        parameters = [configMember];
-                        values = [configValue];
-                        break;
-
-                    case 'PORT':
-                        procedureNames = ['@SystemInformation'];
-                        parameters = [configMember];
-                        values = [configValue];
-                        break;
-
-                    case 'DIRECTORIES':
-                        procedureNames = ['@SystemInformation'];
-                        parameters = [configMember];
-                        values = [configValue];
-                        break;
-
-                }
-                
-                _connection = VoltDBCore.HasConnection(server, port, isAdmin, user, processName);
-                if (_connection == null) {
-                    VoltDBCore.TestConnection(server, port, isAdmin, user, password, isHashedPassword, processName, function (result) {
-                        if (result == true) {
-                            VoltDBCore.AddConnection(server, port, isAdmin, user, password, isHashedPassword, procedureNames, parameters, values, processName, function (connection, status) {
-                                onConnectionSucceeded(connection, status);
-                            });
-                        }
-
-                    });
-
-                } else {
-                    VoltDBCore.updateConnection(server, port, isAdmin, user, password, isHashedPassword, procedureNames, parameters, values, processName, _connection, function (connection, status) {
-                        onConnectionSucceeded(connection, status);
-
-                    });
-
-                }
-
-            }
-            catch (e) {
-
-            }
-        };
-
-        this.stopServerNode = function(nodeId,onConnectionAdded) {
-            try {
-                var processName = "SYSTEMINFORMATION_STOPSERVER";
-                var procedureNames = ['@StopNode'];
-                var parameters = [nodeId.toString()];
-                var values=[undefined];
-               
-                _connection = VoltDBCore.HasConnection(server, port, admin, user, processName);
-                if (_connection == null) {
-                    VoltDBCore.TestConnection(server, port, admin, user, password, isHashedPassword, processName, function (result) {
-                        if (result == true) {
-                            var status = 0;
-                            VoltDBCore.AddConnection(server, port, admin, user, password, isHashedPassword, procedureNames, parameters, values, processName, function(connection, status) {
-                                status = connection.Metadata['@StopNode_' + nodeId.toString() + '_status'];
-                                if (!(status == "" || status == undefined)) {
-                                    onConnectionAdded(connection, status);
-                                }
-                            
-                                
-                            });
-                        }
-
-                    });
-
-                } else {
-                    VoltDBCore.updateConnection(server, port, admin, user, password, isHashedPassword, procedureNames, parameters, values, processName, _connection, function (connection, status) {
-                        onConnectionAdded(connection, status);
-
-                    });
-
-                }
-
-            } catch (e) {
-                console.log(e.message);
-            }
-
-        };
-
-        //end admin configuration
-
-    });
-
-    window.VoltDBService = VoltDBService = new iVoltDbService();
-
-})(window);
-
+
+(function (window) {
+
+    var procedures = {};
+    var tips = $(".validateTips");
+    var server = VoltDBConfig.GetDefaultServerIP();
+    var port = "8080";
+    var user = "";
+    var password = "";
+    var admin = true;
+    var isHashedPassword = true;
+    this.connection = null;
+    var iVoltDbService = (function () {
+        var _connection = connection;
+
+        this.TestConnection = function (lServerName, lPort, lUsername, lPassword, lAdmin, onConnectionAdded, isLoginTest) {
+            try {
+                var serverName = lServerName != null ? lServerName : server;
+                var portId = lPort != null ? lPort : port;
+
+                VoltDBCore.TestConnection(serverName, portId, lAdmin, lUsername, lPassword, isHashedPassword, "DATABASE_LOGIN", function (result, response) {
+                    onConnectionAdded(result, response);
+                }, isLoginTest);
+
+            } catch (e) {
+                console.log(e.message);
+            }
+        };
+
+        this.CheckServerConnection = function (checkConnection) {
+            try {
+                VoltDBCore.CheckServerConnection(server, port, admin, user, password, isHashedPassword, "DATABASE_LOGIN", checkConnection);
+            } catch (e) {
+                console.log(e.message);
+            }
+        };
+
+        this.SetUserCredentials = function (lUsername, lPassword, lAdmin) {
+            user = lUsername;
+            password = lPassword;
+            admin = lAdmin;
+        };
+
+        // build Authorization header based on scheme you could flip to diff header. Server understands both.
+        this.BuildAuthorization = function(user, isHashedPassword, password) {
+            var authz = null;
+            if (user != null && isHashedPassword != null) {
+                authz = "Hashed " + user + ":" + isHashedPassword;
+            } else if (user != null && password != null) {
+                var up = user + ":" + password;
+                authz = "Basic " + $().crypt({method: "b64enc", source: up});
+            }
+            return authz;
+        }
+
+        this.ChangeServerConfiguration = function (serverName, portId, userName, pw, isHashPw, isAdmin) {
+            server = serverName != null ? serverName : server;
+            port = portId != null ? portId : port;
+            user = userName != undefined ? userName : "";
+            password = pw != undefined ? pw : "";
+            isHashedPassword = isHashPw;
+            admin = isAdmin != undefined ? isAdmin : true;
+
+        };
+
+        this.GetSystemInformation = function (onConnectionAdded) {
+            try {
+                var processName = "SYSTEM_INFORMATION";
+                var procedureNames = ['@SystemInformation', '@Statistics'];
+                var parameters = ["OVERVIEW", "MEMORY"];
+                var values = [undefined, '0'];
+                _connection = VoltDBCore.HasConnection(server, port, admin, user, processName);
+                if (_connection == null) {
+                    VoltDBCore.TestConnection(server, port, admin, user, password, isHashedPassword, processName, function (result) {
+                        if (result == true) {
+                            updateTips("Connection successful.");
+
+                            VoltDBCore.AddConnection(server, port, admin, user, password, isHashedPassword, procedureNames, parameters, values, processName, function (connection, status) {
+                                onConnectionAdded(connection, status);
+                            });
+                        } else updateTips("Unable to connect.");
+
+                    });
+
+                } else {
+                    VoltDBCore.updateConnection(server, port, admin, user, password, isHashedPassword, procedureNames, parameters, values, processName, _connection, function (connection, status) {
+                        onConnectionAdded(connection, status);
+
+                    });
+
+                }
+            } catch (e) {
+                console.log(e.message);
+            }
+
+            function updateTips(t) {
+                tips
+                    .text(t)
+                    .addClass("ui-state-highlight");
+                setTimeout(function () {
+                    tips.removeClass("ui-state-highlight", 1500);
+                }, 500);
+            }
+
+
+        };
+
+        this.GetSystemInformationDeployment = function (onConnectionAdded) {
+            try {
+                var processName = "SYSTEM_INFORMATION_DEPLOYMENT";
+                var procedureNames = ['@SystemInformation'];
+                var parameters = ["DEPLOYMENT"];
+                var values = [];
+                _connection = VoltDBCore.HasConnection(server, port, admin, user, processName);
+                if (_connection == null) {
+                    VoltDBCore.TestConnection(server, port, admin, user, password, isHashedPassword, processName, function (result) {
+                        if (result == true) {
+                            updateTips("Connection successful.");
+
+                            VoltDBCore.AddConnection(server, port, admin, user, password, isHashedPassword, procedureNames, parameters, values, processName, function (connection, status) {
+                                onConnectionAdded(connection);
+                            });
+                        } else updateTips("Unable to connect.");
+
+                    });
+
+                } else {
+                    VoltDBCore.updateConnection(server, port, admin, user, password, isHashedPassword, procedureNames, parameters, values, processName, _connection, function (connection, status) {
+                        onConnectionAdded(connection);
+
+                    });
+
+                }
+            } catch (e) {
+                console.log(e.message);
+            }
+
+            function updateTips(t) {
+                tips
+                    .text(t)
+                    .addClass("ui-state-highlight");
+                setTimeout(function () {
+                    tips.removeClass("ui-state-highlight", 1500);
+                }, 500);
+            }
+
+
+        };
+
+        this.GetDataTablesInformation = function (onConnectionAdded) {
+            try {
+                var processName = "DATABASE_INFORMATION";
+                var procedureNames = ['@Statistics', '@SystemCatalog', '@SystemCatalog'];
+                var parameters = ["TABLE", "TABLES"];
+                var values = ['0', undefined];
+                _connection = VoltDBCore.HasConnection(server, port, admin, user, processName);
+                if (_connection == null) {
+                    VoltDBCore.TestConnection(server, port, admin, user, password, isHashedPassword, processName, function (result) {
+                        if (result == true) {
+                            VoltDBCore.AddConnection(server, port, admin, user, password, isHashedPassword, procedureNames, parameters, values, processName, function (connection, status) {
+                                onConnectionAdded(connection, status);
+                            });
+                        }
+
+                    });
+
+                } else {
+                    VoltDBCore.updateConnection(server, port, admin, user, password, isHashedPassword, procedureNames, parameters, values, processName, _connection, function (connection, status) {
+                        onConnectionAdded(connection, status);
+
+                    });
+
+                }
+
+            } catch (e) {
+                console.log(e.message);
+            }
+
+        };
+
+        this.GetProceduresInformation = function (onConnectionAdded) {
+            try {
+                var processName = "DATABASE_INFORMATION";
+                var procedureNames = ['@Statistics'];
+                var parameters = ["PROCEDUREPROFILE"];
+                var values = ['0'];
+                _connection = VoltDBCore.HasConnection(server, port, admin, user, processName);
+                if (_connection == null) {
+                    VoltDBCore.TestConnection(server, port, admin, user, password, isHashedPassword, processName, function (result) {
+                        if (result == true) {
+                            VoltDBCore.AddConnection(server, port, admin, user, password, isHashedPassword, procedureNames, parameters, values, processName, function (connection, status) {
+                                onConnectionAdded(connection, status);
+                            });
+                        }
+
+                    });
+
+                } else {
+                    VoltDBCore.updateConnection(server, port, admin, user, password, isHashedPassword, procedureNames, parameters, values, processName, _connection, function (connection, status) {
+                        onConnectionAdded(connection, status);
+
+                    });
+
+                }
+
+            } catch (e) {
+                console.log(e.message);
+            }
+
+        };
+
+        this.getProcedureContextForSorting = function () {
+            try {
+                var processName = "DATABASE_INFORMATION";
+                var procedureNames = ['@Statistics'];
+                var parameters = ["PROCEDUREPROFILE"];
+                var values = ['0'];
+                var lconnection = VoltDBCore.HasConnection(server, port, admin, user, processName);
+                if (lconnection == null) {
+                    VoltDBCore.TestConnection(server, port, admin, user, password, isHashedPassword, processName, function (result) {
+                        if (result == true) {
+                            VoltDBCore.AddConnection(server, port, admin, user, password, isHashedPassword, procedureNames, parameters, values, processName, function (connection, status) {
+                                lconnection = connection;
+                            });
+                        }
+
+                    });
+                }
+                return lconnection;
+
+            } catch (e) {
+                console.log(e.message);
+            }
+        };
+
+        this.getTablesContextForSorting = function () {
+            try {
+                var processName = "DATABASE_INFORMATION";
+                var procedureNames = ['@Statistics'];
+                var parameters = ["TABLE"];
+                var values = ['0'];
+                var lconnection = VoltDBCore.HasConnection(server, port, admin, user, processName);
+                if (lconnection == null) {
+                    VoltDBCore.TestConnection(server, port, admin, user, password, isHashedPassword, processName, function (result) {
+                        if (result == true) {
+                            VoltDBCore.AddConnection(server, port, admin, user, password, isHashedPassword, procedureNames, parameters, values, processName, function (connection, status) {
+                                lconnection = connection;
+                            });
+                        }
+
+                    });
+                } //else {
+                //    VoltDBCore.updateConnection(server, port, admin, user, password, isHashedPassword, procedureNames, parameters, values, processName, lconnection, function (connection, status) {
+                //        lconnection = connection;
+                //    });
+
+                //}
+                return lconnection;
+
+
+            } catch (e) {
+                console.log(e.message);
+            }
+        };
+
+        this.GetMemoryInformation = function (onConnectionAdded) {
+            try {
+                var processName = "GRAPH_MEMORY";
+                var procedureNames = ['@Statistics'];
+                var parameters = ["MEMORY"];
+                var values = ['0'];
+                _connection = VoltDBCore.HasConnection(server, port, admin, user, processName);
+                if (_connection == null) {
+                    VoltDBCore.TestConnection(server, port, admin, user, password, isHashedPassword, processName, function (result) {
+                        if (result == true) {
+                            VoltDBCore.AddConnection(server, port, admin, user, password, isHashedPassword, procedureNames, parameters, values, processName, function (connection, status) {
+                                onConnectionAdded(connection, status);
+                            });
+                        }
+
+                    });
+
+                } else {
+                    VoltDBCore.updateConnection(server, port, admin, user, password, isHashedPassword, procedureNames, parameters, values, processName, _connection, function (connection, status) {
+                        onConnectionAdded(connection, status);
+
+                    });
+
+                }
+
+            } catch (e) {
+                console.log(e.message);
+            }
+
+        };
+
+        this.GetGraphLatencyInformation = function (onConnectionAdded) {
+            try {
+                var processName = "GRAPH_LATENCY";
+                var procedureNames = ['@Statistics'];
+                var parameters = ["LATENCY_HISTOGRAM"];
+                var values = ['0'];
+                _connection = VoltDBCore.HasConnection(server, port, admin, user, processName);
+                if (_connection == null) {
+                    VoltDBCore.TestConnection(server, port, admin, user, password, isHashedPassword, processName, function (result) {
+                        if (result == true) {
+                            VoltDBCore.AddConnection(server, port, admin, user, password, isHashedPassword, procedureNames, parameters, values, processName, function (connection, status) {
+                                onConnectionAdded(connection, status);
+                            });
+                        }
+
+                    });
+
+                } else {
+                    VoltDBCore.updateConnection(server, port, admin, user, password, isHashedPassword, procedureNames, parameters, values, processName, _connection, function (connection, status) {
+                        onConnectionAdded(connection, status);
+
+                    });
+
+                }
+
+            } catch (e) {
+                console.log(e.message);
+            }
+
+        };
+
+        this.GetCPUInformation = function (onConnectionAdded) {
+            try {
+                //GRAPH_CPU
+                var processName = "GRAPH_CPU";
+                var procedureNames = ['@Statistics'];
+                var parameters = ["CPU"];
+                var values = ['0'];
+                _connection = VoltDBCore.HasConnection(server, port, admin, user, processName);
+                if (_connection == null) {
+                    VoltDBCore.TestConnection(server, port, admin, user, password, isHashedPassword, processName, function (result) {
+                        if (result == true) {
+                            VoltDBCore.AddConnection(server, port, admin, user, password, isHashedPassword, procedureNames, parameters, values, processName, function (connection, status) {
+                                onConnectionAdded(connection, status);
+                            });
+                        }
+
+                    });
+
+                } else {
+                    VoltDBCore.updateConnection(server, port, admin, user, password, isHashedPassword, procedureNames, parameters, values, processName, _connection, function (connection, status) {
+                        onConnectionAdded(connection, status);
+
+                    });
+
+                }
+
+            } catch (e) {
+                console.log(e.message);
+            }
+
+        };
+
+        //Render Cluster Transaction Graph
+        this.GetTransactionInformation = function (onConnectionAdded) {
+            try {
+                var processName = "GRAPH_TRANSACTION";
+                var procedureNames = ['@Statistics'];
+                var parameters = ["PROCEDUREPROFILE"];
+                var values = ['0'];
+                _connection = VoltDBCore.HasConnection(server, port, admin, user, processName);
+                if (_connection == null) {
+                    VoltDBCore.TestConnection(server, port, admin, user, password, isHashedPassword, processName, function (result) {
+                        if (result == true) {
+                            VoltDBCore.AddConnection(server, port, admin, user, password, isHashedPassword, procedureNames, parameters, values, processName, function (connection, status) {
+                                onConnectionAdded(connection, status);
+                            });
+                        }
+
+                    });
+
+                } else {
+                    VoltDBCore.updateConnection(server, port, admin, user, password, isHashedPassword, procedureNames, parameters, values, processName, _connection, function (connection, status) {
+                        onConnectionAdded(connection, status);
+
+                    });
+
+                }
+
+            } catch (e) {
+                console.log(e.message);
+            }
+
+        };
+
+        this.GetTableInformation = function (onConnectionAdded) {
+            try {
+                var processName = "TABLE_INFORMATION";
+                var procedureNames = ['@Statistics', '@Statistics', '@SystemCatalog', '@SystemCatalog', '@SystemCatalog'];
+                var parameters = ["TABLE", "INDEX", "COLUMNS", "PROCEDURES", "PROCEDURECOLUMNS"];
+                var values = ['0', '0', undefined];
+                var isAdmin = false;
+                _connection = VoltDBCore.HasConnection(server, port, isAdmin, user, processName);
+                if (_connection == null) {
+                    VoltDBCore.TestConnection(server, port, isAdmin, user, password, isHashedPassword, processName, function (result) {
+                        if (result == true) {
+                            VoltDBCore.AddConnection(server, port, isAdmin, user, password, isHashedPassword, procedureNames, parameters, values, processName, function (connection, status) {
+                                onConnectionAdded(connection, status);
+                            });
+                        }
+
+                    });
+
+                } else {
+                    VoltDBCore.updateConnection(server, port, isAdmin, user, password, isHashedPassword, procedureNames, parameters, values, processName, _connection, function (connection, status) {
+                        onConnectionAdded(connection, status);
+
+                    });
+
+                }
+
+            } catch (e) {
+                console.log(e.message);
+            }
+
+        };
+
+        //admin configuration
+        this.editConfigurationItem = function (configGroup, configMember,configValue,onConnectionSucceeded) {
+            try {
+                var processName = "ADMIN_".concat(configGroup);
+                var procedureNames = [];
+                var parameters = [];
+                var values = [];
+                var isAdmin = true;
+
+                switch (configGroup) {
+                    case 'OVERVIEW':
+                        procedureNames = ['@SystemInformation'];
+                        parameters = [configMember];
+                        values = [configValue];
+                        break;
+
+                    case 'PORT':
+                        procedureNames = ['@SystemInformation'];
+                        parameters = [configMember];
+                        values = [configValue];
+                        break;
+
+                    case 'DIRECTORIES':
+                        procedureNames = ['@SystemInformation'];
+                        parameters = [configMember];
+                        values = [configValue];
+                        break;
+
+                }
+                
+                _connection = VoltDBCore.HasConnection(server, port, isAdmin, user, processName);
+                if (_connection == null) {
+                    VoltDBCore.TestConnection(server, port, isAdmin, user, password, isHashedPassword, processName, function (result) {
+                        if (result == true) {
+                            VoltDBCore.AddConnection(server, port, isAdmin, user, password, isHashedPassword, procedureNames, parameters, values, processName, function (connection, status) {
+                                onConnectionSucceeded(connection, status);
+                            });
+                        }
+
+                    });
+
+                } else {
+                    VoltDBCore.updateConnection(server, port, isAdmin, user, password, isHashedPassword, procedureNames, parameters, values, processName, _connection, function (connection, status) {
+                        onConnectionSucceeded(connection, status);
+
+                    });
+
+                }
+
+            }
+            catch (e) {
+
+            }
+        };
+
+        this.stopServerNode = function(nodeId,onConnectionAdded) {
+            try {
+                var processName = "SYSTEMINFORMATION_STOPSERVER";
+                var procedureNames = ['@StopNode'];
+                var parameters = [nodeId.toString()];
+                var values=[undefined];
+               
+                _connection = VoltDBCore.HasConnection(server, port, admin, user, processName);
+                if (_connection == null) {
+                    VoltDBCore.TestConnection(server, port, admin, user, password, isHashedPassword, processName, function (result) {
+                        if (result == true) {
+                            var status = 0;
+                            VoltDBCore.AddConnection(server, port, admin, user, password, isHashedPassword, procedureNames, parameters, values, processName, function(connection, status) {
+                                status = connection.Metadata['@StopNode_' + nodeId.toString() + '_status'];
+                                if (!(status == "" || status == undefined)) {
+                                    onConnectionAdded(connection, status);
+                                }
+                            
+                                
+                            });
+                        }
+
+                    });
+
+                } else {
+                    VoltDBCore.updateConnection(server, port, admin, user, password, isHashedPassword, procedureNames, parameters, values, processName, _connection, function (connection, status) {
+                        onConnectionAdded(connection, status);
+
+                    });
+
+                }
+
+            } catch (e) {
+                console.log(e.message);
+            }
+
+        };
+
+        //end admin configuration
+
+    });
+
+    window.VoltDBService = VoltDBService = new iVoltDbService();
+
+})(window);
+