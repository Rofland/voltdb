
function alertNodeClicked(obj) {

    var clickedServer = $(obj).html();

    if ($('#activeServerName').html() != clickedServer) {

        $('.activeServerName').html(clickedServer).attr('title', clickedServer);

        //Change the active server name in the node list
        $("#serversList>li").removeClass("monitoring");

        $("#serversList").find("li a:contains(" + clickedServer + ")").filter(function () {
            return $(this).html() == clickedServer;
        }).parent().addClass("monitoring");

        var serverIp = voltDbRenderer.getServerIP($(obj).attr('data-ip'));
        var currentUrl = window.location.href.split('?')[0];
        var urlArray = currentUrl.split('/');
        var newUrl = '';
        if (urlArray != null && urlArray.length > 0) {
            var urlArray2 = urlArray[2].split(':');
            urlArray2[0] = serverIp;
            urlArray[2] = urlArray2.join(':');
            newUrl = urlArray.join('/');
        }

        var data = {
            CurrentServer: clickedServer,
<<<<<<< HEAD
            GraphView: VoltDbUI.getCookie("graph-view"),
            DisplayPreferences: VoltDbUI.getCookie("user-preferences"),
            AlertThreshold: VoltDbUI.getCookie("alert-threshold"),
            username: VoltDbUI.getCookie("username"),
            password: VoltDbUI.getCookie("password")
=======
            GraphView: $.cookie("graph-view"),
            DisplayPreferences: $.cookie("user-preferences"),
            AlertThreshold: $.cookie("alert-threshold"),
            username: $.cookie("username"),
            password: $.cookie("password")
>>>>>>> 0e235377

        };

        var win = window.open(newUrl + '?data=' + JSON.stringify(data), '_parent');
        win.focus();
    }

    $('.popup_close').trigger('click');
};

(function (window) {

    var iVoltDbRenderer = (function () {
        this.hostNames = [];
        this.currentHost = "";
        this.isHost = false;
        this.nodeStatus = new Array();
        this.isProcedureSearch = false;
        this.isTableSearch = false;
        this.isSearchTextCleaned = false;
        this.isProcedureSortClicked = false;
        this.isTableSortClicked = false;
        this.isNextClicked = false;
        this.userPreferences = {};
        this.procedureTableIndex = 0;
        this.procedureDataSize = 0;
        this.procedureSearchDataSize = 0;
        this.tableIndex = 0;
        this.tableDataSize = 0;
        this.tableSearchDataSize = 0;
        this.tupleCount = {};
        this.searchData = {};
        this.searchText = "";
        this.serverIPs = {};
        this.tupleMaxCount = {};
        this.tupleMinCount = {};
        this.maxVisibleRows = 5;
        this.sortOrder = "";
        this.sortTableOrder = "";
        this.refreshTables = false;
        var totalServerCount = 0;
        var kFactor = 0;
        var procedureData = {};
        var procedureJsonArray = [];
        var procedureSearchJsonArray = [];
        var tableData = {};
        var tableJsonArray = [];
        var tableSearchJsonArray = [];
        var schemaCatalogTableTypes = {};
        var schemaCatalogColumnTypes = {};
        var systemOverview = {};
        var systemMemory = {};
        var htmlMarkups = { "SystemInformation": [] };
        var htmlMarkup;
        var htmlTableMarkups = { "SystemInformation": [] };
        var htmlTableMarkup = "";
        var minLatency = 0;
        var maxLatency = 0;
        var avgLatency = 0;
        var procedureNameIndex = 0;
        var invocationsIndex = 0;
        var minLatencyIndex = 0;
        var maxLatencyIndex = 0;
        var avgLatencyIndex = 0;
        var perExecutionIndex = 0;
        var gCurrentServer = "";

        var tableNameIndex = 5;
        var partitionIndex = 4;
        var hostIndex = 1;
        var tupleCountIndex = 3;

        //sorting related variables
        this.isSortProcedures = false;
        this.isSortTables = false;
        this.sortColumn = "";
        this.tableSortColumn = "";
        this.isPageAction = false;

        this.hint = "";

        var activeCount = 0;
        var activeCountCopied = 0;
        var joiningCount = 0;
        var missingCount = 0;
        var alertCount = 0;
        var serverSettings = false;

        this.ChangeServerConfiguration = function (serverName, portId, userName, pw, isHashPw, isAdmin) {
            VoltDBService.ChangeServerConfiguration(serverName, portId, userName, pw, isHashPw, isAdmin);
        };

        var testConnection = function (serverName, portId, username, password, admin, onInformationLoaded) {
            VoltDBService.TestConnection(serverName, portId, username, password, admin, function (result, response) {

                onInformationLoaded(result, response);
            }, true);
        };

        this.CheckServerConnection = function (checkConnection) {
            VoltDBService.CheckServerConnection(checkConnection);
        };

        this.GetLoginPopup = function () {
            var loginHtml =
                '<a href="#loginBoxDialogue" id="loginLink" style="display: none;">Login</a>' +
                '<!-- POPUP Login -->' +
                '<div id="loginBoxDialogue" style="overflow: hidden" >' +
                    '<div class="overlay-title">Login</div>' +
                        '<div id="UnableToLoginMsg" style="padding: 5px 0 0 20px; color: #ff0000; display: none;">Unable to connect. Please try to login using another username/password.</div>' +
                            '<div class="clear"></div>' +
                            '<div  class="overlay-content" style="height:215px; min-width: 441px; padding: 0" >' +
                            '<div id="loginBox">' +
                                '<label for="username">Username:</label>' +
                                '<input type="text" id="username" name="username"><br/>' +
                                '<label for="password">Password:</label>' +
                                '<input type="password" id="password" name="password">' +
                                '<div class="lower">' +
                                    '<input type="submit" id="LoginBtn" value="Login">' +
                                '</div>' +
                            '</div>' +
                    '</div>    ' +
                '</div>' +
                '<!-- POPUP Login -->';
            return loginHtml;
        };

        this.HandleLogin = function (serverName, portId, pageLoadCallback) {

            var responseObtained = false;
            $("#username").data("servername", serverName);
            $("#username").data("portid", portId);
            $("#loginBoxDialogue").hide();
            $("#loginLink").popup({
                open: function (event, ui, ele) {
                },
                login: function (popupCallback) {

                    $("#overlay").show();
                    $("#UnableToLoginMsg").hide();
                    var usernameVal = $("#username").val();
                    var passwordVal = $("#password").val() != '' ? CryptoJS.SHA256($("#password").val()).toString(CryptoJS.enc.Hex) : $("#password").val();
                    responseObtained = false;

                    testConnection($("#username").data("servername"), $("#username").data("portid"), usernameVal, passwordVal, true, function (result, response) {

                        if (responseObtained || (response != undefined && response.hasOwnProperty("status") && response.status == -1))
                            return;
                        responseObtained = true;

                        $("#overlay").hide();
                        if (result) {

                            //Save user details to cookie.
                            saveSessionCookie("username", usernameVal);
                            saveSessionCookie("password", passwordVal);
                            voltDbRenderer.ShowUsername(usernameVal);

                            pageLoadCallback();
                            popupCallback();
                            $("#loginBoxDialogue").hide();
                            setTimeout(function () {
                                $("#username").val("");
                                $("#password").val("");
                            }, 300);
                            $("#logOut").css('display', 'block');
<<<<<<< HEAD
                            $('#logOut').prop('title', VoltDbUI.getCookie("username"));
=======
                            $('#logOut').prop('title', $.cookie("username"));
>>>>>>> 0e235377
                        } else {

                            //Error: Server is not available(-100) or Connection refused(-5) but is not "Authentication rejected(-3)"
                            if (response != undefined && response.status != -3) {
                                popupCallback();
                                $("#loginBoxDialogue").hide();
                                $("#serUnavailablePopup").trigger("click");
                                return;
                            }

                            $("#UnableToLoginMsg").show();
                            $("#logOut").css('display', 'none');
                            $('#logOut').prop('title', '');
                        }
                    });
                }
            });

            $('#username').keypress(function (e) {
                var key = e.which;
                if (key == 13)  // the enter key code
                {
                    $("#LoginBtn").trigger("click");
                    return false;
                }
                return true;
            });
            $('#password').keypress(function (e) {
                var key = e.which;
                if (key == 13)  // the enter key code
                {
                    $("#LoginBtn").trigger("click");
                    return false;
                }
                return true;
            });

<<<<<<< HEAD
            var username = (VoltDbUI.getCookie("username") != undefined) ? VoltDbUI.getCookie("username") : "";
            var password = (username != "" && VoltDbUI.getCookie("password") != undefined) ? VoltDbUI.getCookie("password") : "";
=======
            var username = ($.cookie("username") != undefined) ? $.cookie("username") : "";
            var password = (username != "" && $.cookie("password") != undefined) ? $.cookie("password") : "";
>>>>>>> 0e235377

            $("#serUnavailablePopup").popup({
                open: function (event, ui, ele) {
                },
                autoLogin: function (popupCallback) {
                    tryAutoLogin();
                    popupCallback();
                }
            });

            //Try to login with saved username/password or no username and password
            var tryAutoLogin = function () {
                $("#overlay").show();
                responseObtained = false;
                serverName = VoltDBConfig.GetDefaultServerIP(true);
                testConnection(serverName, portId, username, password, true, function (result, response) {

                    if (responseObtained || (response != undefined && response.hasOwnProperty("status") && response.status == -1))
                        return;
                    responseObtained = true;

                    $("#overlay").hide();

                    if (!result) {

                        if (response != undefined && response.hasOwnProperty("status")) {

                            //Error: Hashedpassword must be a 40-byte hex-encoded SHA-1 hash.
                            if (response.status == -3 && response.hasOwnProperty("statusstring") && response.statusstring.indexOf("Hashedpassword must be a 40-byte") > -1) {
                                //Try to auto login after clearing username and password
                                saveSessionCookie("username", null);
                                saveSessionCookie("password", null);
                                tryAutoLogin();
                                return;
                            }
                                //Error: Server is not available(-100) or Connection refused(-5) but is not "Authentication rejected(-3)"
                            else if (response.status != -3) {
                                $("#serUnavailablePopup").trigger("click");
                                return;
                            }
                        }

                        //If security is enabled, then display popup to get username and password.
                        saveSessionCookie("username", null);
                        saveSessionCookie("password", null);

                        $("#loginLink").trigger("click");
                    } else {
                        pageLoadCallback();
                    }

                });
            };

            tryAutoLogin();
        };

        this.ShowUsername = function (userName) {
            if (userName != undefined && userName != 'null' && userName != '') {
                $(".userN").attr("title", userName).html(userName);
                $("#userLine").show();
            } else {
                $(".userN").attr("title", "").html("");
                $("#userLine").hide();
            }
        };

        this.GetSystemInformation = function (onInformationLoaded, onAdminPagePortAndOverviewDetailsLoaded, onAdminPageServerListLoaded) {

            VoltDBService.GetSystemInformation(function (connection) {
                populateSystemInformation(connection);
                getMemoryDetails(connection, systemMemory);


                if (VoltDbAdminConfig.isAdmin) {
                    onAdminPagePortAndOverviewDetailsLoaded(getPortAndOverviewDetails(), serverSettings);
                    onAdminPageServerListLoaded(getAdminServerList());
                }

                if (gCurrentServer == "")
                    configureRequestedHost(VoltDBCore.hostIP);

                onInformationLoaded();
            });

        };

        this.GetClusterInformation = function (onInformationLoaded) {
            var clusterDetails = {};
            var clusterState = {};
            VoltDBService.GetClusterInformation(function (connection) {
                if (VoltDbAdminConfig.isAdmin) {
                    getClusterDetails(connection, clusterDetails, "CLUSTER_INFORMATION");
                    getClusterState(clusterDetails, clusterState);
                    onInformationLoaded(clusterState);
                }
            });
        };

        this.CheckAdminPriviledges = function (onInformationLoaded) {

            VoltDBService.GetShortApiProfile(function (connection) {
                onInformationLoaded(hasAdminPrivileges(connection));
            });
        };

        this.GetAdminDeploymentInformation = function (checkSecurity, onInformationLoaded) {
            if (VoltDbAdminConfig.isAdmin || checkSecurity) {
                VoltDBService.GetShortApiDeployment(function (connection) {
                    var rawData;
                    if (connection != null)
                        rawData = connection.Metadata['SHORTAPI_DEPLOYMENT'];

                    onInformationLoaded(loadAdminDeploymentInformation(connection), rawData);
                });
            }
        };

        this.GetProceduresInfo = function (onProceduresDataLoaded) {
            var procedureMetadata = "";

            VoltDBService.GetSystemInformationDeployment(function (connection) {

                setKFactor(connection);
                VoltDBService.GetProceduresInformation(function (nestConnection) {
                    populateProceduresInformation(nestConnection);
                    procedureMetadata = procedureData;
                    onProceduresDataLoaded(procedureMetadata);
                });

            });

            var setKFactor = function (connection) {
                connection.Metadata['@SystemInformation_DEPLOYMENT'].data.forEach(function (entry) {
                    if (entry[0] == 'kfactor')
                        kFactor = entry[1];
                });

            };

        };

        this.getTablesInformation = function (onTableDataLoaded) {
            VoltDBService.GetDataTablesInformation(function (inestConnection) {
                populateTableTypes(inestConnection);
                populateTablesInformation(inestConnection);
                onTableDataLoaded(inestConnection.Metadata['@Statistics_TABLE'].data);
            });

        };

        this.GetDataTablesInformation = function (contextConnectionReturned) {
            VoltDBService.GetDataTablesInformation(function (inestConnection) {
                contextConnectionReturned(inestConnection);
            });
        };

        this.getMemoryGraphInformation = function (onInformationLoaded) {
            var memoryDetails = {};

            VoltDBService.GetMemoryInformation(function (connection) {
                getMemoryDetails(connection, memoryDetails, "GRAPH_MEMORY");
                onInformationLoaded(memoryDetails);
            });
        };

        this.getLatencyGraphInformation = function (onInformationLoaded) {
            var latencyDetails = {};

            VoltDBService.GetGraphLatencyInformation(function (connection) {
                getLatencyDetails(connection, latencyDetails);
                onInformationLoaded(latencyDetails);
            });
        };

        this.GetPartitionIdleTimeInformation = function (onInformationLoaded) {
            var partitionDetails = {};
            VoltDBService.GetPartitionIdleTimeInformation(function (connection) {
                getPartitionIdleTimeDetails(connection, partitionDetails);
                onInformationLoaded(partitionDetails);
            });

        };

        this.getCpuGraphInformation = function (onInformationLoaded) {
            var cpuDetails = {};

            VoltDBService.GetCPUInformation(function (connection) {
                getCpuDetails(connection, cpuDetails);
                onInformationLoaded(cpuDetails);
            });

        };

        //Check if DR is enable or not
        this.GetDrStatusInformation = function (onInformationLoaded) {
            var drStatus = {};
            VoltDBService.GetDrStatusInformation(function (connection) {
                getDrStatus(connection, drStatus);
                onInformationLoaded(drStatus);
            });
        };
        //

        //GET DR Details
        this.GetDrDetails = function (onInformationLoaded) {
            var drDetails = {};
            VoltDBService.GetDrStatusInformation(function (connection) {

                getDrDetails(connection, drDetails);
                onInformationLoaded(drDetails);
            });
        };
        //

        //Check if cluster is replica or not
        this.GetClusterReplicaInformation = function (onInformationLoaded) {
            var replicationStatus = {};

            VoltDBService.GetClusterReplicaInformation(function (connection) {
                getReplicationDetails(connection, replicationStatus, "CLUSTER_REPLICA_INFORMATION");
                onInformationLoaded(replicationStatus);
            });
        };
        //

        //Render DR Replication Graph
        this.GetDrReplicationInformation = function (onInformationLoaded) {
            var replicationData = {};

            VoltDBService.GetDrReplicationInformation(function (connection) {
                getDrReplicationData(connection, replicationData);
                onInformationLoaded(replicationData);
            });
        };
        //



        //Render Cluster Transaction Graph
        this.GetTransactionInformation = function (onInformationLoaded) {
            var transactionDetails = {};

            VoltDBService.GetTransactionInformation(function (connection) {
                getTransactionDetails(connection, transactionDetails);
                onInformationLoaded(transactionDetails);
            });
        };

        this.GetTableInformation = function (onInformationLoaded) {
            VoltDBService.GetTableInformation(function (connection) {
                var tablesData = {};
                var viewsData = {};
                var proceduresData = {};
                var procedureColumnsData = {};
                var sysProceduresData = {};
                getTableData(connection, tablesData, viewsData, proceduresData, procedureColumnsData, sysProceduresData, 'TABLE_INFORMATION');
                onInformationLoaded(tablesData, viewsData, proceduresData, procedureColumnsData, sysProceduresData);
            });
        };

        this.GetTableInformationClientPort = function () {
            VoltDBService.GetTableInformationClientPort(function (connection) {
                var tablesData = {};
                var viewsData = {};
                var proceduresData = {};
                var procedureColumnsData = {};
                var sysProceduresData = {};
                getTableData(connection, tablesData, viewsData, proceduresData, procedureColumnsData, sysProceduresData, 'TABLE_INFORMATION_CLIENTPORT');
            });
        };

        this.GetHostNodesHtml = function (callback) {
            try {
                VoltDBService.GetHostNodes(function (connection, state) {
                    populateSystemInformation(connection);
                    callback();
                });
            } catch (e) {

            }
        };

        this.GetClusterHealth = function (callback) {
            if (systemOverview == null || systemOverview == undefined) {
                alert("Error: Unable to extract cluster health information.");
                return;
            }

            if (adminClusterObjects.ignoreServerListUpdateCount > 0) {
                if (totalServerCount == 0) {
                    totalServerCount = activeCount + joiningCount;
                }

                if (activeCount == activeCountCopied) {
                    activeCount--;
                }

                missingCount = totalServerCount - (activeCount + joiningCount);
                adminClusterObjects.ignoreServerListUpdateCount--;

            }
            else {
                activeCount = 0;
                joiningCount = 0;
                missingCount = 0;
                alertCount = 0;

                jQuery.each(systemOverview, function (id, val) {
                    if (val["CLUSTERSTATE"] == "RUNNING" || val["CLUSTERSTATE"] == "PAUSED")
                        activeCount++;

                    //else if (val["CLUSTERSTATE"] == "JOINING")
                    //    joiningCount++;
                });

                if (totalServerCount == 0) {
                    totalServerCount = activeCount + joiningCount;
                }

                missingCount = totalServerCount - (activeCount + joiningCount);
                activeCountCopied = activeCount;

            }

            if (missingCount < 0)
                missingCount = 0;

            var html =
                '<li class="activeIcon">Active <span id="activeCount">(' + activeCount + ')</span></li>' +
                    '<!--<li class="joiningIcon">Joining <span id="joiningCount">(' + joiningCount + ')</span></li>-->' +
                    '<li class="missingIcon">Missing <span id="missingCount">(' + missingCount + ')</span></li>';

            var alertHtml = "";

            jQuery.each(systemMemory, function (id, val) {
<<<<<<< HEAD
                var threshold = VoltDbUI.getCookie("alert-threshold") != undefined ? VoltDbUI.getCookie("alert-threshold") : 70;
=======
                var threshold = $.cookie("alert-threshold") != undefined ? $.cookie("alert-threshold") : 70;
>>>>>>> 0e235377
                if (val["MEMORYUSAGE"] * 1 >= threshold) {
                    alertHtml += '<li class="active"><a data-ip="' + systemMemory[val['HOSTNAME']]['HOST_ID'] + '" onclick=\"alertNodeClicked(this);\" href=\"#\">' + val['HOSTNAME'] + '</a> <span class=\"memory-status alert\">' + val['MEMORYUSAGE'] + '%</span></li>';
                    alertCount++;
                }
            });

            if (alertCount > 0) {
                html += '<li class="alertIcon"><a href="#memoryAlerts" id="showMemoryAlerts">Alert <span>(' + alertCount + ')</span></a></li>';
            }

            callback(html, alertHtml);
        };

        var configureRequestedHost = function (hostName) {
<<<<<<< HEAD
=======

>>>>>>> 0e235377
            $.each(systemOverview, function (id, val) {
                if (val["IPADDRESS"] == hostName) {
                    gCurrentServer = val["HOSTNAME"];
                    saveCookie("currentServer", val["HOSTNAME"]);
                    return false;

                }
                return true;
            });

            if (gCurrentServer == "") {
                $.each(systemOverview, function (id, val) {
                    if (val["CLUSTERSTATE"] == "RUNNING") {
                        gCurrentServer = val["HOSTNAME"];
                        saveCookie("currentServer", val["HOSTNAME"]);
                        return false;
                    }
                    return true;
                });
            }

        };

        var hasAdminPrivileges = function (connection) {
            var isAdmin = false;
            if (connection != null && connection.Metadata['SHORTAPI_PROFILE'] != null) {
                var data = connection.Metadata['SHORTAPI_PROFILE'];

                if (data.permissions != null) {
                    $.each(data.permissions, function (index, value) {
                        if (value.toUpperCase().trim() == 'ADMIN') {
                            isAdmin = true;
                            return false;
                        }
                        return true;
                    });
                }
            }

            return isAdmin;
        };

        var loadAdminDeploymentInformation = function (connection) {
            var adminConfigValues = {};
            if (connection != null && connection.Metadata['SHORTAPI_DEPLOYMENT'] != null) {
                var data = connection.Metadata['SHORTAPI_DEPLOYMENT'];

                //The user does not have permission to view admin details.
                if (data.status == -3) {
                    adminConfigValues.VMCNoPermission = true;
                    return adminConfigValues;
                }

                adminConfigValues['sitesperhost'] = data.cluster.sitesperhost;
                adminConfigValues['kSafety'] = data.cluster.kfactor;

                adminConfigValues['partitionDetection'] = data.partitionDetection != null ? data.partitionDetection.enabled : false;
                adminConfigValues['securityEnabled'] = data.security != null ? data.security.enabled : false;

                if (data.users != null && data.users.user != null)
                    adminConfigValues['users'] = data.users.user.length > 0 ? data.users.user : null;
                else
                    adminConfigValues['users'] = null;

                //HTTP Access
                if (data.httpd != null) {
                    adminConfigValues['httpEnabled'] = data.httpd.enabled;
                    adminConfigValues['jsonEnabled'] = data.httpd.jsonapi.enabled;
                }

                //Auto Snapshot
                if (data.snapshot != null) {
                    adminConfigValues['snapshotEnabled'] = data.snapshot.enabled;
                    adminConfigValues['frequency'] = data.snapshot.frequency;
                    adminConfigValues['retained'] = data.snapshot.retain;
                    adminConfigValues['filePrefix'] = data.snapshot.prefix;
                }

                //Command Logging
                if (data.commandlog != null) {
                    adminConfigValues['commandLogEnabled'] = data.commandlog.enabled;
<<<<<<< HEAD
                    if (data.commandlog.frequency != null) {
                        adminConfigValues['commandLogFrequencyTime'] = data.commandlog.frequency.time;
                        adminConfigValues['commandLogFrequencyTransactions'] = data.commandlog.frequency.transactions;
                    }
=======
                    adminConfigValues['commandLogFrequencyTime'] = data.commandlog.frequency.time;
                    adminConfigValues['commandLogFrequencyTransactions'] = data.commandlog.frequency.transactions;
>>>>>>> 0e235377
                    adminConfigValues['logSegmentSize'] = data.commandlog.logsize;
                }

                //Export
                if (data.export != null) {
                    adminConfigValues['export'] = data.export.enabled;
                    adminConfigValues['targets'] = data.export.target;
                    adminConfigValues['configuration'] = data.export.configuration;
                }

                //Advanced 
                if (data.heartbeat != null) {
                    adminConfigValues['heartBeatTimeout'] = data.heartbeat.timeout;
                }

                if (data.systemsettings != null && data.systemsettings.query != null) {
                    adminConfigValues['queryTimeout'] = data.systemsettings.query.timeout;
                }

                if (data.systemsettings != null) {
<<<<<<< HEAD
                    if (data.systemsettings.temptables != null)
                        adminConfigValues['tempTablesMaxSize'] = data.systemsettings.temptables.maxsize;
                    
                    if (data.systemsettings.snapshot != null)
                        adminConfigValues['snapshotPriority'] = data.systemsettings.snapshot.priority;
=======
                    adminConfigValues['tempTablesMaxSize'] = data.systemsettings.temptables.maxsize;
                    adminConfigValues['snapshotPriority'] = data.systemsettings.snapshot.priority;
>>>>>>> 0e235377
                }

                //Directory
                if (data.paths != null) {
                    if (data.paths.voltdbroot != null)
                        adminConfigValues['voltdbRoot'] = data.paths.voltdbroot.path;

                    if (data.paths.snapshots != null)
                        adminConfigValues['snapshotPath'] = data.paths.snapshots.path;

                    if (data.paths.exportoverflow != null)
                        adminConfigValues['exportOverflow'] = data.paths.exportoverflow.path;

                    if (data.paths.commandlog != null)
                        adminConfigValues['commandLogPath'] = data.paths.commandlog.path;

                    if (data.paths.commandlogsnapshot != null)
                        adminConfigValues['commandLogSnapshotPath'] = data.paths.commandlogsnapshot.path;
                }

                //dr
                if (data.dr != null) {
                    adminConfigValues['drConnectionSource'] = data.dr.connection != null ? data.dr.connection.source : "";
                    adminConfigValues['drId'] = data.dr.id;
                    adminConfigValues['drListen'] = data.dr.listen;
                    adminConfigValues['drPort'] = data.dr.port;
                }
            }

            return adminConfigValues;
        };


        var populateSystemInformation = function (connection) {
            var updatedSystemOverview = [];
            var currentServerOverview = {};
            var serverOverview = {};
            var iterator = 0;
            var ipAddress = "";

            //Error: "Authentication rejected(-3)"
            if (connection.Metadata['@SystemInformation_OVERVIEW_status'] == -3) {
                VoltDbUI.hasPermissionToView = false;

                if (!$("#loginWarningPopup").is(":visible")) {
                    $("#loginWarningPopupMsg").text("Security settings have been changed. You no longer have permission to view this page.");
                    $("#loginWarnPopup").click();
                }
                return;
            } else if (connection.Metadata['@SystemInformation_OVERVIEW'] == null) {
                return;
            }

            connection.Metadata['@SystemInformation_OVERVIEW'].data.forEach(function (entry) {
                var singleData = entry;
                var id = singleData[0];
                if (singleData[1] == 'IPADDRESS') {
                    if (singleData[2] == VoltDBConfig.GetDefaultServerIP()) {
                        voltDbRenderer.isHost = true;

                    } else {
                        voltDbRenderer.isHost = false;
                        serverOverview[id] = {};
                        ipAddress = singleData[2];
                    }
                }

                if (singleData[1] == 'HOSTNAME') {
                    if (voltDbRenderer.isHost) {
                        voltDbRenderer.currentHost = singleData[2];

                    }
                    if ($.inArray(singleData[2], voltDbRenderer.hostNames) == -1)
                        voltDbRenderer.hostNames.push(singleData[2]);

                }

                //assign entry in data object to 'currentServerOverview' if object being iterated is not a current host object
                //otherwise to a updatedSystemOverview 
                if (voltDbRenderer.isHost) {
                    currentServerOverview[singleData[1]] = singleData[2];

                    if (singleData[1] == "LOG4JPORT") {
                        currentServerOverview["NODEID"] = id;
                    }
                }
                else {
                    serverOverview[id][singleData[1]] = singleData[2];

                    if (singleData[1] == "LOG4JPORT") {
                        serverOverview[id]["NODEID"] = id;
                        updatedSystemOverview[iterator] = serverOverview[id];
                        iterator++;
                    }
                }
            });

            systemOverview = {};
            if (!$.isEmptyObject(currentServerOverview))
                systemOverview[0] = currentServerOverview;

            //iterate through updatedSystemOverview to add remaining server to the list 'systemOverview'
            for (iterator = 0; iterator < updatedSystemOverview.length; iterator++) {
                if (!$.isEmptyObject(currentServerOverview))
                    systemOverview[iterator + 1] = updatedSystemOverview[iterator];
<<<<<<< HEAD
=======

>>>>>>> 0e235377
                else {
                    systemOverview[iterator] = updatedSystemOverview[iterator];
                }
            };

        };

        var populateTablesInformation = function (connection) {
            var counter = 0;
            voltDbRenderer.refreshTables = true;
            connection.Metadata['@Statistics_TABLE'].schema.forEach(function (columnInfo) {

                if (columnInfo["name"] == "HOST_ID")
                    hostIndex = counter;

                if (columnInfo["name"] == "TABLE_NAME")
                    tableNameIndex = counter;

                else if (columnInfo["name"] == "PARTITION_ID")
                    partitionIndex = counter;

                else if (columnInfo["name"] == "TUPLE_COUNT")
                    tupleCountIndex = counter;

                counter++;

            });

            counter = 0;

            if (voltDbRenderer.isSortTables && !voltDbRenderer.isTableSearch) { //is sorting is enabled create json array first to contain sort data on it,
                //then after sorting add it to a parent json object procedureData
                populateTableJsonArray(connection);
                if (voltDbRenderer.sortTableOrder == "ascending") {
                    tableJsonArray = ascendingSortJSON(tableJsonArray, voltDbRenderer.tableSortColumn);

                } else if (voltDbRenderer.sortTableOrder == "descending") {
                    tableJsonArray = descendingSortJSON(tableJsonArray, voltDbRenderer.tableSortColumn);

                }
                mapJsonArrayToTables();

            } else if (voltDbRenderer.isSortTables && voltDbRenderer.isTableSearch) {
                voltDbRenderer.formatSearchTablesDataToJsonArray(connection, voltDbRenderer.searchText);
                if (voltDbRenderer.sortTableOrder == "ascending") {
                    tableSearchJsonArray = ascendingSortJSON(tableSearchJsonArray, voltDbRenderer.tableSortColumn);

                } else if (voltDbRenderer.sortTableOrder == "descending") {
                    tableSearchJsonArray = descendingSortJSON(tableSearchJsonArray, voltDbRenderer.tableSortColumn);

                }
                mapJsonArrayToSearchedTables();

            } else {
                formatTableData(connection);

            }
            voltDbRenderer.refreshTables = false;
        };

        var populateProceduresInformation = function (connection) {
            var counter = 0;

            if (connection != null) {
                connection.Metadata['@Statistics_PROCEDUREPROFILE'].schema.forEach(function (columnInfo) {
                    if (columnInfo["name"] == "PROCEDURE")
                        procedureNameIndex = counter;
                    else if (columnInfo["name"] == "INVOCATIONS")
                        invocationsIndex = counter;
                    else if (columnInfo["name"] == "MIN")
                        minLatencyIndex = counter;
                    else if (columnInfo["name"] == "MAX")
                        maxLatencyIndex = counter;
                    else if (columnInfo["name"] == "AVG")
                        avgLatencyIndex = counter;
                    else if (columnInfo["name"] == "WEIGHTED_PERC")
                        perExecutionIndex = counter;

                    counter++;

                });

                if (voltDbRenderer.isSortProcedures && !voltDbRenderer.isProcedureSearch) { //is sorting is enabled create json array first to contain sort data on it,
                    //then after sorting add it to a parent json object procedureData
                    populateProcedureJsonArray(connection);
                    if (voltDbRenderer.sortOrder == "ascending") {
                        procedureJsonArray = ascendingSortJSON(procedureJsonArray, voltDbRenderer.sortColumn);

                    } else if (voltDbRenderer.sortOrder == "descending") {
                        procedureJsonArray = descendingSortJSON(procedureJsonArray, voltDbRenderer.sortColumn);

                    }
                    mapJsonArrayToProcedures();

                } else if (voltDbRenderer.isSortProcedures && voltDbRenderer.isProcedureSearch) {
                    voltDbRenderer.formatSearchDataToJsonArray(false);
                    if (voltDbRenderer.sortOrder == "ascending") {
                        procedureSearchJsonArray = ascendingSortJSON(procedureSearchJsonArray, voltDbRenderer.sortColumn);

                    } else if (voltDbRenderer.sortOrder == "descending") {
                        procedureSearchJsonArray = descendingSortJSON(procedureSearchJsonArray, voltDbRenderer.sortColumn);

                    }
                    mapJsonArrayToSearchedProcedures();

                } else {
                    populateProcedureData(connection);

                }

                voltDbRenderer.procedureDataSize = connection.Metadata['@Statistics_PROCEDUREPROFILE'].data.length;

            }
        };

        var populateProcedureData = function (connection) {
            var procedureCount = 0;
            var procedure = {};
            procedureData = [];

            if (connection.Metadata['@Statistics_PROCEDUREPROFILE'].data != "" &&
                connection.Metadata['@Statistics_PROCEDUREPROFILE'].data != [] &&
                connection.Metadata['@Statistics_PROCEDUREPROFILE'].data != undefined) {
                connection.Metadata['@Statistics_PROCEDUREPROFILE'].data.forEach(function (entry) {
                    var name = entry[procedureNameIndex];
                    minLatency = entry[minLatencyIndex] * Math.pow(10, -6);
                    maxLatency = entry[maxLatencyIndex] * Math.pow(10, -6);
                    avgLatency = entry[avgLatencyIndex] * Math.pow(10, -6);

                    minLatency = parseFloat(minLatency.toFixed(2));
                    maxLatency = parseFloat(maxLatency.toFixed(2));
                    avgLatency = parseFloat(avgLatency.toFixed(2));

                    if (!procedureData.hasOwnProperty(name)) {
                        procedure = {
                            'PROCEDURE': entry[procedureNameIndex],
                            'INVOCATIONS': entry[invocationsIndex],
                            'MIN_LATENCY': minLatency,
                            'MAX_LATENCY': maxLatency,
                            'AVG_LATENCY': avgLatency,
                            'PERC_EXECUTION': entry[perExecutionIndex]
                        };
                        procedureData.push(procedure);

                        procedureCount++;
                    }

                });
            } else {
                formatTableNoData("PROCEDURE");

            }
        };

        var populateProcedureJsonArrayForSorting = function (connection) {
            var procedureCount = 0;
            if (connection != null) {

                var isPopulateSortData = checkSortColumnSortable();
                if (connection.Metadata['@Statistics_PROCEDUREPROFILE'] != null) {
                    connection.Metadata['@Statistics_PROCEDUREPROFILE'].data.forEach(function (entry) {
                        var name = entry[procedureNameIndex];
                        minLatency = entry[minLatencyIndex] * Math.pow(10, -6);
                        maxLatency = entry[maxLatencyIndex] * Math.pow(10, -6);
                        avgLatency = entry[avgLatencyIndex] * Math.pow(10, -6);

                        minLatency = parseFloat(minLatency.toFixed(2));
                        maxLatency = parseFloat(maxLatency.toFixed(2));
                        avgLatency = parseFloat(avgLatency.toFixed(2));

                        if (!procedureData.hasOwnProperty(name)) {
                            procedureData[name] = {};
                        } else {
                            procedureData[name]['PROCEDURE'] = entry[procedureNameIndex];
                            procedureData[name]['INVOCATIONS'] = entry[invocationsIndex];
                            procedureData[name]['MIN_LATENCY'] = minLatency;
                            procedureData[name]['MAX_LATENCY'] = maxLatency;
                            procedureData[name]['AVG_LATENCY'] = avgLatency;
                            procedureData[name]['PERC_EXECUTION'] = entry[perExecutionIndex];
                            procedureCount++;

                        }

                    });
                }

                procedureJsonArray = [];
                procedureCount = 0;
                if (voltDbRenderer.searchText == "" || voltDbRenderer.searchText == undefined || isPopulateSortData) {
                    jQuery.each(procedureData, function (key, data) {
                        if (!checkIfDuplicateJson(procedureJsonArray, key)) {
                            procedureJsonArray[procedureCount] = {
                                "PROCEDURE": data.PROCEDURE,
                                "INVOCATIONS": data.INVOCATIONS,
                                "MIN_LATENCY": data.MIN_LATENCY,
                                "MAX_LATENCY": data.MAX_LATENCY,
                                "AVG_LATENCY": data.AVG_LATENCY,
                                "PERC_EXECUTION": data.PERC_EXECUTION
                            };
                            procedureCount++;
                        }
                    });

                }

            }

        };

        var populateProcedureJsonArray = function (connection) {
            var procedureCount = 0;
            if (connection != undefined) {
                if (connection.Metadata['@Statistics_PROCEDUREPROFILE'].data != undefined) {
                    //apply search only if column is "PROCEDURE"
                    var isPopulateSortData = checkSortColumnSortable();
                    procedureJsonArray = [];

                    connection.Metadata['@Statistics_PROCEDUREPROFILE'].data.forEach(function (entry) {
                        if (voltDbRenderer.searchText == "" || voltDbRenderer.searchText == undefined) {
                            var name = entry[procedureNameIndex];
                            minLatency = entry[minLatencyIndex] * Math.pow(10, -6);
                            maxLatency = entry[maxLatencyIndex] * Math.pow(10, -6);
                            avgLatency = entry[avgLatencyIndex] * Math.pow(10, -6);

                            minLatency = parseFloat(minLatency.toFixed(2));
                            maxLatency = parseFloat(maxLatency.toFixed(2));
                            avgLatency = parseFloat(avgLatency.toFixed(2));

                            if (!checkIfDuplicateJson(procedureJsonArray, entry[procedureNameIndex])) {
                                procedureJsonArray[procedureCount] = {
                                    "PROCEDURE": entry[procedureNameIndex],
                                    "INVOCATIONS": entry[invocationsIndex],
                                    "MIN_LATENCY": minLatency,
                                    "MAX_LATENCY": maxLatency,
                                    "AVG_LATENCY": avgLatency,
                                    "PERC_EXECUTION": entry[perExecutionIndex]
                                };
                                procedureCount++;
                            }
                        } else {
                            if (isPopulateSortData) {
                                var name = entry[procedureNameIndex];
                                minLatency = entry[minLatencyIndex] * Math.pow(10, -6);
                                maxLatency = entry[maxLatencyIndex] * Math.pow(10, -6);
                                avgLatency = entry[avgLatencyIndex] * Math.pow(10, -6);

                                minLatency = parseFloat(minLatency.toFixed(2));
                                maxLatency = parseFloat(maxLatency.toFixed(2));
                                avgLatency = parseFloat(avgLatency.toFixed(2));

                                if (!checkIfDuplicateJson(procedureJsonArray, entry[procedureNameIndex])) {
                                    procedureJsonArray[procedureCount] = {
                                        "PROCEDURE": entry[procedureNameIndex],
                                        "INVOCATIONS": entry[invocationsIndex],
                                        "MIN_LATENCY": minLatency,
                                        "MAX_LATENCY": maxLatency,
                                        "AVG_LATENCY": avgLatency,
                                        "PERC_EXECUTION": entry[perExecutionIndex]
                                    };
                                    procedureCount++;
                                }
                            }
                        }

                    });

                }
            }
        };

        var populateTableJsonArray = function (connection) {
            var tableCount = 0;
            formatTableData(connection);
            if (tableData != undefined || tableData != "") {

                //apply search only if column is "TABLENAME"                
                if (!voltDbRenderer.isTableSearch) {

                    tableJsonArray = [];

                    $.each(tableData, function (key, data) {
                        tableJsonArray[tableCount] = {
                            "TABLE_NAME": key,
                            "MAX_ROWS": data["MAX_ROWS"],
                            "MIN_ROWS": data["MIN_ROWS"],
                            "AVG_ROWS": data["AVG_ROWS"],
                            "TUPLE_COUNT": data["TUPLE_COUNT"],
                            "TABLE_TYPE": schemaCatalogTableTypes[key].REMARKS //getColumnTypes(key) == "PARTITION_COLUMN" ? "PARTITIONED" : schemaCatalogTableTypes[key].TABLE_TYPE
                        };
                        tableCount++;
                    });
                }
                else {

                    tableSearchJsonArray = [];

                    $.each(lSearchData.tables, function (key, data) {
                        tableSearchJsonArray[tableCount] = {
                            "TABLE_NAME": key,
                            "MAX_ROWS": data["MAX_ROWS"],
                            "MIN_ROWS": data["MIN_ROWS"],
                            "AVG_ROWS": data["AVG_ROWS"],
                            "TUPLE_COUNT": data["TUPLE_COUNT"],
                            "TABLE_TYPE": schemaCatalogTableTypes[key].REMARKS //getColumnTypes(key) == "PARTITION_COLUMN" ? "PARTITIONED" : schemaCatalogTableTypes[key].TABLE_TYPE
                        };
                        tableCount++;
                    });
                }

            }
        };

        var populateTableTypes = function (connection) {
            var counter = 0;
            var tableName;
            var tableNameIndex = 0;
            var tableTypeIndex = 0;
            var remarksIndex = 0;

            connection.Metadata['@SystemCatalog_TABLES'].schema.forEach(function (columnInfo) {
                if (columnInfo["name"] == "TABLE_NAME")
                    tableNameIndex = counter;

                if (columnInfo["name"] == "TABLE_TYPE")
                    tableTypeIndex = counter;

                if (columnInfo["name"] == "REMARKS")
                    remarksIndex = counter;

                counter++;
            });

            connection.Metadata['@SystemCatalog_TABLES'].data.forEach(function (entry) {
                tableName = entry[tableNameIndex];
                if (!schemaCatalogTableTypes.hasOwnProperty(tableName)) {
                    schemaCatalogTableTypes[tableName] = {};
                    schemaCatalogTableTypes[tableName]['TABLE_NAME'] = entry[tableNameIndex];
                    schemaCatalogTableTypes[tableName]['TABLE_TYPE'] = entry[tableTypeIndex];
                    if (entry[remarksIndex] != null)
                        schemaCatalogTableTypes[tableName]['REMARKS'] = jQuery.parseJSON(entry[remarksIndex]).partitionColumn != null ? "PARTITIONED" : "REPLICATED";
                    else {
                        schemaCatalogTableTypes[tableName]['REMARKS'] = "REPLICATED";
                    }
                }
            });

        };

        this.mapNodeInformationByStatus = function (callback) {
            var counter = 0;
<<<<<<< HEAD
            var memoryThreshold = VoltDbUI.getCookie("alert-threshold") != '' ? VoltDbUI.getCookie("alert-threshold") : -1;
=======
            var memoryThreshold = $.cookie("alert-threshold") != '' ? $.cookie("alert-threshold") : -1;
>>>>>>> 0e235377
            var htmlMarkups = { "ServerInformation": [] };
            var htmlMarkup;
            var currentServerHtml = "";

            if (systemOverview == null || systemOverview == undefined) {
                alert("Error: Unable to extract Node Status");
                return;
            }

            var currentServer = getCurrentServer();
            if (currentServer != "" || currentServer != null) {
                currentServerHtml = currentServer;
            }

            jQuery.each(systemOverview, function (id, val) {
                var hostName;
                hostName = val["HOSTNAME"];

                if (counter == 0) {
                    /*************************************************************************
                    //CLUSTERSTATE implies if server is running or joining
                    **************************************************************************/
                    if (hostName != null && currentServer == hostName && val["CLUSTERSTATE"] == "RUNNING") {
                        if (systemMemory[hostName]["MEMORYUSAGE"] >= memoryThreshold) {
                            htmlMarkup = "<li class=\"active monitoring\"><a class=\"alertIcon\" data-ip=\"" + systemMemory[hostName]["HOST_ID"] + "\"  href=\"javascript:void(0);\">" + hostName + "</a> <span class=\"memory-status alert\">" + systemMemory[hostName]["MEMORYUSAGE"] + "%</span></li>";

                        } else {
                            htmlMarkup = "<li class=\"active monitoring\"><a data-ip=\"" + systemMemory[hostName]["HOST_ID"] + "\" href=\"javascript:void(0);\">" + hostName + "</a> <span class=\"memory-status\">" + systemMemory[hostName]["MEMORYUSAGE"] + "%</span></li>";
                        }
                    }
                    else if (hostName != null && currentServer != hostName && val["CLUSTERSTATE"] == "RUNNING") {
                        if (systemMemory[hostName]["MEMORYUSAGE"] >= memoryThreshold) {
                            htmlMarkup = "<li class=\"active\"><a class=\"alertIcon\" data-ip=\"" + systemMemory[hostName]["HOST_ID"] + "\" href=\"javascript:void(0);\">" + hostName + "</a> <span class=\"memory-status alert\">" + systemMemory[hostName]["MEMORYUSAGE"] + "%</span><span class=\"hostIdHidden\" style=\"display:none\">" + systemMemory[hostName]["HOST_ID"] + "</span></li>";
                        } else {
                            htmlMarkup = "<li class=\"active\"><a data-ip=\"" + systemMemory[hostName]["HOST_ID"] + "\" href=\"javascript:void(0);\">" + hostName + "</a> <span class=\"memory-status\">" + systemMemory[hostName]["MEMORYUSAGE"] + "%</span></li>";
                        }

                    }
                    else if (hostName != null && currentServer == hostName && val["CLUSTERSTATE"] == "PAUSED") {
                        if (systemMemory[hostName]["MEMORYUSAGE"] >= memoryThreshold) {
                            htmlMarkup = "<li class=\"pauseActiveMonitoring\"><a class=\"alertIcon\" data-ip=\"" + systemMemory[hostName]["HOST_ID"] + "\" href=\"javascript:void(0);\">" + hostName + "</a> <span class=\"memory-status alert\">" + systemMemory[hostName]["MEMORYUSAGE"] + "%</span><span class=\"hostIdHidden\" style=\"display:none\">" + systemMemory[hostName]["HOST_ID"] + "</span></li>";
                        } else {
                            htmlMarkup = "<li class=\"pauseActiveMonitoring\"><a data-ip=\"" + systemMemory[hostName]["HOST_ID"] + "\" href=\"javascript:void(0);\">" + hostName + "</a> <span class=\"memory-status\">" + systemMemory[hostName]["MEMORYUSAGE"] + "%</span></li>";
                        }

                    }
                    else if (hostName != null && currentServer != hostName && val["CLUSTERSTATE"] == "PAUSED") {
                        if (systemMemory[hostName]["MEMORYUSAGE"] >= memoryThreshold) {
                            htmlMarkup = "<li class=\"pauseMonitoring\"><a class=\"alertIcon\" data-ip=\"" + systemMemory[hostName]["HOST_ID"] + "\" href=\"javascript:void(0);\">" + hostName + "</a> <span class=\"memory-status alert\">" + systemMemory[hostName]["MEMORYUSAGE"] + "%</span><span class=\"hostIdHidden\" style=\"display:none\">" + systemMemory[hostName]["HOST_ID"] + "</span></li>";
                        } else {
                            htmlMarkup = "<li class=\"pauseMonitoring\"><a data-ip=\"" + systemMemory[hostName]["HOST_ID"] + "\" href=\"javascript:void(0);\">" + hostName + "</a> <span class=\"memory-status\">" + systemMemory[hostName]["MEMORYUSAGE"] + "%</span></li>";
                        }

                    }
                    else if (hostName != null && val["CLUSTERSTATE"] == "JOINING") {
                        if (systemMemory[hostName]["MEMORYUSAGE"] >= memoryThreshold) {
                            htmlMarkup = htmlMarkup + "<li class=\"joining\"><a class=\"alertIcon\" data-ip=\"" + systemMemory[hostName]["HOST_ID"] + "\" href=\"javascript:void(0);\">" + hostName + "</a> <span class=\"memory-status alert\">" + systemMemory[hostName]["MEMORYUSAGE"] + "%</span><span class=\"hostIdHidden\" style=\"display:none\">" + systemMemory[hostName]["HOST_ID"] + "</span></li>";

                        } else {
                            htmlMarkup = htmlMarkup + "<li class=\"joining\"><a data-ip=\"" + systemMemory[hostName]["HOST_ID"] + "\" href=\"javascript:void(0);\">" + hostName + "</a> <span class=\"memory-status\">" + systemMemory[hostName]["MEMORYUSAGE"] + "%</span></li>";
                        }
                    }

                } else {
                    /********************************************************************************************
                    "currentServerHtml" is validated to verify if current server to be monitored is already set
                    *********************************************************************************************/
                    if (hostName != null && currentServerHtml != "" && currentServerHtml == hostName && val["CLUSTERSTATE"] == "RUNNING") {
                        if (systemMemory[hostName]["MEMORYUSAGE"] >= memoryThreshold) {
                            htmlMarkup = htmlMarkup + "<li class=\"active monitoring\"><a class=\"alertIcon\" data-ip=\"" + systemMemory[hostName]["HOST_ID"] + "\" href=\"javascript:void(0);\">" + hostName + "</a> <span class=\"memory-status alert\">" + systemMemory[hostName]["MEMORYUSAGE"] + "%</span></li>";

                        } else {
                            htmlMarkup = htmlMarkup + "<li class=\"active monitoring\"><a data-ip=\"" + systemMemory[hostName]["HOST_ID"] + "\" href=\"javascript:void(0);\">" + hostName + "</a> <span data-ip=\"" + systemMemory[hostName]["HOST_ID"] + "\"class=\"memory-status\">" + systemMemory[hostName]["MEMORYUSAGE"] + "%</span></li>";
                        }
                    }
                    if (hostName != null && currentServerHtml != hostName && val["CLUSTERSTATE"] == "RUNNING") {
                        if (systemMemory[hostName]["MEMORYUSAGE"] >= memoryThreshold) {
                            htmlMarkup = htmlMarkup + "<li class=\"active\"><a class=\"alertIcon\" data-ip=\"" + systemMemory[hostName]["HOST_ID"] + "\" href=\"javascript:void(0);\">" + hostName + "</a> <span class=\"memory-status alert\">" + systemMemory[hostName]["MEMORYUSAGE"] + "%</span></li>";

                        } else {
                            htmlMarkup = htmlMarkup + "<li class=\"active\"><a data-ip=\"" + systemMemory[hostName]["HOST_ID"] + "\" href=\"javascript:void(0);\">" + hostName + "</a> <span class=\"memory-status\">" + systemMemory[hostName]["MEMORYUSAGE"] + "%</span></li>";
                        }

                    }
                    if (hostName != null && currentServerHtml == hostName && val["CLUSTERSTATE"] == "PAUSED") {
                        if (systemMemory[hostName]["MEMORYUSAGE"] >= memoryThreshold) {
                            htmlMarkup = htmlMarkup + "<li class=\"pauseActiveMonitoring\"><a class=\"alertIcon\" data-ip=\"" + systemMemory[hostName]["HOST_ID"] + "\" href=\"javascript:void(0);\">" + hostName + "</a> <span class=\"memory-status alert\">" + systemMemory[hostName]["MEMORYUSAGE"] + "%</span><span class=\"hostIdHidden\" style=\"display:none\">" + systemMemory[hostName]["HOST_ID"] + "</span></li>";
                        } else {
                            htmlMarkup = htmlMarkup + "<li class=\"pauseActiveMonitoring\"><a data-ip=\"" + systemMemory[hostName]["HOST_ID"] + "\" href=\"javascript:void(0);\">" + hostName + "</a> <span class=\"memory-status\">" + systemMemory[hostName]["MEMORYUSAGE"] + "%</span></li>";
                        }

                    }

                    if (hostName != null && currentServerHtml != hostName && val["CLUSTERSTATE"] == "PAUSED") {
                        if (systemMemory[hostName]["MEMORYUSAGE"] >= memoryThreshold) {
                            htmlMarkup = htmlMarkup + "<li class=\"pauseMonitoring\"><a class=\"alertIcon\" data-ip=\"" + systemMemory[hostName]["HOST_ID"] + "\" href=\"javascript:void(0);\">" + hostName + "</a> <span class=\"memory-status alert\">" + systemMemory[hostName]["MEMORYUSAGE"] + "%</span></li>";

                        } else {
                            htmlMarkup = htmlMarkup + "<li class=\"pauseMonitoring\"><a data-ip=\"" + systemMemory[hostName]["HOST_ID"] + "\" href=\"javascript:void(0);\">" + hostName + "</a> <span class=\"memory-status\">" + systemMemory[hostName]["MEMORYUSAGE"] + "%</span></li>";
                        }

                    }

                    if (hostName != null && val["CLUSTERSTATE"] == "JOINING") {
                        if (systemMemory[hostName]["MEMORYUSAGE"] >= memoryThreshold) {
                            htmlMarkup = htmlMarkup + "<li class=\"joining\"><a class=\"alertIcon\" data-ip=\"" + systemMemory[hostName]["HOST_ID"] + "\" href=\"javascript:void(0);\">" + hostName + "</a> <span class=\"memory-status alert\">" + systemMemory[hostName]["MEMORYUSAGE"] + "%</span></li>";

                        } else {
                            htmlMarkup = htmlMarkup + "<li class=\"joining\"><a data-ip=\"" + systemMemory[hostName]["HOST_ID"] + "\" href=\"javascript:void(0);\">" + hostName + "</a> <span class=\"memory-status\">" + systemMemory[hostName]["MEMORYUSAGE"] + "%</span></li>";
                        }

                    }
                }
                counter++;
            });
            htmlMarkups.ServerInformation.push({ "ServersList": htmlMarkup });
            htmlMarkups.ServerInformation.push({ "CurrentServer": currentServerHtml });
            callback(htmlMarkups);
        };

        this.mapProcedureInformation = function (currentAction, priorAction, callback) {
            var counter = 0;
            var pageStartIndex = 0;
            var isNextButtonClicked = false;
            htmlMarkup = "";
            htmlMarkups.SystemInformation = [];

            if (procedureData == null || procedureData == undefined) {
                alert("Error: Unable to extract Procedure Data");
                return;
            }

            //if checks if tuple count is greater than 5
            //other no needs for pagination action validation
            if ((((voltDbRenderer.procedureTableIndex + 1) * this.maxVisibleRows < voltDbRenderer.procedureDataSize) && currentAction == VoltDbUI.ACTION_STATES.NEXT) ||
                (currentAction == VoltDbUI.ACTION_STATES.PREVIOUS && voltDbRenderer.procedureTableIndex > 0) ||
                currentAction == VoltDbUI.ACTION_STATES.REFRESH ||
                currentAction == VoltDbUI.ACTION_STATES.SEARCH ||
                currentAction == VoltDbUI.ACTION_STATES.NONE) {

                if (currentAction == VoltDbUI.ACTION_STATES.NEXT) {
                    pageStartIndex = (voltDbRenderer.procedureTableIndex + 1) * voltDbRenderer.maxVisibleRows;

                }

                // pageStartIndex need not be initialized if isNext is undefined(when page loads intially or during reload operation)
                if (currentAction == VoltDbUI.ACTION_STATES.PREVIOUS) {
                    pageStartIndex = (voltDbRenderer.procedureTableIndex - 1) * voltDbRenderer.maxVisibleRows;
                }
                if ((currentAction == VoltDbUI.ACTION_STATES.REFRESH && priorAction == VoltDbUI.ACTION_STATES.NEXT) ||
                    (currentAction == VoltDbUI.ACTION_STATES.REFRESH && priorAction == VoltDbUI.ACTION_STATES.PREVIOUS)) {
                    pageStartIndex = (voltDbRenderer.procedureTableIndex) * voltDbRenderer.maxVisibleRows;

                }

                isNextButtonClicked = voltDbRenderer.isNextClicked;
                if (isNextButtonClicked == false) {
                    if (currentAction == VoltDbUI.ACTION_STATES.SEARCH || currentAction == VoltDbUI.ACTION_STATES.NONE) {
                        pageStartIndex = 0;
                        voltDbRenderer.procedureTableIndex = 0;
                    }
                }

                var lProcedureData = voltDbRenderer.isProcedureSearch ? this.searchData.procedures : procedureData;
                jQuery.each(lProcedureData, function (id, val) {
                    if (currentAction == VoltDbUI.ACTION_STATES.NEXT && (voltDbRenderer.isProcedureSearch == false || voltDbRenderer.isProcedureSearch == undefined)) {
                        if (counter >= pageStartIndex && counter <= (voltDbRenderer.procedureTableIndex + 2) * voltDbRenderer.maxVisibleRows - 1) {
                            setProcedureTupleHtml(val);
                            if (counter == (voltDbRenderer.procedureTableIndex + 2) * voltDbRenderer.maxVisibleRows - 1 || counter == voltDbRenderer.procedureDataSize - 1) {
                                voltDbRenderer.procedureTableIndex++;
                                return false;

                            }

                        } else if (counter == pageStartIndex * 2) {
                            voltDbRenderer.procedureTableIndex++;
                            return false;

                        }

                    } else if (currentAction == VoltDbUI.ACTION_STATES.PREVIOUS && (voltDbRenderer.isProcedureSearch == false || voltDbRenderer.isProcedureSearch == undefined)) {
                        if (pageStartIndex >= 0 && counter >= pageStartIndex && counter < (voltDbRenderer.procedureTableIndex * voltDbRenderer.maxVisibleRows)) {
                            setProcedureTupleHtml(val);
                        }
                        if (pageStartIndex >= 0 && counter == (voltDbRenderer.procedureTableIndex * voltDbRenderer.maxVisibleRows - 1)) {
                            voltDbRenderer.procedureTableIndex--;
                        }
                    } else if (currentAction == VoltDbUI.ACTION_STATES.PREVIOUS && priorAction == VoltDbUI.ACTION_STATES.PREVIOUS) {
                        if (counter >= 0 && counter >= pageStartIndex && counter < voltDbRenderer.procedureTableIndex * voltDbRenderer.maxVisibleRows) {
                            setProcedureTupleHtml(val);
                        }

                        if (pageStartIndex >= 0 && counter == (voltDbRenderer.procedureTableIndex * voltDbRenderer.maxVisibleRows - 1)) {
                            voltDbRenderer.procedureTableIndex--;
                        }
                    } else if (currentAction == VoltDbUI.ACTION_STATES.PREVIOUS && priorAction == VoltDbUI.ACTION_STATES.NEXT) {
                        if (counter >= 0 && counter >= pageStartIndex && counter < voltDbRenderer.procedureTableIndex * voltDbRenderer.maxVisibleRows) {
                            setProcedureTupleHtml(val);
                        }

                        if (pageStartIndex >= 0 && counter == (voltDbRenderer.procedureTableIndex * voltDbRenderer.maxVisibleRows - 1)) {
                            voltDbRenderer.procedureTableIndex--;
                        }
                    } else if (currentAction == VoltDbUI.ACTION_STATES.REFRESH && priorAction == VoltDbUI.ACTION_STATES.NEXT) {
                        if (counter >= pageStartIndex && counter <= (voltDbRenderer.procedureTableIndex + 1) * voltDbRenderer.maxVisibleRows - 1) {
                            setProcedureTupleHtml(val);
                        }
                    } else if ((currentAction == VoltDbUI.ACTION_STATES.REFRESH && priorAction == VoltDbUI.ACTION_STATES.PREVIOUS)) {
                        if (pageStartIndex >= 0 && counter >= pageStartIndex && counter < ((voltDbRenderer.procedureTableIndex + 1) * voltDbRenderer.maxVisibleRows)) {
                            setProcedureTupleHtml(val);

                        }
                    } else if ((currentAction == VoltDbUI.ACTION_STATES.SEARCH && priorAction == VoltDbUI.ACTION_STATES.NONE)) {
                        if (pageStartIndex >= 0 && counter >= pageStartIndex && counter < ((voltDbRenderer.procedureTableIndex + 1) * voltDbRenderer.maxVisibleRows)) {
                            setProcedureTupleHtml(val);
                        }
                    } else if ((currentAction == VoltDbUI.ACTION_STATES.NEXT && priorAction == VoltDbUI.ACTION_STATES.SEARCH) || (currentAction == VoltDbUI.ACTION_STATES.NEXT && priorAction == VoltDbUI.ACTION_STATES.NEXT)) {
                        if (counter >= pageStartIndex && counter <= (voltDbRenderer.procedureTableIndex + 2) * voltDbRenderer.maxVisibleRows - 1) {
                            setProcedureTupleHtml(val);
                        }

                        if ((counter == (voltDbRenderer.procedureTableIndex + 2) * voltDbRenderer.maxVisibleRows - 1 || counter == voltDbRenderer.procedureSearchDataSize - 1) && htmlMarkup != "") {
                            voltDbRenderer.procedureTableIndex++;
                            return false;
                        }
                    } else if ((currentAction == VoltDbUI.ACTION_STATES.NEXT && priorAction == VoltDbUI.ACTION_STATES.PREVIOUS)) {
                        if (counter >= pageStartIndex && counter <= (voltDbRenderer.procedureTableIndex + 2) * voltDbRenderer.maxVisibleRows - 1) {
                            setProcedureTupleHtml(val);
                        }

                        if ((counter == (voltDbRenderer.procedureTableIndex + 1) * voltDbRenderer.maxVisibleRows - 1 || counter == voltDbRenderer.procedureSearchDataSize - 1) && htmlMarkup != "") {
                            voltDbRenderer.procedureTableIndex++;
                            return false;

                        }
                    } else {
                        if (counter < voltDbRenderer.maxVisibleRows) {
                            setProcedureTupleHtml(val);
                        }
                    }
                    counter++;
                });


                if (voltDbRenderer.isProcedureSearch) {
                    if (htmlMarkup != "") {
                        if ((currentAction == VoltDbUI.ACTION_STATES.SEARCH || currentAction == VoltDbUI.ACTION_STATES.REFRESH) && (priorAction == VoltDbUI.ACTION_STATES.SEARCH || priorAction == VoltDbUI.ACTION_STATES.REFRESH)) {
                            $('#storeProcedureBody').html(htmlMarkup);

                        }
                        callback(currentAction, htmlMarkup);
                    }
                    priorAction = currentAction;

                } else {
                    htmlMarkups.SystemInformation.push(htmlMarkup);
                    htmlMarkup = undefined;

                    if (htmlMarkups.SystemInformation[0] != "")
                        callback(currentAction, htmlMarkups);
                }

            }

            if (voltDbRenderer.isSortProcedures && VoltDbUI.sortStatus == VoltDbUI.SORT_STATES.SORTED) {
                VoltDbUI.sortStatus = VoltDbUI.SORT_STATES.NONE;
            }
        };

        this.mapProcedureInformationSorting = function (currentAction, priorAction, callback) {
            var counter = 0;
            var pageStartIndex = 0;
            var traverse = false;

            htmlMarkup = "";
            htmlMarkups.SystemInformation = [];

            var iterateProcedureData = function () {
                counter = 0;
                var lProcedureData = voltDbRenderer.isProcedureSearch ? voltDbRenderer.searchData.procedures : procedureData;
                jQuery.each(lProcedureData, function (id, val) {
                    if (currentAction == VoltDbUI.ACTION_STATES.NEXT && (voltDbRenderer.isProcedureSearch == false || voltDbRenderer.isProcedureSearch == undefined)) {
                        if (counter >= pageStartIndex && counter <= (voltDbRenderer.procedureTableIndex + 2) * voltDbRenderer.maxVisibleRows - 1) {
                            setProcedureTupleHtml(val);
                            if (counter == (voltDbRenderer.procedureTableIndex + 2) * voltDbRenderer.maxVisibleRows - 1 || counter == voltDbRenderer.procedureDataSize - 1) {
                                voltDbRenderer.procedureTableIndex++;
                                return false;

                            }

                        } else if (counter == pageStartIndex * 2) {
                            voltDbRenderer.procedureTableIndex++;
                            return false;

                        }

                    } else if (currentAction == VoltDbUI.ACTION_STATES.PREVIOUS && (voltDbRenderer.isProcedureSearch == false || voltDbRenderer.isProcedureSearch == undefined)) {
                        if (pageStartIndex >= 0 && counter >= pageStartIndex && counter < (voltDbRenderer.procedureTableIndex * voltDbRenderer.maxVisibleRows)) {
                            setProcedureTupleHtml(val);
                        }
                        if (pageStartIndex >= 0 && counter == (voltDbRenderer.procedureTableIndex * voltDbRenderer.maxVisibleRows - 1)) {
                            voltDbRenderer.procedureTableIndex--;
                        }
                    } else if (currentAction == VoltDbUI.ACTION_STATES.PREVIOUS && priorAction == VoltDbUI.ACTION_STATES.PREVIOUS) {
                        if (counter >= 0 && counter >= pageStartIndex && counter < voltDbRenderer.procedureTableIndex * voltDbRenderer.maxVisibleRows) {
                            setProcedureTupleHtml(val);
                        }

                        if (pageStartIndex >= 0 && counter == (voltDbRenderer.procedureTableIndex * voltDbRenderer.maxVisibleRows - 1)) {
                            voltDbRenderer.procedureTableIndex--;
                        }
                    } else if (currentAction == VoltDbUI.ACTION_STATES.PREVIOUS && priorAction == VoltDbUI.ACTION_STATES.NEXT) {
                        if (counter >= 0 && counter >= pageStartIndex && counter < voltDbRenderer.procedureTableIndex * voltDbRenderer.maxVisibleRows) {
                            setProcedureTupleHtml(val);
                        }

                        if (pageStartIndex >= 0 && counter == (voltDbRenderer.procedureTableIndex * voltDbRenderer.maxVisibleRows - 1)) {
                            voltDbRenderer.procedureTableIndex--;
                        }
                    } else if (currentAction == VoltDbUI.ACTION_STATES.REFRESH && priorAction == VoltDbUI.ACTION_STATES.NEXT) {
                        if (counter >= pageStartIndex && counter <= (voltDbRenderer.procedureTableIndex + 1) * voltDbRenderer.maxVisibleRows - 1) {
                            setProcedureTupleHtml(val);
                        }
                    } else if ((currentAction == VoltDbUI.ACTION_STATES.REFRESH && priorAction == VoltDbUI.ACTION_STATES.PREVIOUS)) {
                        if (pageStartIndex >= 0 && counter >= pageStartIndex && counter < ((voltDbRenderer.procedureTableIndex + 1) * voltDbRenderer.maxVisibleRows)) {
                            setProcedureTupleHtml(val);

                        }
                    } else if ((currentAction == VoltDbUI.ACTION_STATES.SEARCH && priorAction == VoltDbUI.ACTION_STATES.NONE)) {
                        if (pageStartIndex >= 0 && counter >= pageStartIndex && counter < ((voltDbRenderer.procedureTableIndex + 1) * voltDbRenderer.maxVisibleRows)) {
                            setProcedureTupleHtml(val);
                        }
                    } else if ((currentAction == VoltDbUI.ACTION_STATES.NEXT && priorAction == VoltDbUI.ACTION_STATES.SEARCH) || (currentAction == VoltDbUI.ACTION_STATES.NEXT && priorAction == VoltDbUI.ACTION_STATES.NEXT)) {
                        if (counter >= pageStartIndex && counter <= (voltDbRenderer.procedureTableIndex + 2) * voltDbRenderer.maxVisibleRows - 1) {
                            setProcedureTupleHtml(val);
                        }

                        if ((counter == (voltDbRenderer.procedureTableIndex + 2) * voltDbRenderer.maxVisibleRows - 1 || counter == voltDbRenderer.procedureSearchDataSize - 1) && htmlMarkup != "") {
                            voltDbRenderer.procedureTableIndex++;
                            return false;
                        }
                    } else if ((currentAction == VoltDbUI.ACTION_STATES.NEXT && priorAction == VoltDbUI.ACTION_STATES.PREVIOUS)) {
                        if (counter >= pageStartIndex && counter <= (voltDbRenderer.procedureTableIndex + 2) * voltDbRenderer.maxVisibleRows - 1) {
                            setProcedureTupleHtml(val);
                        }

                        if ((counter == (voltDbRenderer.procedureTableIndex + 1) * voltDbRenderer.maxVisibleRows - 1 || counter == voltDbRenderer.procedureSearchDataSize - 1) && htmlMarkup != "") {
                            voltDbRenderer.procedureTableIndex++;
                            return false;

                        }
                    } else {
                        if (counter < voltDbRenderer.maxVisibleRows) {
                            setProcedureTupleHtml(val);
                        }
                    }
                    counter++;
                });
            };

            if (procedureData == null || procedureData == undefined) {
                alert("Error: Unable to extract Procedure Data");
                return;
            }

            //if checks if tuple count is greater than 5
            //other no needs for pagination action validation
            if ((((voltDbRenderer.procedureTableIndex + 1) * this.maxVisibleRows < voltDbRenderer.procedureDataSize) && currentAction == VoltDbUI.ACTION_STATES.NEXT) ||
                (currentAction == VoltDbUI.ACTION_STATES.PREVIOUS && voltDbRenderer.procedureTableIndex > 0) ||
                (currentAction == VoltDbUI.ACTION_STATES.SEARCH && !voltDbRenderer.isProcedureSortClicked) ||
                (priorAction == VoltDbUI.ACTION_STATES.SEARCH && currentAction == VoltDbUI.ACTION_STATES.SORT) ||
                currentAction == VoltDbUI.ACTION_STATES.REFRESH ||
                currentAction == VoltDbUI.ACTION_STATES.SORT ||
                currentAction == VoltDbUI.ACTION_STATES.NONE) {

                if (currentAction == VoltDbUI.ACTION_STATES.NEXT) {
                    pageStartIndex = (voltDbRenderer.procedureTableIndex + 1) * voltDbRenderer.maxVisibleRows;

                }

                if (currentAction == VoltDbUI.ACTION_STATES.PREVIOUS) { // pageStartIndex need not be initialized if isNext is undefined(when page loads intially or during reload operation)
                    pageStartIndex = (voltDbRenderer.procedureTableIndex - 1) * voltDbRenderer.maxVisibleRows;
                }

                if ((currentAction == VoltDbUI.ACTION_STATES.REFRESH && priorAction == VoltDbUI.ACTION_STATES.NEXT) ||
                    (currentAction == VoltDbUI.ACTION_STATES.REFRESH && priorAction == VoltDbUI.ACTION_STATES.PREVIOUS)) {
                    pageStartIndex = (voltDbRenderer.procedureTableIndex) * voltDbRenderer.maxVisibleRows;

                }

                if (currentAction == VoltDbUI.ACTION_STATES.SEARCH || currentAction == VoltDbUI.ACTION_STATES.NONE ||
                    (currentAction == VoltDbUI.ACTION_STATES.REFRESH && voltDbRenderer.isSortProcedures == true) ||
                    (currentAction == VoltDbUI.ACTION_STATES.SORT)) {
                    pageStartIndex = 0;
                    voltDbRenderer.procedureTableIndex = 0;
                }
                iterateProcedureData();


            } else {
                //if previous is infinitely and sorting is clicked
                if (currentAction == VoltDbUI.ACTION_STATES.PREVIOUS || voltDbRenderer.isProcedureSortClicked) {
                    pageStartIndex = 0;
                    voltDbRenderer.procedureTableIndex = 0;

                    var lProcedureData = voltDbRenderer.isProcedureSearch ? this.searchData.procedures : procedureData;
                    jQuery.each(lProcedureData, function (id, val) {
                        if (counter >= pageStartIndex && counter <= voltDbRenderer.maxVisibleRows - 1) {
                            setProcedureTupleHtml(val);
                            counter++;
                        }
                    });
                    priorAction = currentAction;

                }

            }

            if (voltDbRenderer.isSortProcedures && VoltDbUI.sortStatus == VoltDbUI.SORT_STATES.SORTED) {
                VoltDbUI.sortStatus = VoltDbUI.SORT_STATES.NONE;
            }

            if (voltDbRenderer.getLatencyGraphInformationcurrentProcedureAction == VoltDbUI.ACTION_STATES.SEARCH) {
                voltDbRenderer.priorProcedureAction = voltDbRenderer.currentProcedureAction;
            }

            voltDbRenderer.currentProcedureAction = VoltDbUI.ACTION_STATES.REFRESH;
            VoltDbUI.CurrentProcedureDataProgress = VoltDbUI.DASHBOARD_PROGRESS_STATES.REFRESH_PROCEDUREDATA_NONE;

            callback(htmlMarkup);

        };

        this.mapTableInformation = function (currentAction, priorAction, isSearch, callback) {
            var counter = 0;
            var tablePageStartIndex = 0;

            if (tableData == null || tableData == undefined) {
                alert("Error: Unable to extract Table Data");
                return;
            }

            htmlTableMarkup = "";
            htmlTableMarkups.SystemInformation = [];

            if ((((voltDbRenderer.tableIndex + 1) * this.maxVisibleRows < voltDbRenderer.tableDataSize) && currentAction == VoltDbUI.ACTION_STATES.NEXT) ||
                (currentAction == VoltDbUI.ACTION_STATES.PREVIOUS && voltDbRenderer.tableIndex > 0) ||
                currentAction == VoltDbUI.ACTION_STATES.REFRESH ||
                currentAction == VoltDbUI.ACTION_STATES.SEARCH ||
                currentAction == VoltDbUI.ACTION_STATES.NONE ||
                voltDbRenderer.isTableSortClicked) {
                if (currentAction == VoltDbUI.ACTION_STATES.NEXT) {
                    tablePageStartIndex = (voltDbRenderer.tableIndex + 1) * voltDbRenderer.maxVisibleRows;

                }

                else if (currentAction == VoltDbUI.ACTION_STATES.PREVIOUS) { // pageStartIndex need not be initialized if isNext is undefined(when page loads intially or during reload operation)
                    tablePageStartIndex = (voltDbRenderer.tableIndex - 1) * voltDbRenderer.maxVisibleRows;

                }

                else if (((currentAction == VoltDbUI.ACTION_STATES.REFRESH && priorAction == VoltDbUI.ACTION_STATES.NEXT) ||
                    (currentAction == VoltDbUI.ACTION_STATES.REFRESH && priorAction == VoltDbUI.ACTION_STATES.PREVIOUS)) && !voltDbRenderer.isTableSortClicked) {
                    if (voltDbRenderer.isSearchTextCleaned) {
                        tablePageStartIndex = 0;
                        voltDbRenderer.tableIndex = 0;
                    }

                    else
                        tablePageStartIndex = (voltDbRenderer.tableIndex) * voltDbRenderer.maxVisibleRows;

                }

                else if (currentAction == VoltDbUI.ACTION_STATES.SEARCH || currentAction == VoltDbUI.ACTION_STATES.NONE || voltDbRenderer.isTableSortClicked == true) {
                    tablePageStartIndex = 0;
                    voltDbRenderer.tableIndex = 0;

                }

                var lTableData = this.isTableSearch ? this.searchData.tables : tableData;
                if (this.isTableSearch == false) voltDbRenderer.tableDataSize = Object.keys(tableData).length;


                $.each(lTableData, function (id, val) {
                    if (currentAction == VoltDbUI.ACTION_STATES.NEXT && (voltDbRenderer.isTableSearch == false || voltDbRenderer.isTableSearch == undefined)) {
                        if (counter >= tablePageStartIndex && counter <= (voltDbRenderer.tableIndex + 2) * voltDbRenderer.maxVisibleRows - 1) {
                            setTableTupleDataHtml(val, id);
                            if (counter == (voltDbRenderer.tableIndex + 2) * voltDbRenderer.maxVisibleRows - 1 || counter == voltDbRenderer.tableDataSize - 1) {
                                voltDbRenderer.tableIndex++;
                                return false;
                            }

                        } else if (counter == tablePageStartIndex * 2) {
                            voltDbRenderer.tableIndex++;
                            return false;
                        }

                    } else if (currentAction == VoltDbUI.ACTION_STATES.PREVIOUS && (voltDbRenderer.isTableSearch == false || voltDbRenderer.isTableSearch == undefined)) {
                        if (tablePageStartIndex >= 0 && counter >= tablePageStartIndex && counter < (voltDbRenderer.tableIndex * voltDbRenderer.maxVisibleRows)) {
                            setTableTupleDataHtml(val, id);
                        }
                        if (tablePageStartIndex >= 0 && counter == (voltDbRenderer.tableIndex * voltDbRenderer.maxVisibleRows - 1)) {
                            voltDbRenderer.tableIndex--;
                        }

                    } else if (currentAction == VoltDbUI.ACTION_STATES.PREVIOUS && priorAction == VoltDbUI.ACTION_STATES.PREVIOUS) {
                        if (counter >= 0 && counter >= tablePageStartIndex && counter < voltDbRenderer.tableIndex * voltDbRenderer.maxVisibleRows) {
                            setTableTupleDataHtml(val, id);
                        }

                        if (tablePageStartIndex >= 0 && counter == (voltDbRenderer.tableIndex * voltDbRenderer.maxVisibleRows - 1)) {
                            voltDbRenderer.tableIndex--;
                        }

                    } else if (currentAction == VoltDbUI.ACTION_STATES.PREVIOUS && priorAction == VoltDbUI.ACTION_STATES.NEXT) {
                        if (counter >= 0 && counter >= tablePageStartIndex && counter < voltDbRenderer.tableIndex * voltDbRenderer.maxVisibleRows) {
                            setTableTupleDataHtml(val, id);
                        }

                        if (tablePageStartIndex >= 0 && counter == (voltDbRenderer.tableIndex * voltDbRenderer.maxVisibleRows - 1)) {
                            voltDbRenderer.tableIndex--;
                        }

                    } else if (currentAction == VoltDbUI.ACTION_STATES.REFRESH && priorAction == VoltDbUI.ACTION_STATES.NEXT) {
                        if (counter >= tablePageStartIndex && counter <= (voltDbRenderer.tableIndex + 1) * voltDbRenderer.maxVisibleRows - 1) {
                            setTableTupleDataHtml(val, id);
                        }

                    } else if ((currentAction == VoltDbUI.ACTION_STATES.REFRESH && priorAction == VoltDbUI.ACTION_STATES.PREVIOUS)) {
                        if (tablePageStartIndex >= 0 && counter >= tablePageStartIndex && counter < ((voltDbRenderer.tableIndex + 1) * voltDbRenderer.maxVisibleRows)) {
                            setTableTupleDataHtml(val, id);

                        }

                    } else if ((currentAction == VoltDbUI.ACTION_STATES.SEARCH && priorAction == VoltDbUI.ACTION_STATES.NONE) || (currentAction == VoltDbUI.ACTION_STATES.SEARCH && priorAction == VoltDbUI.ACTION_STATES.SEARCH) ||
                    (currentAction == VoltDbUI.ACTION_STATES.SEARCH && priorAction == VoltDbUI.ACTION_STATES.REFRESH)) {
                        if (tablePageStartIndex >= 0 && counter >= tablePageStartIndex && counter < ((voltDbRenderer.tableIndex + 1) * voltDbRenderer.maxVisibleRows)) {
                            setTableTupleDataHtml(val, id);
                        }

                    } else if ((currentAction == VoltDbUI.ACTION_STATES.NEXT && priorAction == VoltDbUI.ACTION_STATES.SEARCH) || (currentAction == VoltDbUI.ACTION_STATES.NEXT && priorAction == VoltDbUI.ACTION_STATES.NEXT)) {
                        if (counter >= tablePageStartIndex && counter <= (voltDbRenderer.tableIndex + 2) * voltDbRenderer.maxVisibleRows - 1) {
                            setTableTupleDataHtml(val, id);
                        }

                        if ((counter == (voltDbRenderer.tableIndex + 2) * voltDbRenderer.maxVisibleRows - 1 || counter == voltDbRenderer.tableSearchDataSize - 1) && htmlTableMarkup != "") {
                            voltDbRenderer.tableIndex++;
                            return false;
                        }

                    } else if ((currentAction == VoltDbUI.ACTION_STATES.NEXT && priorAction == VoltDbUI.ACTION_STATES.PREVIOUS)) {
                        if (counter >= tablePageStartIndex && counter <= (voltDbRenderer.tableIndex + 2) * voltDbRenderer.maxVisibleRows - 1) {
                            setTableTupleDataHtml(val, id);
                        }

                        if ((counter == (voltDbRenderer.tableIndex + 1) * voltDbRenderer.maxVisibleRows - 1 || counter == voltDbRenderer.tableSearchDataSize - 1) && htmlTableMarkup != "") {
                            voltDbRenderer.tableIndex++;
                            return false;
                        }

                    } else {
                        if (counter < voltDbRenderer.maxVisibleRows) {
                            setTableTupleDataHtml(val, id);
                        }

                    }
                    counter++;

                });


                if (voltDbRenderer.isSortTables) {
                    callback(htmlTableMarkup);
                    htmlTableMarkup = "";
                }
                else {
                    htmlTableMarkups.SystemInformation.push(htmlTableMarkup);
                    htmlTableMarkup = "";
                    callback(htmlTableMarkups.SystemInformation);

                }

                if (voltDbRenderer.isSortTables && VoltDbUI.tableSortStatus == VoltDbUI.SORT_STATES.SORTED) {
                    VoltDbUI.tableSortStatus = VoltDbUI.SORT_STATES.NONE;
                }
            }

        };

        this.getVersion = function (serverName) {
            var version;
            $.each(systemOverview, function (key, val) {
                if (val["HOSTNAME"] == serverName) {
                    version = val["VERSION"];
                    return false;
                }
            });
            return version;
        };

        this.getServerIP = function (hostId) {
            var serverAddress;
            $.each(systemOverview, function (key, val) {
                if (val.NODEID == hostId) {
                    serverAddress = val["IPADDRESS"];
                    return false;
                }

            });
            return serverAddress;
        };

        this.sortTablesByColumns = function (isSearched) {
            var lConnection = VoltDBService.getTablesContextForSorting();

            if (voltDbRenderer.isTableSearch) {
                voltDbRenderer.formatSearchTablesDataToJsonArray(lConnection, $('#filterDatabaseTable')[0].value, isSearched);

                if (voltDbRenderer.sortTableOrder == "descending") {
                    tableSearchJsonArray = descendingSortJSON(tableSearchJsonArray, this.tableSortColumn);
                }

                else if (voltDbRenderer.sortTableOrder == "ascending") {
                    tableSearchJsonArray = ascendingSortJSON(tableSearchJsonArray, this.tableSortColumn);
                }
                mapJsonArrayToSearchedTables();
            }

            else if (!voltDbRenderer.isTableSearch) {
                populateTableJsonArray(lConnection);

                if (voltDbRenderer.sortTableOrder == "descending") {
                    tableJsonArray = descendingSortJSON(tableJsonArray, this.tableSortColumn);
                }

                else if (voltDbRenderer.sortTableOrder == "ascending") {
                    tableJsonArray = ascendingSortJSON(tableJsonArray, this.tableSortColumn);
                }
                mapJsonArrayToTables();

            }

        };

        this.sortProceduresByColumns = function (isSearched) {
            var isSorted = false;
            if (!voltDbRenderer.isProcedureSearch) {
                var lConnection = VoltDBService.getProcedureContextForSorting();
                if (lConnection != null) {
                    populateProcedureJsonArrayForSorting(lConnection);

                    if (voltDbRenderer.sortOrder == "descending") {
                        procedureJsonArray = descendingSortJSON(procedureJsonArray, this.sortColumn);
                    }

                    else if (voltDbRenderer.sortOrder == "ascending") {
                        procedureJsonArray = ascendingSortJSON(procedureJsonArray, this.sortColumn);
                    }
                    mapJsonArrayToProcedures();
                    isSorted = true;

                } else {
                    isSorted = false;
                }

            }
            else if (voltDbRenderer.isProcedureSearch) {
                voltDbRenderer.formatSearchDataToJsonArray(isSearched);

                if (voltDbRenderer.sortOrder == "descending") {
                    procedureSearchJsonArray = descendingSortJSON(procedureSearchJsonArray, this.sortColumn);
                }

                else if (voltDbRenderer.sortOrder == "ascending") {
                    procedureSearchJsonArray = ascendingSortJSON(procedureSearchJsonArray, this.sortColumn);
                }
                mapJsonArrayToSearchedProcedures();
                isSorted = true;
            }
            return isSorted;
        };

        var getLatencyDetails = function (connection, latency) {

            var colIndex = {};
            var counter = 0;

            connection.Metadata['@Statistics_LATENCY_HISTOGRAM'].schema.forEach(function (columnInfo) {
                if (columnInfo["name"] == "HOSTNAME" || columnInfo["name"] == "UNCOMPRESSED_HISTOGRAM" || columnInfo["name"] == "TIMESTAMP")
                    colIndex[columnInfo["name"]] = counter;

                counter++;
            });

            connection.Metadata['@Statistics_LATENCY_HISTOGRAM'].data.forEach(function (info) {
                var hostName = info[colIndex["HOSTNAME"]];
                if (!latency.hasOwnProperty(hostName)) {
                    latency[hostName] = {};
                }
                latency[hostName]["TIMESTAMP"] = info[colIndex["TIMESTAMP"]];
                latency[hostName]["UNCOMPRESSED_HISTOGRAM"] = info[colIndex["UNCOMPRESSED_HISTOGRAM"]];
            });
        };

        var getMemoryDetails = function (connection, sysMemory, processName) {
            var counter = 0;
            var hostNameIndex = 0;
            var tupledDataIndex = 0;
            var tupleCountIndex = 0;
            var rssIndex = 0;
            var physicalMemoryIndex = -1;
            var suffix = "";
            var timeStampIndex = 0;
            var idIndex = 0;
            var hostNameList = {};
            var javaMaxHeapIndex = 0;

            if (processName == "GRAPH_MEMORY") {
                suffix = "_" + processName;
                hostNameList = { "1": { "HOSTNAME": getCurrentServer() } };
            } else {
                hostNameList = systemOverview;
            }

            if (connection.Metadata['@Statistics_MEMORY' + suffix] == null) {
                return;
            }
            connection.Metadata['@Statistics_MEMORY' + suffix].schema.forEach(function (columnInfo) {

                if (columnInfo["name"] == "HOSTNAME")
                    hostNameIndex = counter;
                else if (columnInfo["name"] == "TUPLEDATA")
                    tupledDataIndex = counter;
                else if (columnInfo["name"] == "TUPLECOUNT")
                    tupleCountIndex = counter;
                else if (columnInfo["name"] == "RSS")
                    rssIndex = counter;
                else if (columnInfo["name"] == "PHYSICALMEMORY")
                    physicalMemoryIndex = counter;
                else if (columnInfo["name"] == "TIMESTAMP")
                    timeStampIndex = counter;
                else if (columnInfo["name"] == "HOST_ID")
                    idIndex = counter;
                else if (columnInfo["name"] == "JAVAMAXHEAP")
                    javaMaxHeapIndex = counter;
                counter++;
            });


            connection.Metadata['@Statistics_MEMORY' + suffix].data.forEach(function (memoryInfo) {
                jQuery.each(hostNameList, function (id, val) {
                    if (val["HOSTNAME"] == memoryInfo[hostNameIndex]) {

                        var hostName = memoryInfo[hostNameIndex];

                        if (!sysMemory.hasOwnProperty(hostName)) {
                            sysMemory[hostName] = {};
                        }

                        sysMemory[hostName]["TIMESTAMP"] = memoryInfo[timeStampIndex];
                        sysMemory[hostName]["HOSTNAME"] = hostName;
                        sysMemory[hostName]["TUPLEDATA"] = memoryInfo[tupledDataIndex];
                        sysMemory[hostName]["TUPLECOUNT"] = memoryInfo[tupleCountIndex];
                        sysMemory[hostName]["RSS"] = memoryInfo[rssIndex];
                        sysMemory[hostName]["HOST_ID"] = memoryInfo[idIndex];
                        sysMemory[hostName]["PHYSICALMEMORY"] = memoryInfo[physicalMemoryIndex];
                        sysMemory[hostName]["MAXJAVAHEAP"] = memoryInfo[javaMaxHeapIndex];

                        var memoryUsage = (sysMemory[hostName]["RSS"] / sysMemory[hostName]["PHYSICALMEMORY"]) * 100;
                        sysMemory[hostName]["MEMORYUSAGE"] = Math.round(memoryUsage * 100) / 100;
                    }

                });
            });
        };

        var getCpuDetails = function (connection, sysMemory) {
            var colIndex = {};
            var counter = 0;

            if (connection.Metadata['@Statistics_CPU'] == null) {
                return;
            }

            connection.Metadata['@Statistics_CPU'].schema.forEach(function (columnInfo) {
                if (columnInfo["name"] == "HOSTNAME" || columnInfo["name"] == "PERCENT_USED" || columnInfo["name"] == "TIMESTAMP")
                    colIndex[columnInfo["name"]] = counter;
                counter++;
            });


            connection.Metadata['@Statistics_CPU'].data.forEach(function (info) {
                var hostName = info[colIndex["HOSTNAME"]];
                if (!sysMemory.hasOwnProperty(hostName)) {
                    sysMemory[hostName] = {};
                }
                sysMemory[hostName]["TIMESTAMP"] = info[colIndex["TIMESTAMP"]];
                sysMemory[hostName]["PERCENT_USED"] = info[colIndex["PERCENT_USED"]];
            });
        };

        //Get DR Status Information
        var getDrStatus = function (connection, drDetails) {
            var colIndex = {};
            var counter = 0;

            if (!drDetails.hasOwnProperty("Details")) {
                drDetails["Details"] = {};
            }
            drDetails["Details"]["STATUS"] = connection.Metadata["@Statistics_DR_status"];

            if (connection.Metadata['@Statistics_DR_completeData'] == null || $.isEmptyObject(connection.Metadata['@Statistics_DR_completeData'])) {
                return;
            }

            connection.Metadata['@Statistics_DR_completeData'][1].schema.forEach(function (columnInfo) {
                if (columnInfo["name"] == "HOSTNAME" || columnInfo["name"] == "TIMESTAMP" || columnInfo["name"] == "SYNCSNAPSHOTSTATE" || columnInfo["name"] == "STATE")
                    colIndex[columnInfo["name"]] = counter;
                counter++;
            });

            connection.Metadata['@Statistics_DR_completeData'][1].data.forEach(function (info) {
                var hostName = info[colIndex["HOSTNAME"]];
                if (!drDetails.hasOwnProperty(hostName)) {
                    drDetails[hostName] = {};
                }
                var isEnable = false;
                if (info[colIndex["STATE"]] != null && info[colIndex["STATE"]].toLowerCase() != "off")
                    isEnable = true;
                drDetails[hostName]["MASTERENABLED"] = isEnable;
                drDetails[hostName]["STATE"] = info[colIndex["STATE"]];
                drDetails[hostName]["SYNCSNAPSHOTSTATE"] = info[colIndex["SYNCSNAPSHOTSTATE"]];
            });
        };

        //Get DR Details Information
        var getDrDetails = function (connection, drDetails) {
            var colIndex = {};
            var counter = 0;

            if (connection.Metadata['@Statistics_DR'] == null) {
                return;
            }



            connection.Metadata['@Statistics_DR_completeData'][0].schema.forEach(function (columnInfo) {
                if (columnInfo["name"] == "PARTITION_ID" || columnInfo["name"] == "TOTALBUFFERS" || columnInfo["name"] == "TIMESTAMP" || columnInfo["name"] == "TOTALBYTES" || columnInfo["name"] == "MODE" || columnInfo["name"] == "LASTQUEUEDDRID" || columnInfo["name"] == "LASTACKDRID" || columnInfo["name"] == "LASTQUEUEDTIMESTAMP" || columnInfo["name"] == "LASTACKTIMESTAMP")
                    colIndex[columnInfo["name"]] = counter;
                counter++;
            });

            counter = 0;

            connection.Metadata['@Statistics_DR_completeData'][0].data.forEach(function (info) {
                //Filter Master from Replica
                if (info[colIndex["MODE"]] == "NORMAL") {
                    var partitionId = info[colIndex["PARTITION_ID"]];
                    if (!drDetails.hasOwnProperty(partitionId)) {
                        drDetails[partitionId] = [];
                    }

                    var partitionDetails = {};
                    partitionDetails["TOTALBUFFERS"] = info[colIndex["TOTALBUFFERS"]];
                    partitionDetails["TOTALBYTES"] = info[colIndex["TOTALBYTES"]];
                    partitionDetails["TIMESTAMP"] = info[colIndex["TIMESTAMP"]];
                    partitionDetails["LASTQUEUEDDRID"] = info[colIndex["LASTQUEUEDDRID"]];
                    partitionDetails["LASTACKDRID"] = info[colIndex["LASTACKDRID"]];
                    partitionDetails["LASTQUEUEDTIMESTAMP"] = info[colIndex["LASTQUEUEDTIMESTAMP"]];
                    partitionDetails["LASTACKTIMESTAMP"] = info[colIndex["LASTACKTIMESTAMP"]];
                    drDetails[partitionId].push(partitionDetails);
                }
            });
        };


        //Get Replication Information
        var getReplicationDetails = function (connection, replicationDetails, processName) {
            var colIndex = {};
            var counter = 0;
            var replicaStatus = false;
            var hostName = "";
            var suffix = "_" + processName;
            if (connection.Metadata['@SystemInformation_Overview' + suffix] == null) {
                return;
            }

            connection.Metadata['@SystemInformation_Overview' + suffix].schema.forEach(function (columnInfo) {
                if (columnInfo["name"] == "KEY" || columnInfo["name"] == "VALUE")
                    colIndex[columnInfo["name"]] = counter;
                counter++;
            });


            connection.Metadata['@SystemInformation_Overview' + suffix].data.forEach(function (info) {
                if (info[colIndex["KEY"]] == "HOSTNAME") {
                    hostName = info[colIndex["VALUE"]];
                }
                if (info[colIndex["KEY"]] == "REPLICATIONROLE") {
                    replicaStatus = info[colIndex["VALUE"]];
                    if (!replicationDetails.hasOwnProperty(hostName)) {
                        replicationDetails[hostName] = {};
                    }
                    replicationDetails[hostName]["status"] = replicaStatus;
                }

            });
        };
        //




        //Get DR Replication Data
        var getDrReplicationData = function (connection, replicationDetails) {

            var colIndex = {};
            var colIndex2 = {};
            var counter = 0;
            var replicationRate1M = 0;
            if (connection.Metadata['@Statistics_DRCONSUMER'] == null) {
                return;
            }

            connection.Metadata['@Statistics_DRCONSUMER'].schema.forEach(function (columnInfo) {
                if (columnInfo["name"] == "HOSTNAME" || columnInfo["name"] == "TIMESTAMP" || columnInfo["name"] == "REPLICATION_RATE_1M" || columnInfo["name"] == "HOST_ID" || columnInfo["name"] == "STATE" || columnInfo["name"] == "REPLICATION_RATE_5M")
                    colIndex[columnInfo["name"]] = counter;
                counter++;
            });

            counter = 0;
            connection.Metadata['@Statistics_DRCONSUMER_completeData'][1].schema.forEach(function (columnInfo) {
                if (columnInfo["name"] == "HOSTNAME" || columnInfo["name"] == "TIMESTAMP" || columnInfo["name"] == 'IS_COVERED')
                    colIndex2[columnInfo["name"]] = counter;
                counter++;
            });

            connection.Metadata['@Statistics_DRCONSUMER'].data.forEach(function (info) {
                if (!replicationDetails.hasOwnProperty("DR_GRAPH")) {
                    replicationDetails["DR_GRAPH"] = {};
                    replicationDetails["DR_GRAPH"]["REPLICATION_DATA"] = [];
                }

                replicationRate1M += (info[colIndex["REPLICATION_RATE_1M"]] == null || info[colIndex["REPLICATION_RATE_1M"]] < 0) ? 0 : info[colIndex["REPLICATION_RATE_1M"]];

                var repData = {};
                repData["TIMESTAMP"] = info[colIndex["TIMESTAMP"]];
                replicationDetails["DR_GRAPH"]["TIMESTAMP"] = info[colIndex["TIMESTAMP"]];
                repData["HOST_ID"] = info[colIndex["HOST_ID"]];
                repData["STATE"] = info[colIndex["STATE"]];
                repData["REPLICATION_RATE_5M"] = info[colIndex["REPLICATION_RATE_5M"]];
                repData["REPLICATION_RATE_1M"] = info[colIndex["REPLICATION_RATE_1M"]];
                replicationDetails["DR_GRAPH"]["REPLICATION_DATA"].push(repData);

            });

            replicationDetails["DR_GRAPH"]['WARNING_COUNT'] = getReplicationNotCovered(connection.Metadata['@Statistics_DRCONSUMER_completeData'][1], colIndex2['IS_COVERED']);
            replicationDetails["DR_GRAPH"]["REPLICATION_RATE_1M"] = replicationRate1M;

        };

        var getReplicationNotCovered = function (replicationData, index) {
            var count = 0;
            if (index != undefined) {
                replicationData.data.forEach(function (columnInfo) {
                    columnInfo.forEach(function (col, i) {
                        if (col == 'false' && i == index) {
                            count++;
                        }
                    });
                });
            }
            return count;
        }

        var getPartitionIdleTimeDetails = function (connection, partitionDetail) {
            var colIndex = {};
            var counter = 0;
            var keys = [];
            var starvStats = {};
            var starvMpiData = {};
            var starvMaxData = {};
            var starvMinData = {};
            var currentServer = getCurrentServer();
            var hostName;
            var timeStamp;
            var siteId = 0;
            var mpiIndex = [];
            var minPer = 100;
            var maxPer = 0;
            var previousHost = "";
            var previousHostKey = "";
            var previousSiteId = "";
            if (connection.Metadata['@Statistics_STARVATION'] == null) {
                return;
            }

            connection.Metadata['@Statistics_STARVATION'].schema.forEach(function (columnInfo) {
                if (columnInfo["name"] == "HOSTNAME" || columnInfo["name"] == "SITE_ID" || columnInfo["name"] == "PERCENT" || columnInfo["name"] == "TIMESTAMP")
                    colIndex[columnInfo["name"]] = counter;
                counter++;
            });

            //to get MPI site id
            connection.Metadata['@Statistics_STARVATION'].data.forEach(function (info) {
                if (currentServer == info[colIndex["HOSTNAME"]]) {
                    if (parseInt(info[colIndex["SITE_ID"]]) > siteId) {
                        siteId = parseInt(info[colIndex["SITE_ID"]]);
                    }
                } else {
                    if (!mpiIndex.hasOwnProperty(info[colIndex["HOSTNAME"]])) {
                        mpiIndex[info[colIndex["HOSTNAME"]]] = 0;
                    }
                    if (parseInt(info[colIndex["SITE_ID"]]) > mpiIndex[info[colIndex["HOSTNAME"]]]) {
                        mpiIndex[info[colIndex["HOSTNAME"]]] = parseInt(info[colIndex["SITE_ID"]]);
                    }
                }
            });
            //

            connection.Metadata['@Statistics_STARVATION'].data.forEach(function (info) {
                if (currentServer == info[colIndex["HOSTNAME"]]) {
                    if (siteId == parseInt(info[colIndex["SITE_ID"]])) {
                        var keyMpi = info[colIndex["HOSTNAME"]] + ': ' + info[colIndex["SITE_ID"]];
                        starvMpiData[keyMpi] = info[colIndex["PERCENT"]];
                    } else {
                        var key = info[colIndex["HOSTNAME"]] + ': ' + info[colIndex["SITE_ID"]];
                        keys.push(key);
                        starvStats[key] = info[colIndex["PERCENT"]];
                    }
                } else {
                    if (parseInt(info[colIndex["SITE_ID"]]) != mpiIndex[info[colIndex["HOSTNAME"]]]) {
                        if (info[colIndex["HOSTNAME"]] != hostName) {
                            hostName = info[colIndex["HOSTNAME"]];
                            if (previousHostKey != "") {
                                starvMinData[previousHostKey + '(Min)'] = minPer;
                                starvMaxData[previousHostKey + '(Max)'] = maxPer;
                                minPer = 100;
                                maxPer = 0;
                            }
                            if (parseFloat(info[colIndex["PERCENT"]]) < minPer) {
                                minPer = parseFloat(info[colIndex["PERCENT"]]);
                            }
                            if (parseFloat(info[colIndex["PERCENT"]]) > maxPer) {
                                maxPer = parseFloat(info[colIndex["PERCENT"]]);
                            }
                        } else {
                            if (parseFloat(info[colIndex["PERCENT"]]) < minPer) {
                                minPer = parseFloat(info[colIndex["PERCENT"]]);
                            }
                            if (parseFloat(info[colIndex["PERCENT"]]) > maxPer) {
                                maxPer = parseFloat(info[colIndex["PERCENT"]]);
                            }
                            previousHost = info[colIndex["HOSTNAME"]];
                            previousHostKey = info[colIndex["HOSTNAME"]] + ': ' + info[colIndex["SITE_ID"]];
                            previousSiteId = info[colIndex["SITE_ID"]];
                        }
                    }
                }
                timeStamp = info[colIndex["TIMESTAMP"]];
            });
            if (previousHostKey != "" && previousSiteId != mpiIndex[previousHost]) {
                starvMinData[previousHostKey + '(Min)'] = minPer;
                starvMaxData[previousHostKey + '(Max)'] = maxPer;
            }
            keys.sort();

            if (!partitionDetail.hasOwnProperty("partitionDetail")) {
                partitionDetail["partitionDetail"] = {};
            }
            partitionDetail["partitionDetail"]["data"] = starvStats;
            partitionDetail["partitionDetail"]["dataMPI"] = starvMpiData;
            if (!$.isEmptyObject(starvMaxData))
                partitionDetail["partitionDetail"]["dataMax"] = starvMaxData;
            if (!$.isEmptyObject(starvMinData))
                partitionDetail["partitionDetail"]["dataMin"] = starvMinData;
            partitionDetail["partitionDetail"]["timeStamp"] = timeStamp;
        };


        var getClusterDetails = function (connection, clusterDetails, processName) {
            var suffix = "";
            suffix = "_" + processName;

            if (connection.Metadata['@SystemInformation_OVERVIEW' + suffix] == null) {
                return;
            }
            connection.Metadata['@SystemInformation_OVERVIEW' + suffix].data.forEach(function (info) {
                var singleData = info;
                var id = singleData[0];

                if (!clusterDetails.hasOwnProperty(id)) {
                    clusterDetails[id] = {};
                }
                if ($.inArray('CLUSTERSTATE', info) > 0) {
                    clusterDetails[id][singleData[1]] = singleData[2];
                } else if ($.inArray('HOSTNAME', info) > 0) {
                    clusterDetails[id][singleData[1]] = singleData[2];
                }
            });
        };

        var getClusterState = function (clusterDetails, clusterState) {
            var currentServer = getCurrentServer();
            $.each(clusterDetails, function (key, val) {
                if (val["HOSTNAME"] == currentServer) {
                    if (!clusterState.hasOwnProperty('CLUSTERSTATE')) {
                        clusterState['CLUSTERSTATE'] = {};
                    }
                    clusterState['CLUSTERSTATE'] = val["CLUSTERSTATE"];
                }
            });
        };

        var getTransactionDetails = function (connection, sysTransaction) {
            var colIndex = {};
            var counter = 0;
            var currentTimerTick = 0;
            var procStats = {};

            //connection.Metadata['@Statistics_PROCEDUREPROFILE_GRAPH_TRANSACTION'] = GetTestProcedureData(connection);
            if (connection.Metadata['@Statistics_PROCEDUREPROFILE_GRAPH_TRANSACTION'] == null) {
                return;
            }
            if (connection.Metadata['@Statistics_PROCEDUREPROFILE_GRAPH_TRANSACTION'].schema != null) {
                connection.Metadata['@Statistics_PROCEDUREPROFILE_GRAPH_TRANSACTION'].schema.forEach(function (columnInfo) {
                    colIndex[columnInfo["name"]] = counter;
                    counter++;
                });
            }

            var dataCount = 0;
            connection.Metadata['@Statistics_PROCEDUREPROFILE_GRAPH_TRANSACTION'].data.forEach(function (table) {
                var srcData = table;
                var data = null;
                currentTimerTick = srcData[colIndex["TIMESTAMP"]];
                if (srcData[colIndex["PROCEDURE"]] in procStats) {
                    data = procStats[srcData[colIndex["PROCEDURE"]]];
                    data[1] = srcData[colIndex["INVOCATIONS"]];
                    data[2] = srcData[colIndex["WEIGHTED_PERC"]];
                    data[3] = srcData[colIndex["MIN"]];
                    data[4] = srcData[colIndex["AVG"]];
                    data[5] = srcData[colIndex["MAX"]];
                } else {
                    data = [srcData[colIndex["PROCEDURE"]], srcData[colIndex["INVOCATIONS"]], srcData[colIndex["WEIGHTED_PERC"]], srcData[colIndex["MIN"]], srcData[colIndex["AVG"]], srcData[colIndex["MAX"]]];
                }
                procStats[srcData[colIndex["PROCEDURE"]]] = data;
                if (dataCount == connection.Metadata['@Statistics_PROCEDUREPROFILE_GRAPH_TRANSACTION'].data.length - 1) {
                    sysTransaction["TimeStamp"] = srcData[colIndex["TIMESTAMP"]];
                }
                dataCount++;
            });
            var currentTimedTransactionCount = 0.0;
            for (var proc in procStats) {
                currentTimedTransactionCount += procStats[proc][1];
            }
            sysTransaction["CurrentTimedTransactionCount"] = currentTimedTransactionCount;
            sysTransaction["currentTimerTick"] = currentTimerTick;

        };

        var getPortAndOverviewDetails = function () {
            var portConfigValues = [];
            var currentServer = getCurrentServer();

            $.each(systemOverview, function (key, val) {
                if (val["HOSTNAME"] == currentServer) {
                    portConfigValues['adminPort'] = val["ADMINPORT"];
                    portConfigValues['httpPort'] = val["HTTPPORT"];
                    portConfigValues['clientPort'] = val["CLIENTPORT"];
                    portConfigValues['internalPort'] = val["INTERNALPORT"];
                    portConfigValues['zookeeperPort'] = val["ZKPORT"];
                    portConfigValues['replicationPort'] = val["DRPORT"];
                    portConfigValues['clusterState'] = val["CLUSTERSTATE"];
                    portConfigValues['replicationRole'] = val["REPLICATIONROLE"];

                    if (validateServerSpecificSettings(val)) {
                        portConfigValues['adminInterface'] = val['ADMININTERFACE'];
                        portConfigValues['httpInterface'] = val['HTTPINTERFACE'];
                        portConfigValues['clientInterface'] = val['CLIENTINTERFACE'];
                        portConfigValues['internalInterface'] = val['INTERNALINTERFACE'];
                        portConfigValues['zookeeperInterface'] = val['ZKINTERFACE'];
                        portConfigValues['replicationInterface'] = val['DRINTERFACE'];
                        serverSettings = true;

                    } else {
                        serverSettings = false;
                        return false;
                    }

                }
                return true;
            });

            $.each(systemMemory, function (key, val) {
                if (val["HOSTNAME"] == currentServer) {
                    portConfigValues['maxJavaHeap'] = val["MAXJAVAHEAP"];
                    return false;
                }
                return true;
            });

            return portConfigValues;
        };

        var validateServerSpecificSettings = function (overviewValues) {
            if (overviewValues['ADMININTERFACE'] == "" && overviewValues['HTTPINTERFACE'] == "" &&
                overviewValues['CLIENTINTERFACE'] == "" && overviewValues['INTERNALINTERFACE'] == "" &&
                overviewValues['ZKINTERFACE'] == "" && overviewValues['DRINTERFACE'] == "") {
                return false;
            }

            else if (overviewValues['ADMININTERFACE'] != "" || overviewValues['HTTPINTERFACE'] != ""
                || overviewValues['CLIENTINTERFACE'] != "" || overviewValues['INTERNALINTERFACE'] != ""
                || overviewValues['ZKINTERFACE'] != "" || overviewValues['DRINTERFACE'] != "") {
                return true;
            }
            return false;
        };

        this.editConfigurationItem = function (configGroup, configMember, configValue, onConfigurationUpdated) {
            VoltDBService.editConfigurationItem(configGroup, configMember, configValue, function () {
                onConfigurationUpdated();
            });
        };

        var getAdminServerList = function () {
            var htmlServerListHtml = "";
            var serverDetails;
            var className;
            var currentServerRowClass;
            var currentServerColumnClass;
            var count = 0;

            this.setServerDetails = function (hostId, serverInfo, iteratorCount) {
                var count = 0;
                var stopperServerCount = 0;
                if ((VoltDbAdminConfig.servers != "" || VoltDbAdminConfig.servers != null || VoltDbAdminConfig.servers != undefined)
                    && VoltDbAdminConfig.servers.length > 0) {

                    $.each(VoltDbAdminConfig.servers, function (id, value) {
                        {
                            if (value.serverName != serverInfo['HOSTNAME'] && count == VoltDbAdminConfig.servers.length - 1) {
                                serverDetails = new VoltDbAdminConfig.server(hostId, serverInfo['HOSTNAME'], serverInfo['CLUSTERSTATE']);
                                VoltDbAdminConfig.servers[iteratorCount] = serverDetails;

                                $.each(VoltDbAdminConfig.stoppedServers, function (key, val) {
                                    if (val.HOSTNAME == value.serverName) {
                                        //remove server from the stopped server list if server stopped while ago is already in running state
                                        VoltDbAdminConfig.stoppedServers.splice(stopperServerCount, 1);
                                    }
                                    stopperServerCount++;
                                });

                            }
                            else if (value.serverName == serverInfo['HOSTNAME']) {
                                value.hostId = hostId;
                                value.serverState = serverInfo['CLUSTERSTATE'];
                                return false;
                            }
                            count++;
                        }

                    });

                } else {
                    serverDetails = new VoltDbAdminConfig.server(hostId, serverInfo['HOSTNAME'], serverInfo['CLUSTERSTATE']);
                    //VoltDbAdminConfig.servers.push(serverDetails);
                    VoltDbAdminConfig.servers[count] = serverDetails;

                }
            };

            this.updateServers = function (hostId, hostName, serverState) {
                if ((VoltDbAdminConfig.servers != "" || VoltDbAdminConfig.servers != null || VoltDbAdminConfig.servers != undefined)
                    && VoltDbAdminConfig.servers.length > 0) {

                    $.each(VoltDbAdminConfig.servers, function (id, value) {
                        if (value.serverName == hostName) {
                            value.hostId = hostId;
                            value.serverState = serverState;
                            return false;
                        }
                    });
                }
            };

            var updateAdminServerList = function () {
                VoltDbAdminConfig.runningServerIds = "";
                var runningServerCounter = 0;

                $.each(VoltDbAdminConfig.servers, function (id, value) {
                    if (voltDbRenderer.currentHost != value.serverName) {
                        if (value.serverState == "RUNNING") {
                            if (runningServerCounter == 0)
                                VoltDbAdminConfig.runningServerIds = VoltDbAdminConfig.runningServerIds.concat("#stopServer_", value.serverName);
                            else {
                                VoltDbAdminConfig.runningServerIds = VoltDbAdminConfig.runningServerIds.concat(",", "#stopServer_", value.serverName);
                            }
                            runningServerCounter++;
                        }

                    }

                });

            };
            if (adminClusterObjects.ignoreServerListUpdateCount > 0) {
                adminClusterObjects.ignoreServerListUpdateCount--;

            } else {
                if (systemOverview != null || systemOverview != undefined) {
                    VoltDbAdminConfig.servers = [];
                    $.each(systemOverview, function (id, val) {
                        setServerDetails(val.NODEID, val, count);
                        count++;
                    });

                    $.each(VoltDbAdminConfig.stoppedServers, function (id, val) {
                        setServerDetails(val.HOSTID, val, count);
                    });
                }

            }

            if (VoltDbAdminConfig.servers != null || VoltDbAdminConfig.servers != undefined) {
                $.each(VoltDbAdminConfig.servers, function (id, val) {
                    if ((val.serverName != null || val.serverName != "" || val.serverName != undefined) && val.serverState == 'RUNNING') {
                        className = voltDbRenderer.currentHost == val.serverName ? "disableServer" : "shutdown";
                        currentServerRowClass = voltDbRenderer.currentHost == val.serverName ? "activeHostMonitoring" : "activeHost";
                        currentServerColumnClass = voltDbRenderer.currentHost == val.serverName ? "shutdownServer stopDisable" : "shutdownServer";

                        htmlServerListHtml = htmlServerListHtml.concat("<tr class=\"" + currentServerRowClass + "\"><td class=\"configLabel\" width=\"85%\"><a href=\"#\" >" + val.serverName + "</a></td>" +
                            "<td align=\"right\"><a href=\"javascript:void(0);\" data-HostId=\"" + val.hostId + "\" data-HostName=\"" + val.serverName + "\" class=\"" + className + "\" id=\"stopServer_" + val.serverName + "\">" +
                            "<span class=\"" + currentServerColumnClass + "\">Stop</span></a></td></tr>");

                    } else if ((val.serverName != null || val.serverName != "" || val.serverName != undefined) && val.serverState == 'PAUSED') {
                        className = voltDbRenderer.currentHost == val.serverName ? "disableServer" : "shutdown";
                        currentServerRowClass = voltDbRenderer.currentHost == val.serverName ? "activeHostMonitoring" : "activeHost";
                        currentServerColumnClass = "shutdownServerPause";

                        htmlServerListHtml = htmlServerListHtml.concat("<tr class=\"" + currentServerRowClass + "\"><td class=\"configLabel\" width=\"85%\"><a href=\"#\" >" + val.serverName + "</a></td>" +
                            "<td align=\"right\" class=\"pauseCursorDefault\"><a href=\"javascript:void(0);\" data-HostId=\"" + val.hostId + "\" data-HostName=\"" + val.serverName + "\"class=\"resume\" id=\"stopServer_" + val.serverName + "\">" +
                            "<span class=\"" + currentServerColumnClass + "\">Paused</span></a></td></tr>");


                    } else if ((val.serverName != null || val.serverName != "" || val.serverName != undefined) && val.serverState == 'JOINING') {
                        htmlServerListHtml = htmlServerListHtml.concat("<tr><td class=\"configLabel\" width=\"85%\"><a href=\"#\">" + val.serverName + "</a></td>" +
                            "<td align=\"right\"><a href=\"javascript:void(0);\" class=\"shutdownDisabled\">" +
                            "<span>Stop</span></a></td></tr>");
                    } else if ((val.serverName != null || val.serverName != "" || val.serverName != undefined) || val.serverState == 'MISSING') {
                        htmlServerListHtml = htmlServerListHtml.concat("<tr><td class=\"configLabel\" width=\"85%\"><a href=\"#\">" + val.serverName + "</a></td>" +
                            "<td align=\"right\"><a href=\"javascript:void(0);\" data-HostId=\"" + val.hostId + "\" data-HostName=\"" + val.serverName + "\" class=\"disableServer\"  id=\"stopServer_" + val.serverName + "\ onclick=\"VoltDbUI.openPopup(this);\">" +
                            "<span class=\"shutdownServer stopDisable\">Stop</span></a></td></tr>");
                    }

                });

                updateAdminServerList();
                return htmlServerListHtml;

            }
            return "";

        };

        this.stopServer = function (nodeId, hostNameValue, onServerStopped) {
            VoltDBService.stopServerNode(nodeId, function (connection, status, statusString) {
                if (status == 1) {
                    VoltDbAdminConfig.stoppedServers[VoltDbAdminConfig.stoppedServers.length] = new VoltDbAdminConfig.stoppedServer(nodeId, hostNameValue);
                    onServerStopped(true, statusString);
                } else {
                    onServerStopped(false, statusString);
                }
            });
        };

        this.pauseCluster = function (onServerPaused) {
            VoltDBService.PauseClusterState(function (connection, status) {
                if (status == 1) {
                    onServerPaused(true);
                }
            });
        };

        this.resumeCluster = function (onServerResumed) {
            VoltDBService.ResumeClusterState(function (connection, status) {
                if (status == 1) {
                    onServerResumed(true);
                }
            });
        };

        this.shutdownCluster = function (onServerShutdown) {
            VoltDBService.ShutdownClusterState(function (connection, status) {
                if (status == 1) {
                    onServerShutdown(true);
                }
            });
        };

        this.saveSnapshot = function (snapshotDir, snapshotFileName, onSaveSnapshot) {
            VoltDBService.SaveSnapShot(snapshotDir, snapshotFileName, function (connection, status) {
                var snapshotStatus = {};
                if (status == 1 || status == -2) {
                    voltDbRenderer.getSaveSnapshotStatus(connection, snapshotStatus, status);
                    onSaveSnapshot(true, snapshotStatus);
                }
            });
        };

        this.restoreSnapShot = function (snapshotDir, snapshotFileName, onSaveSnapshot) {
            VoltDBService.RestoreSnapShot(snapshotDir, snapshotFileName, function (connection, status, statusString) {
                var snapshotStatus = {};
                if (status == 1) {
                    voltDbRenderer.getRestoreSnapshotStatus(connection, snapshotStatus);
                    onSaveSnapshot(true, snapshotStatus, statusString);
                } else {
                    onSaveSnapshot(false, null, statusString);
                }
            });
        };

        this.GetSnapshotList = function (snapshotDirectory, onInformationLoaded) {
            var snapshotList = {};
            VoltDBService.GetSnapshotList(snapshotDirectory, function (connection) {
                getSnapshotDetails(connection, snapshotList, snapshotDirectory);
                onInformationLoaded(snapshotList);
            });
        };

        var getSnapshotDetails = function (connection, snapshotList, snapshotDirectory) {
            var colIndex = {};
            var counter = 0;

            if (connection.Metadata['@SnapshotScan_data'][0] == undefined) {

                if (connection.Metadata['@SnapshotScan_status'] == -2) {
                    snapshotList[0] = {};
                    snapshotList[0]["RESULT"] = "FAILURE";
                    snapshotList[0]["ERR_MSG"] = connection.Metadata['@SnapshotScan_statusstring'] != null ? connection.Metadata['@SnapshotScan_statusstring'] : "";
                }

                return;
            }

            if (connection.Metadata['@SnapshotScan_data'][0].data.length != 0)
                connection.Metadata['@SnapshotScan_data'] = connection.Metadata['@SnapshotScan_data'][0];
            else
                connection.Metadata['@SnapshotScan_data'] = connection.Metadata['@SnapshotScan_data'][1];

            connection.Metadata['@SnapshotScan_data'].schema.forEach(function (columnInfo) {
                if (columnInfo["name"] == "PATH" || columnInfo["name"] == "NONCE" || columnInfo["name"] == "RESULT" || columnInfo["name"] == "ERR_MSG")
                    colIndex[columnInfo["name"]] = counter;
                counter++;
            });
            var count = 0;

            connection.Metadata['@SnapshotScan_data'].data.forEach(function (info) {
                if (!snapshotList.hasOwnProperty(count)) {
                    snapshotList[count] = {};
                }
                snapshotList[count]["PATH"] = info[colIndex["PATH"]];
                snapshotList[count]["NONCE"] = info[colIndex["NONCE"]];
                snapshotList[count]["RESULT"] = info[colIndex["RESULT"]];
                snapshotList[count]["ERR_MSG"] = info[colIndex["ERR_MSG"]];
                count++;
            });
        };

        this.getSaveSnapshotStatus = function (connection, snapshotStatus, saveStatus) {
            var colIndex = {};
            var counter = 0;

            //Handle error for community edition of VoltDB.
            if (saveStatus == -2) {
                var currentServer = getCurrentServer();
                snapshotStatus[currentServer] = {};

                snapshotStatus[currentServer]["RESULT"] = "Failure";
                snapshotStatus[currentServer]["ERR_MSG"] = connection.Metadata['@SnapshotSave_statusstring'] != undefined ? connection.Metadata['@SnapshotSave_statusstring'] : "";

                return;
            }

            connection.Metadata['@SnapshotSave_data'].schema.forEach(function (columnInfo) {
                if (columnInfo["name"] == "HOSTNAME" || columnInfo["name"] == "RESULT" || columnInfo["name"] == "ERR_MSG")
                    colIndex[columnInfo["name"]] = counter;
                counter++;
            });

            connection.Metadata['@SnapshotSave_data'].data.forEach(function (info) {
                var hostName = info[colIndex["HOSTNAME"]];
                if (!snapshotStatus.hasOwnProperty(hostName)) {
                    snapshotStatus[hostName] = {};
                }
                snapshotStatus[hostName]["RESULT"] = info[colIndex["RESULT"]];
                snapshotStatus[hostName]["ERR_MSG"] = info[colIndex["ERR_MSG"]];
            });
        };

        this.promoteCluster = function (onClusterPromote) {
            VoltDBService.PromoteCluster(function (connection, status, statusstring) {
                onClusterPromote(status, statusstring);
            });
        };

        this.getRestoreSnapshotStatus = function (connection, snapshotStatus) {
            var colIndex = {};
            var counter = 0;

            connection.Metadata['@SnapshotRestore_data'].schema.forEach(function (columnInfo) {
                if (columnInfo["name"] == "HOSTNAME" || columnInfo["name"] == "RESULT" || columnInfo["name"] == "ERR_MSG")
                    colIndex[columnInfo["name"]] = counter;
                counter++;
            });

            connection.Metadata['@SnapshotRestore_data'].data.forEach(function (info) {
                var hostName = info[colIndex["HOSTNAME"]];
                if (!snapshotStatus.hasOwnProperty(hostName)) {
                    snapshotStatus[hostName] = {};
                }
                snapshotStatus[hostName]["RESULT"] = info[colIndex["RESULT"]];
                snapshotStatus[hostName]["ERR_MSG"] = info[colIndex["ERR_MSG"]];
            });
        };

        this.getAdminconfiguration = function (onInformationLoaded) {
            VoltDBService.GetSystemInformationDeployment(function (connection) {
                onInformationLoaded(connection);
            });
        };

        this.updateAdminConfiguration = function (updatedData, onInformationLoaded) {
            VoltDBService.UpdateAdminConfiguration(updatedData, function (connection) {
                var result = {};

                if (connection != null && connection.Metadata['SHORTAPI_UPDATEDEPLOYMENT'] != null) {
                    result = connection.Metadata['SHORTAPI_UPDATEDEPLOYMENT'];
                }

                onInformationLoaded(result);
            });
        };

        //end admin configuration

        this.UpdateUserConfiguration = function (updatedData, onInformationLoaded, userId, requestType) {
            VoltDBService.UpdateUserConfiguration(updatedData, function (connection) {
                var result = {};

                if (connection != null && connection.Metadata['SHORTAPI_USERUPDATEDEPLOYMENT'] != null) {
                    result = connection.Metadata['SHORTAPI_USERUPDATEDEPLOYMENT'];
                }

                onInformationLoaded(result);
            }, userId, requestType);
        };


        function getTableData(connection, tablesData, viewsData, proceduresData, procedureColumnsData, sysProceduresData, processName) {
            var suffix = "";
            if (processName == "TABLE_INFORMATION" || processName == "TABLE_INFORMATION_CLIENTPORT") {
                suffix = "_" + processName;
            }

            var rawTables = connection.Metadata['@Statistics_TABLE' + suffix].data;
            var rawIndexes = connection.Metadata['@Statistics_INDEX' + suffix].data;
            var rawColumns = connection.Metadata['@SystemCatalog_COLUMNS' + suffix].data;
            var procedures = connection.Metadata['@SystemCatalog_PROCEDURES' + suffix].data;
            var procedureColumns = connection.Metadata['@SystemCatalog_PROCEDURECOLUMNS' + suffix].data;

            var tables = [];
            var exports = [];
            var views = [];

            for (var k = 0; k < rawTables.length; k++) {
                var tableName = rawTables[k][5];
                if (rawTables[k][6] == 'StreamedTable')
                    exports[tableName] = { name: tableName };
                else {
                    var isView = false;
                    var item = { name: tableName, key: null, indexes: null, columns: null };
                    for (var j = 0; j < rawIndexes.length; j++) {
                        if (rawIndexes[j][6].toUpperCase() == tableName.toUpperCase()) {
                            var indexName = rawIndexes[j][5];
                            if (item.indexes == null)
                                item.indexes = [];
                            item.indexes[indexName] = indexName + ' (' + ((rawIndexes[j][7].toLowerCase().indexOf('hash') > -1) ? 'Hash' : 'Tree') + (rawIndexes[j][8] == "1" ? ', Unique' : '') + ')';
                            if (indexName.toUpperCase().indexOf("MATVIEW") > -1)
                                isView = true;
                            if (indexName.toUpperCase().indexOf("PK_") > -1)
                                item.key = indexName;
                        }
                    }
                    if (isView)
                        views[tableName] = item;
                    else
                        tables[tableName] = item;
                }
            }

            connection.Metadata['tables'] = tables;
            connection.Metadata['views'] = views;
            for (var i = 0; i < rawColumns.length; i++) {
                var TableName = rawColumns[i][2].toUpperCase();
                if (connection.Metadata['tables'][TableName] != null) {
                    if (connection.Metadata['tables'][TableName].columns == null) {
                        connection.Metadata['tables'][TableName].columns = [];
                    }
                    connection.Metadata['tables'][TableName].columns[rawColumns[i][16]] =
                        rawColumns[i][3].toUpperCase() +
                        ' (' + rawColumns[i][5].toLowerCase() + ')';
                }
                else if (connection.Metadata['views'][TableName] != null) {
                    if (connection.Metadata['views'][TableName].columns == null) {
                        connection.Metadata['views'][TableName].columns = [];
                    }
                    connection.Metadata['views'][TableName].columns[rawColumns[i][3].toUpperCase()] =
                        rawColumns[i][3].toUpperCase() +
                        ' (' + rawColumns[i][5].toLowerCase() + ')';
                }
            }

            // User Procedures
            for (var i = 0; i < procedures.length; ++i) {
                var connTypeParams = [];
                var procParams = [];
                var procName = procedures[i][2];
                for (var p = 0; p < procedureColumns.length; ++p) {
                    if (procedureColumns[p][2] == procName) {
                        paramType = procedureColumns[p][6];
                        paramName = procedureColumns[p][3];
                        paramOrder = procedureColumns[p][17] - 1;
                        procParams[paramOrder] = { 'name': paramName, 'type': paramType.toLowerCase() };
                    }
                }

                for (var p = 0; p < procParams.length; ++p) {
                    connTypeParams[connTypeParams.length] = procParams[p].type;
                }

                // make the procedure callable.
                connection.procedures[procName] = {};
                connection.procedures[procName]['' + connTypeParams.length] = connTypeParams;
            }

            if (!tablesData.hasOwnProperty('tables')) {
                tablesData['tables'] = {};
            }
            if (!viewsData.hasOwnProperty('views')) {
                viewsData['views'] = {};
            }
            if (!proceduresData.hasOwnProperty('procedures')) {
                proceduresData['procedures'] = {};
            }
            if (!procedureColumnsData.hasOwnProperty('procedureColumns')) {
                procedureColumnsData['procedureColumns'] = {};
            }
            if (!sysProceduresData.hasOwnProperty('sysProcedures')) {
                sysProceduresData['sysProcedures'] = {};
            }

            tablesData['tables'] = connection.Metadata['tables'];
            viewsData['views'] = connection.Metadata['views'];
            proceduresData['procedures'] = procedures;
            procedureColumnsData['procedureColumns'] = procedureColumns;
            sysProceduresData['sysProcedures'] = connection.Metadata['sysprocs'];
        }


        //common methods
        var formatTableNoData = function (listName) {
            if (listName == "PROCEDURE") {
                lblPrevious.innerHTML = " ".concat(0, ' ');
                lblTotalPages.innerHTML = " ".concat(0);
                $('#storeProcedureBody').html("<tr><td colspan=6>No data to be displayed</td></tr>");

            } else if (listName == "TABLE") {
                lblPreviousTable.innerHTML = " ".concat(0, ' ');
                lblTotalPagesofTables.innerHTML = " ".concat(0);
                $('#tablesBody').html("<tr><td colspan=6>No data to be displayed</td></tr>");
            }

        };

        var formatTableData = function (connection) {
            var i = 0;
            var tableMetadata = [];
            var totalTupleCount = 0;
            var partitionEntryCount = 0;
            var duplicatePartition = false;
            var tupleCountPartitions = [];
            var partitionData = {};
            var averageRowCount = 0;

            if (voltDbRenderer.refreshTables) {
                if (connection.Metadata["@Statistics_TABLE"] != undefined || connection.Metadata["@Statistics_TABLE"] != null) {
                    if (connection.Metadata["@Statistics_TABLE"].data != "" &&
                        connection.Metadata["@Statistics_TABLE"].data != [] &&
                        connection.Metadata["@Statistics_TABLE"].data != undefined) {

                        tableMetadata = connection.Metadata["@Statistics_TABLE"].data;
                        tableData = {};

                        $.each(tableMetadata, function (key, tupleData) {
                            duplicatePartition = false;
                            if (tupleData != undefined) {
                                partitionEntryCount = 0;

                                if (!partitionData.hasOwnProperty(tupleData[tableNameIndex])) {
                                    partitionData[tupleData[tableNameIndex]] = [];
                                    partitionData[tupleData[tableNameIndex]].push(tupleData);

                                } else {
                                    $.each(partitionData[tupleData[tableNameIndex]], function (nestKey, nestData) {
                                        for (i = 0; i < partitionData[tupleData[tableNameIndex]].length; i++) {
                                            partitionEntryCount++;
                                            //if partition is repeated for a given table in "partitionData"
                                            if (tupleData[partitionIndex] == partitionData[tupleData[tableNameIndex]][i][partitionIndex]) {
                                                duplicatePartition = true;
                                                return false;
                                            }

                                        }
                                        if (partitionEntryCount == partitionData[tupleData[tableNameIndex]].length && !duplicatePartition) {
                                            partitionData[tupleData[tableNameIndex]].push(tupleData);
                                            return false;

                                        }
                                    });
                                }
                            }
                        });

                        //formulate max, min, average for each table
                        $.each(partitionData, function (key, data) {
                            totalTupleCount = 0;

                            if (!tableData.hasOwnProperty(key)) {
                                tableData[key] = {};
                            }

                            for (i = 0; i < data.length; i++) {
                                totalTupleCount += parseInt(data[i][tupleCountIndex]);
                                tupleCountPartitions[i] = data[i][tupleCountIndex];
                            }


                            tableData[key] = {
                                "TABLE_NAME": key,
                                "MAX_ROWS": Math.max.apply(null, tupleCountPartitions),
                                "MIN_ROWS": Math.min.apply(null, tupleCountPartitions),
                                "AVG_ROWS": getAverage(tupleCountPartitions),
                                "TUPLE_COUNT": schemaCatalogTableTypes[key].REMARKS == "REPLICATED" ? data[0][tupleCountIndex] : totalTupleCount,
                                "TABLE_TYPE": schemaCatalogTableTypes[key].REMARKS
                            };

                        });
                    }
                    else {
                        formatTableNoData("TABLE");

                    }

                }
            }

        };

        var mapJsonArrayToProcedures = function () {
            var i = 0;
            var procedureName;
            procedureData = [];
            var procedure = {};

            if (procedureJsonArray != undefined) {
                for (i = 0; i < procedureJsonArray.length; i++) {
                    procedureName = procedureJsonArray[i].PROCEDURE;
                    if (!procedureData.hasOwnProperty(procedureName)) {
                        procedure = {
                            'PROCEDURE': procedureJsonArray[i].PROCEDURE,
                            'INVOCATIONS': procedureJsonArray[i].INVOCATIONS,
                            'MIN_LATENCY': procedureJsonArray[i].MIN_LATENCY,
                            'MAX_LATENCY': procedureJsonArray[i].MAX_LATENCY,
                            'AVG_LATENCY': procedureJsonArray[i].AVG_LATENCY,
                            'PERC_EXECUTION': procedureJsonArray[i].PERC_EXECUTION
                        };
                        procedureData.push(procedure);
                    }
                }
            }

        };

        var mapJsonArrayToSearchedProcedures = function () {
            var i = 0;
            var procedureName;
            lSearchData['procedures'] = [];
            var searchTuple = {};

            if (procedureSearchJsonArray != undefined) {
                for (i = 0; i < procedureSearchJsonArray.length; i++) {
                    procedureName = procedureSearchJsonArray[i].PROCEDURE;
                    if (!lSearchData.hasOwnProperty(procedureName)) {
                        searchTuple = {};
                        searchTuple['PROCEDURE'] = procedureSearchJsonArray[i].PROCEDURE;
                        searchTuple['INVOCATIONS'] = procedureSearchJsonArray[i].INVOCATIONS;
                        searchTuple['MIN_LATENCY'] = procedureSearchJsonArray[i].MIN_LATENCY;
                        searchTuple['MAX_LATENCY'] = procedureSearchJsonArray[i].MAX_LATENCY;
                        searchTuple['AVG_LATENCY'] = procedureSearchJsonArray[i].AVG_LATENCY;
                        searchTuple['PERC_EXECUTION'] = procedureSearchJsonArray[i].PERC_EXECUTION;

                        lSearchData['procedures'].push(searchTuple);

                    }
                }
            }
        };

        var setProcedureTupleHtml = function (val) {
            if (!$.isEmptyObject(val)) {
                if (htmlMarkup == "") {
                    htmlMarkup = "<tr><td>" + val['PROCEDURE'] + "</td>" +
                        "<td class=\"txt-center\">" + val['INVOCATIONS'] + "</td>" +
                        "<td class=\"txt-center\">" + val['MIN_LATENCY'] + "</td>" +
                        "<td class=\"txt-center\">" + val['MAX_LATENCY'] + "</td>" +
                        "<td class=\"txt-center\">" + val['AVG_LATENCY'] + "</td>" +
                        "<td class=\"txt-center\">" + val['PERC_EXECUTION'] + "</td></tr>";

                } else {

                    htmlMarkup += "<tr><td>" + val['PROCEDURE'] + "</td>" +
                        "<td class=\"txt-center\">" + val['INVOCATIONS'] + "</td>" +
                        "<td class=\"txt-center\">" + val['MIN_LATENCY'] + "</td>" +
                        "<td class=\"txt-center\">" + val['MAX_LATENCY'] + "</td>" +
                        "<td class=\"txt-center\">" + val['AVG_LATENCY'] + "</td>" +
                        "<td class=\"txt-center\">" + val['PERC_EXECUTION'] + "</td></tr>";
                }
            }
        };

        var mapJsonArrayToTables = function () {
            var i = 0;
            var tableName = "";
            tableData = {};
            if (tableJsonArray != undefined) {
                for (i = 0; i < tableJsonArray.length; i++) {
                    if (i > 0) {
                        if (tableJsonArray[i].TABLE_NAME != tableJsonArray[i - 1].TABLE_NAME) {
                            tableName = tableJsonArray[i].TABLE_NAME;
                        }
                    }
                    if (!tableData.hasOwnProperty(tableName)) {
                        tableName = tableJsonArray[i].TABLE_NAME;
                        tableData[tableName] = {};
                    }

                    tableData[tableName] = {
                        "TABLE_NAME": tableName,
                        "MAX_ROWS": tableJsonArray[i].MAX_ROWS,
                        "MIN_ROWS": tableJsonArray[i].MIN_ROWS,
                        "AVG_ROWS": tableJsonArray[i].AVG_ROWS,
                        "TUPLE_COUNT": tableJsonArray[i].TUPLE_COUNT,
                        "TABLE_TYPE": tableJsonArray[i].TABLE_TYPE
                    };
                }
            }

        };

        var mapJsonArrayToSearchedTables = function () {
            var i = 0;
            var counter = 0;
            var tableName = "";
            lSearchData.tables = {};

            if (tableSearchJsonArray != undefined) {
                for (i = 0; i < tableSearchJsonArray.length; i++) {
                    if (i > 0) {
                        if (tableSearchJsonArray[i].TABLE_NAME != tableSearchJsonArray[i - 1].TABLE_NAME) {
                            tableName = tableSearchJsonArray[i].TABLE_NAME;
                        }
                    }
                    if (!lSearchData.tables.hasOwnProperty(tableName)) {
                        tableName = tableSearchJsonArray[i].TABLE_NAME;
                        lSearchData.tables[tableName] = {};
                        counter = 0;
                    }

                    lSearchData.tables[tableName] = {
                        "TABLE_NAME": tableName,
                        "MAX_ROWS": tableSearchJsonArray[i].MAX_ROWS,
                        "MIN_ROWS": tableSearchJsonArray[i].MIN_ROWS,
                        "AVG_ROWS": tableSearchJsonArray[i].AVG_ROWS,
                        "TUPLE_COUNT": tableSearchJsonArray[i].TUPLE_COUNT,
                        "TABLE_TYPE": tableSearchJsonArray[i].TABLE_TYPE
                    };
                    counter++;

                }
            }
        };

        var setTableTupleDataHtml = function (tuple, tableName) {
            if (htmlTableMarkup == undefined || htmlTableMarkup == "") {
                htmlTableMarkup = "<tr><td>" + tableName + "</td>" +
                         "<td class=\"txt-center\">" + tuple['TUPLE_COUNT'] + "</td>" +
                         "<td class=\"txt-center\">" + tuple['MAX_ROWS'] + "</td>" +
                         "<td class=\"txt-center\">" + tuple['MIN_ROWS'] + "</td>" +
                         "<td class=\"txt-center\">" + tuple['AVG_ROWS'] + "</td>" +
                         "<td class=\"txt-center\">" + tuple['TABLE_TYPE'] + "</td></tr>";
            } else {
                htmlTableMarkup += "<tr><td>" + tableName + "</td>" +
                        "<td class=\"txt-center\">" + tuple['TUPLE_COUNT'] + "</td>" +
                        "<td class=\"txt-center\">" + tuple['MAX_ROWS'] + "</td>" +
                        "<td class=\"txt-center\">" + tuple['MIN_ROWS'] + "</td>" +
                       "<td class=\"txt-center\">" + tuple['AVG_ROWS'] + "</td>" +
                       "<td class=\"txt-center\">" + tuple['TABLE_TYPE'] + "</td></tr>";
            }
        };

        var getAverage = function (arrayData) {
            var i;
            var dataSum = 0;
            var average;
            if (arrayData != null) {
                for (i = 0; i < arrayData.length; i++) {
                    dataSum += parseInt(arrayData[i]);
                }
                average = Math.round(dataSum / arrayData.length, 2);
                return average;

            }
            return 0;
        };

        var ascendingSortJSON = function (data, key) {
            return data.sort(function (a, b) {
                var x = a[key]; var y = b[key];
                return ((x < y) ? -1 : ((x > y) ? 1 : 0));
            });
        };

        var descendingSortJSON = function (data, key) {
            return data.sort(function (a, b) {
                var x = a[key]; var y = b[key];
                return ((x > y) ? -1 : ((x < y) ? 1 : 0));
            });
        };

        var checkIfDuplicateJson = function (jsonArray, keyValue) {
            var i = 0;
            var isDuplicate = false;
            for (i = 0; i < jsonArray.length; i++) {
                if (jsonArray[i].PROCEDURE == keyValue) {
                    isDuplicate = true;
                    break;

                }
            }
            return isDuplicate;
        };

        var checkSortColumnSortable = function () {
            var isSearchable = 0;
            if (voltDbRenderer.isSortProcedures) {
                if (voltDbRenderer.sortColumn == "TABLE_NAME")
                    isSearchable = true;

                else
                    isSearchable = false;

            }
            else if (voltDbRenderer.isSortTables) {
                if (voltDbRenderer.tableSortColumn == "TABLE_NAME")
                    isSearchable = true;

                else
                    isSearchable = false;
            }

            return isSearchable;
        };

        var getColumnTypes = function (tableName) {
            var columnType = "";
            $.each(schemaCatalogColumnTypes, function (key, typeVal) {
                if (tableName == typeVal['TABLE_NAME']) {
                    columnType = typeVal['REMARKS'];
                    return false;
                }
            });

            if (columnType == "PARTITION_COLUMN") {
                return columnType;
            } else {
                return columnType;
            }

        };

        //Search methods
        var lSearchData = this.searchData;
        this.searchProcedures = function (searchType, searchKey, onProcedureSearched) {
            var searchDataCount = 0;

            if (procedureData == null || procedureData == undefined) {
                return;
            }

            lSearchData['procedures'] = [];
            $.each(procedureData, function (nestKey, tupleData) {
                if (tupleData != undefined) {
                    if (tupleData.PROCEDURE.toLowerCase().indexOf(searchKey.toLowerCase()) >= 0) {
                        lSearchData['procedures'][searchDataCount] = tupleData;
                        searchDataCount++;

                    }

                }
            });

            this.procedureSearchDataSize = searchDataCount;
            onProcedureSearched(searchDataCount > 0);

        };

        this.searchTables = function (connection, searchKey, onTablesSearched) {
            var searchDataCount = 0;

            if (tableData == null || tableData == undefined) {
                return;
            }
            lSearchData.tables = {};

            $.each(tableData, function (nestKey, tupleData) {
                if (tupleData != undefined) {
                    if (nestKey.toLowerCase().indexOf(searchKey.toLowerCase()) >= 0) {
                        lSearchData.tables[nestKey] = tupleData;
                        searchDataCount++;

                    }
                }
            });

            if (searchDataCount == 0)
                lSearchData.tables = {};

            this.tableSearchDataSize = searchDataCount;
            onTablesSearched(searchDataCount > 0);
        };

        this.formatSearchDataToJsonArray = function (isSearched) {
            var searchProcedureCount = 0;
            procedureSearchJsonArray = [];

            function iterateSearchProcedureData() {
                $.each(lSearchData.procedures, function (key, data) {
                    minLatency = data.MIN_LATENCY * Math.pow(10, -6);
                    maxLatency = data.MAX_LATENCY * Math.pow(10, -6);
                    avgLatency = data.AVG_LATENCY * Math.pow(10, -6);

                    minLatency = parseFloat(minLatency.toFixed(2));
                    maxLatency = parseFloat(maxLatency.toFixed(2));
                    avgLatency = parseFloat(avgLatency.toFixed(2));

                    procedureSearchJsonArray[searchProcedureCount] = {
                        "PROCEDURE": data.PROCEDURE,
                        "INVOCATIONS": data.INVOCATIONS,
                        "MIN_LATENCY": data.MIN_LATENCY,
                        "MAX_LATENCY": data.MAX_LATENCY,
                        "AVG_LATENCY": data.AVG_LATENCY,
                        "PERC_EXECUTION": data.PERC_EXECUTION
                    };

                    searchProcedureCount++;
                });
            }

            if (isSearched) {
                if (lSearchData.procedures != "" || lSearchData.procedures != undefined) {
                    iterateSearchProcedureData();
                }

            } else {
                voltDbRenderer.searchProcedures(connection, $('#filterStoredProc')[0].value, function (searchResult) {
                    iterateSearchProcedureData();
                });
            }
        };

        this.formatSearchTablesDataToJsonArray = function (connection, searchKey, isSearched) {
            var searchTableCount = 0;
            tableSearchJsonArray = [];

            function iterateSearchTableData() {
                $.each(lSearchData.tables, function (nestKey, tupleData) {
                    if (tupleData != undefined) {
                        if (nestKey.toLowerCase().indexOf(searchKey.toLowerCase()) >= 0) {
                            tableSearchJsonArray[searchTableCount] = {
                                "TABLE_NAME": nestKey,
                                "MAX_ROWS": tupleData["MAX_ROWS"],
                                "MIN_ROWS": tupleData["MIN_ROWS"],
                                "AVG_ROWS": tupleData["AVG_ROWS"],
                                "TUPLE_COUNT": tupleData["TUPLE_COUNT"],
                                "TABLE_TYPE": schemaCatalogTableTypes[nestKey].REMARKS //getColumnTypes(nestKey) == "PARTITION_COLUMN" ? "PARTITIONED" : schemaCatalogTableTypes[nestKey].TABLE_TYPE
                            };
                            searchTableCount++;

                        }
                    }

                });
            }

            if (isSearched) {
                if (lSearchData.tables != "" || lSearchData.tables != undefined) {
                    iterateSearchTableData();
                }

            } else {
                voltDbRenderer.searchTables(connection, $('#filterDatabaseTable')[0].value, function (searchResult) {
                    if (searchResult) {
                        iterateSearchTableData();
                    }

                });
            }

        };

    });
    window.voltDbRenderer = voltDbRenderer = new iVoltDbRenderer();

})(window);


//Navigation responsive	
$(function () {
    $('#toggleMenu').click(function () {
        $("#nav").slideToggle('slow');
        $("#nav").css('left', '0');
        $("#nav ul li").click(function () {
            $("#nav").css('display', 'none');
            $(window).resize();
        });
    });
});

$(window).resize(function () {
    var windowWidth = $(window).width();
    if (windowWidth > 699) {
        $("#nav").css('display', 'block');

    } else if (windowWidth < 699) {
        $("#nav").css('display', 'none');
    }

<<<<<<< HEAD
});
=======
});
>>>>>>> 0e235377
<|MERGE_RESOLUTION|>--- conflicted
+++ resolved
@@ -27,20 +27,11 @@
 
         var data = {
             CurrentServer: clickedServer,
-<<<<<<< HEAD
             GraphView: VoltDbUI.getCookie("graph-view"),
             DisplayPreferences: VoltDbUI.getCookie("user-preferences"),
             AlertThreshold: VoltDbUI.getCookie("alert-threshold"),
             username: VoltDbUI.getCookie("username"),
             password: VoltDbUI.getCookie("password")
-=======
-            GraphView: $.cookie("graph-view"),
-            DisplayPreferences: $.cookie("user-preferences"),
-            AlertThreshold: $.cookie("alert-threshold"),
-            username: $.cookie("username"),
-            password: $.cookie("password")
->>>>>>> 0e235377
-
         };
 
         var win = window.open(newUrl + '?data=' + JSON.stringify(data), '_parent');
@@ -206,11 +197,7 @@
                                 $("#password").val("");
                             }, 300);
                             $("#logOut").css('display', 'block');
-<<<<<<< HEAD
                             $('#logOut').prop('title', VoltDbUI.getCookie("username"));
-=======
-                            $('#logOut').prop('title', $.cookie("username"));
->>>>>>> 0e235377
                         } else {
 
                             //Error: Server is not available(-100) or Connection refused(-5) but is not "Authentication rejected(-3)"
@@ -248,13 +235,8 @@
                 return true;
             });
 
-<<<<<<< HEAD
             var username = (VoltDbUI.getCookie("username") != undefined) ? VoltDbUI.getCookie("username") : "";
             var password = (username != "" && VoltDbUI.getCookie("password") != undefined) ? VoltDbUI.getCookie("password") : "";
-=======
-            var username = ($.cookie("username") != undefined) ? $.cookie("username") : "";
-            var password = (username != "" && $.cookie("password") != undefined) ? $.cookie("password") : "";
->>>>>>> 0e235377
 
             $("#serUnavailablePopup").popup({
                 open: function (event, ui, ele) {
@@ -591,11 +573,7 @@
             var alertHtml = "";
 
             jQuery.each(systemMemory, function (id, val) {
-<<<<<<< HEAD
                 var threshold = VoltDbUI.getCookie("alert-threshold") != undefined ? VoltDbUI.getCookie("alert-threshold") : 70;
-=======
-                var threshold = $.cookie("alert-threshold") != undefined ? $.cookie("alert-threshold") : 70;
->>>>>>> 0e235377
                 if (val["MEMORYUSAGE"] * 1 >= threshold) {
                     alertHtml += '<li class="active"><a data-ip="' + systemMemory[val['HOSTNAME']]['HOST_ID'] + '" onclick=\"alertNodeClicked(this);\" href=\"#\">' + val['HOSTNAME'] + '</a> <span class=\"memory-status alert\">' + val['MEMORYUSAGE'] + '%</span></li>';
                     alertCount++;
@@ -610,10 +588,6 @@
         };
 
         var configureRequestedHost = function (hostName) {
-<<<<<<< HEAD
-=======
-
->>>>>>> 0e235377
             $.each(systemOverview, function (id, val) {
                 if (val["IPADDRESS"] == hostName) {
                     gCurrentServer = val["HOSTNAME"];
@@ -695,15 +669,10 @@
                 //Command Logging
                 if (data.commandlog != null) {
                     adminConfigValues['commandLogEnabled'] = data.commandlog.enabled;
-<<<<<<< HEAD
                     if (data.commandlog.frequency != null) {
                         adminConfigValues['commandLogFrequencyTime'] = data.commandlog.frequency.time;
                         adminConfigValues['commandLogFrequencyTransactions'] = data.commandlog.frequency.transactions;
                     }
-=======
-                    adminConfigValues['commandLogFrequencyTime'] = data.commandlog.frequency.time;
-                    adminConfigValues['commandLogFrequencyTransactions'] = data.commandlog.frequency.transactions;
->>>>>>> 0e235377
                     adminConfigValues['logSegmentSize'] = data.commandlog.logsize;
                 }
 
@@ -724,16 +693,11 @@
                 }
 
                 if (data.systemsettings != null) {
-<<<<<<< HEAD
                     if (data.systemsettings.temptables != null)
                         adminConfigValues['tempTablesMaxSize'] = data.systemsettings.temptables.maxsize;
                     
                     if (data.systemsettings.snapshot != null)
                         adminConfigValues['snapshotPriority'] = data.systemsettings.snapshot.priority;
-=======
-                    adminConfigValues['tempTablesMaxSize'] = data.systemsettings.temptables.maxsize;
-                    adminConfigValues['snapshotPriority'] = data.systemsettings.snapshot.priority;
->>>>>>> 0e235377
                 }
 
                 //Directory
@@ -839,10 +803,6 @@
             for (iterator = 0; iterator < updatedSystemOverview.length; iterator++) {
                 if (!$.isEmptyObject(currentServerOverview))
                     systemOverview[iterator + 1] = updatedSystemOverview[iterator];
-<<<<<<< HEAD
-=======
-
->>>>>>> 0e235377
                 else {
                     systemOverview[iterator] = updatedSystemOverview[iterator];
                 }
@@ -1193,11 +1153,7 @@
 
         this.mapNodeInformationByStatus = function (callback) {
             var counter = 0;
-<<<<<<< HEAD
             var memoryThreshold = VoltDbUI.getCookie("alert-threshold") != '' ? VoltDbUI.getCookie("alert-threshold") : -1;
-=======
-            var memoryThreshold = $.cookie("alert-threshold") != '' ? $.cookie("alert-threshold") : -1;
->>>>>>> 0e235377
             var htmlMarkups = { "ServerInformation": [] };
             var htmlMarkup;
             var currentServerHtml = "";
@@ -3357,8 +3313,4 @@
         $("#nav").css('display', 'none');
     }
 
-<<<<<<< HEAD
 });
-=======
-});
->>>>>>> 0e235377
