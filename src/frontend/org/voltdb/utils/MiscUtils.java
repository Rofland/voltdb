--- conflicted
+++ resolved
@@ -16,11 +16,9 @@
  */
 package org.voltdb.utils;
 
-import java.io.ByteArrayOutputStream;
 import java.io.File;
 import java.io.FileReader;
 import java.io.FileWriter;
-import java.io.InputStream;
 import java.nio.ByteBuffer;
 import java.text.SimpleDateFormat;
 import java.util.Calendar;
@@ -357,7 +355,6 @@
         }
     }
 
-<<<<<<< HEAD
     /**
      * I heart commutativity
      * @param buffer ByteBuffer assumed position is at end of data
@@ -380,12 +377,12 @@
         }
         buffer.position(mypos);
         return checksum;
-=======
+    }
+
     public static String getCompactStringTimestamp(long timestamp) {
         SimpleDateFormat sdf =
                 new SimpleDateFormat("MMddHHmmss");
         Date tsDate = new Date(timestamp);
         return sdf.format(tsDate);
->>>>>>> ff4b83cb
     }
 }