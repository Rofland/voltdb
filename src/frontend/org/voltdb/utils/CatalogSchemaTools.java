/* This file is part of VoltDB.
 * Copyright (C) 2008-2014 VoltDB Inc.
 *
 * This program is free software: you can redistribute it and/or modify
 * it under the terms of the GNU Affero General Public License as
 * published by the Free Software Foundation, either version 3 of the
 * License, or (at your option) any later version.
 *
 * This program is distributed in the hope that it will be useful,
 * but WITHOUT ANY WARRANTY; without even the implied warranty of
 * MERCHANTABILITY or FITNESS FOR A PARTICULAR PURPOSE.  See the
 * GNU Affero General Public License for more details.
 *
 * You should have received a copy of the GNU Affero General Public License
 * along with VoltDB.  If not, see <http://www.gnu.org/licenses/>.
 */

package org.voltdb.utils;

import java.text.SimpleDateFormat;
import java.util.ArrayList;
import java.util.Date;
import java.util.EnumSet;
import java.util.HashSet;
import java.util.List;
import java.util.Set;

import org.apache.commons.lang3.StringUtils;
import org.hsqldb_voltpatches.HSQLInterface;
import org.json_voltpatches.JSONException;
import org.voltdb.VoltType;
import org.voltdb.catalog.Catalog;
import org.voltdb.catalog.CatalogMap;
import org.voltdb.catalog.Cluster;
import org.voltdb.catalog.Column;
import org.voltdb.catalog.ColumnRef;
import org.voltdb.catalog.Constraint;
import org.voltdb.catalog.ConstraintRef;
import org.voltdb.catalog.Database;
import org.voltdb.catalog.Group;
import org.voltdb.catalog.GroupRef;
import org.voltdb.catalog.Index;
import org.voltdb.catalog.Procedure;
import org.voltdb.catalog.Table;
import org.voltdb.common.Permission;
import org.voltdb.compilereport.ProcedureAnnotation;
import org.voltdb.compilereport.TableAnnotation;
import org.voltdb.expressions.AbstractExpression;
import org.voltdb.planner.parseinfo.StmtTargetTableScan;
import org.voltdb.types.ConstraintType;

/**
 *
 */
public abstract class CatalogSchemaTools {

    final static String spacer = "   ";

    /**
     * Convert a Table catalog object into the proper SQL DDL, including all indexes,
     * constraints, and foreign key references.
     * @param Table - object to be analyzed
     * @param String - the Query if this Table is a View
     * @param Boolean - true if this Table is an Export Table
     * @return SQL Schema text representing the table.
     */
    public static void toSchema(StringBuilder sb, Table catalog_tbl, String viewQuery, boolean isExportTable) {
        assert(!catalog_tbl.getColumns().isEmpty());
        boolean tableIsView = (viewQuery != null);

        Set<Index> skip_indexes = new HashSet<Index>();
        Set<Constraint> skip_constraints = new HashSet<Constraint>();

        if (tableIsView) {
            sb.append("CREATE VIEW " + catalog_tbl.getTypeName() + " (");
        }
        else {
            sb.append("CREATE TABLE " + catalog_tbl.getTypeName() + " (");
        }

        // Columns
        String add = "\n";
        for (Column catalog_col : CatalogUtil.getSortedCatalogItems(catalog_tbl.getColumns(), "index")) {
            VoltType col_type = VoltType.get((byte)catalog_col.getType());

            // this next assert would be great if we dealt with default values well
            //assert(! ((catalog_col.getDefaultvalue() == null) && (catalog_col.getNullable() == false) ) );

            if (tableIsView) {
                sb.append(add + spacer + catalog_col.getTypeName());
                add = ",\n";
                continue;
            }

            sb.append(add + spacer + catalog_col.getTypeName() + " " + col_type.toSQLString() +
                    ((col_type == VoltType.STRING || col_type == VoltType.VARBINARY) &&
                    catalog_col.getSize() > 0 ? "(" + catalog_col.getSize() +
                    (catalog_col.getInbytes() ? " BYTES" : "") + ")" : "") );

            // Default value
            String defaultvalue = catalog_col.getDefaultvalue();
            //VoltType defaulttype = VoltType.get((byte)catalog_col.getDefaulttype());
            boolean nullable = catalog_col.getNullable();
            // TODO: Shouldn't have to check whether the string contains "null"
            if (defaultvalue == null) {
            }
            else if (defaultvalue.toLowerCase().equals("null") && nullable) {
                defaultvalue = null;
            }
            else {
                if (col_type == VoltType.TIMESTAMP) {
                    if (defaultvalue.startsWith("CURRENT_TIMESTAMP")) {
                        defaultvalue = "CURRENT_TIMESTAMP";
                    }
                    else {
                        assert(defaultvalue.matches("[0-9]+"));
                        long epoch = Long.parseLong(defaultvalue);
                        Date d = new Date(epoch / 1000);
                        SimpleDateFormat sdf = new SimpleDateFormat("yyyy-MM-dd HH:mm:ss");
                        defaultvalue = "\'" + sdf.format(d) + "." +
                                StringUtils.leftPad(String.valueOf(epoch % 1000000), 6, "0") + "\'";
                    }
                }
                else {
                    // XXX: if (defaulttype != VoltType.VOLTFUNCTION) {
                    // TODO: Escape strings properly
                    defaultvalue = defaultvalue.replace("\'", "\'\'");
                    defaultvalue = "'" + defaultvalue + "'";
                }
            }
            if (defaultvalue == null) {
                sb.append((!nullable ? " NOT NULL" : "") );
            }
            else {
                sb.append(" DEFAULT " + (defaultvalue != null ? defaultvalue : "NULL") +
                        (!nullable ? " NOT NULL" : "") );
            }

            // Single-column constraints
            for (ConstraintRef catalog_const_ref : catalog_col.getConstraints()) {
                Constraint catalog_const = catalog_const_ref.getConstraint();
                ConstraintType const_type = ConstraintType.get(catalog_const.getType());

                // Check if there is another column in our table with the same constraint
                // If there is, then we need to add it to the end of the table definition
                boolean found = false;
                for (Column catalog_other_col : catalog_tbl.getColumns()) {
                    if (catalog_other_col.equals(catalog_col)) continue;
                    if (catalog_other_col.getConstraints().getIgnoreCase(catalog_const.getTypeName()) != null) {
                        found = true;
                        break;
                    }
                }
                if (!found) {
                    switch (const_type) {
                        case FOREIGN_KEY: {
                            Table catalog_fkey_tbl = catalog_const.getForeignkeytable();
                            Column catalog_fkey_col = null;
                            for (ColumnRef ref : catalog_const.getForeignkeycols()) {
                                catalog_fkey_col = ref.getColumn();
                                break; // Nasty hack to get first item
                            }

                            assert(catalog_fkey_col != null);
                            sb.append(" REFERENCES " + catalog_fkey_tbl.getTypeName() + " (" +
                                    catalog_fkey_col.getTypeName() + ")" );
                            skip_constraints.add(catalog_const);
                            break;
                        }
                        default:
                            // Nothing for now
                    }
                }
            }

            add = ",\n";
        }

        // Constraints
        for (Constraint catalog_const : catalog_tbl.getConstraints()) {
            if (skip_constraints.contains(catalog_const)) continue;
            ConstraintType const_type = ConstraintType.get(catalog_const.getType());

            // Primary Keys / Unique Constraints
            if (const_type == ConstraintType.PRIMARY_KEY || const_type == ConstraintType.UNIQUE) {
                Index catalog_idx = catalog_const.getIndex();
                if (!tableIsView) {
                    // Get the ConstraintType.

                    sb.append(add + spacer);
                    if (!catalog_const.getTypeName().startsWith(HSQLInterface.AUTO_GEN_PREFIX)) {
                        sb.append("CONSTRAINT " + catalog_const.getTypeName() + " ");
                    }
                    if (const_type == ConstraintType.PRIMARY_KEY || const_type == ConstraintType.UNIQUE) {
                        if (const_type == ConstraintType.PRIMARY_KEY) {
                            sb.append("PRIMARY KEY (");
                        }
                        else {
                            if (catalog_idx.getAssumeunique()) {
                                sb.append("ASSUMEUNIQUE (");
                            }
                            else {
                                sb.append("UNIQUE (");
                            }
                        }
                        String col_add = "";
                        String exprStrings = new String();
                        if (catalog_idx.getExpressionsjson() != null && !catalog_idx.getExpressionsjson().equals("")) {
                            StmtTargetTableScan tableScan = new StmtTargetTableScan(catalog_tbl, catalog_tbl.getTypeName());
                            try {
                                List<AbstractExpression> expressions = AbstractExpression.fromJSONArrayString(catalog_idx.getExpressionsjson(), tableScan);
                                String sep = "";
                                for (AbstractExpression expr : expressions) {
                                    exprStrings += sep + expr.explain(catalog_tbl.getTypeName());
                                    sep = ",";
                                }
                            }
                            catch (JSONException e) {
                            }
                            sb.append(col_add + exprStrings);
                        }
                        else {
                            for (ColumnRef catalog_colref : CatalogUtil.getSortedCatalogItems(catalog_idx.getColumns(), "index")) {
                                sb.append(col_add + catalog_colref.getColumn().getTypeName() );
                                col_add = ", ";
                            } // FOR
                        }
                        sb.append(")");
                    }
                    else
                    if (const_type == ConstraintType.LIMIT) {
                        sb.append("LIMIT PARTITION ROWS " + String.valueOf(catalog_tbl.getTuplelimit()) );
                    }

                }
                if (catalog_idx.getTypeName().startsWith(HSQLInterface.AUTO_GEN_PREFIX) ||
                        catalog_idx.getTypeName().startsWith(HSQLInterface.AUTO_GEN_MATVIEW) ) {
                    skip_indexes.add(catalog_idx);
                }

            // Foreign Key
            } else if (const_type == ConstraintType.FOREIGN_KEY) {
                Table catalog_fkey_tbl = catalog_const.getForeignkeytable();
                String col_add = "";
                String our_columns = "";
                String fkey_columns = "";
                for (ColumnRef catalog_colref : catalog_const.getForeignkeycols()) {
                    // The name of the ColumnRef is the column in our base table
                    Column our_column = catalog_tbl.getColumns().getIgnoreCase(catalog_colref.getTypeName());
                    assert(our_column != null);
                    our_columns += col_add + our_column.getTypeName();

                    Column fkey_column = catalog_colref.getColumn();
                    assert(fkey_column != null);
                    fkey_columns += col_add + fkey_column.getTypeName();

                    col_add = ", ";
                }
                sb.append(add + spacer + "CONSTRAINT " + catalog_const.getTypeName() + " " +
                                         "FOREIGN KEY (" + our_columns + ") " +
                                         "REFERENCES " + catalog_fkey_tbl.getTypeName() + " (" + fkey_columns + ")" );
            }
            skip_constraints.add(catalog_const);
        }

        if (catalog_tbl.getTuplelimit() != Integer.MAX_VALUE) {
            sb.append(add + spacer + "LIMIT PARTITION ROWS " + String.valueOf(catalog_tbl.getTuplelimit()) );
        }

        if (viewQuery != null) {
            sb.append("\n) AS \n");
            sb.append(spacer + viewQuery + ";\n");
        }
        else {
            sb.append("\n);\n");
        }

        // Partition Table
        if (catalog_tbl.getPartitioncolumn() != null && viewQuery == null) {
            sb.append("PARTITION TABLE " + catalog_tbl.getTypeName() + " ON COLUMN " +
                    catalog_tbl.getPartitioncolumn().getTypeName() + ";\n" );
        }

        // All other Indexes
        for (Index catalog_idx : catalog_tbl.getIndexes()) {
            if (skip_indexes.contains(catalog_idx)) continue;

            if (catalog_idx.getUnique()) {
                if (catalog_idx.getAssumeunique()) {
                    sb.append("CREATE ASSUMEUNIQUE INDEX ");
                }
                else {
                    sb.append("CREATE UNIQUE INDEX ");
                }
            }
            else {
                sb.append("CREATE INDEX ");
            }


            sb.append(catalog_idx.getTypeName() +
                   " ON " + catalog_tbl.getTypeName() + " (");
            add = "";

            String jsonstring = catalog_idx.getExpressionsjson();

            if (jsonstring.isEmpty()) {
                for (ColumnRef catalog_colref : CatalogUtil.getSortedCatalogItems(catalog_idx.getColumns(), "index")) {
                    sb.append(add + catalog_colref.getColumn().getTypeName() );
                    add = ", ";
                }
            } else {
                List<AbstractExpression> indexedExprs = null;
                try {
                    indexedExprs = AbstractExpression.fromJSONArrayString(jsonstring,
                            new StmtTargetTableScan(catalog_tbl, catalog_tbl.getTypeName()));
                } catch (JSONException e) {
                    // TODO Auto-generated catch block
                    e.printStackTrace();
                }
                for (AbstractExpression expr : indexedExprs) {
                    sb.append(add + expr.explain(catalog_tbl.getTypeName()) );
                    add = ", ";
                }
            }
            sb.append(");\n");
        }

        if (isExportTable) {
            sb.append("EXPORT TABLE " + catalog_tbl.getTypeName() + ";\n");
        }

        sb.append("\n");
    }

    /**
     * Convert a Group (Role) into a DDL string.
     * @param Group
     */
    public static void toSchema(StringBuilder sb, Group grp) {
<<<<<<< HEAD
        if (grp.getSql() || grp.getSqlread() || grp.getDefaultproc() || grp.getSysproc() || grp.getDefaultprocread()) {
            sb.append("CREATE ROLE " + grp.getTypeName() + " WITH ");
            if (grp.getSql()) {
                if (grp.getSqlread() || grp.getDefaultproc() || grp.getSysproc() || grp.getDefaultprocread()) {
                    sb.append("SQL, ");
                }
                else {
                    sb.append("SQL;\n");
                    return;
                }
            }
            if (grp.getSqlread()) {
                if (grp.getDefaultproc() || grp.getSysproc() || grp.getDefaultprocread()) {
                    sb.append("SQLREAD, ");
                }
                else {
                    sb.append("SQLREAD;\n");
                    return;
                }
            }
            if (grp.getDefaultproc()) {
                if (grp.getSysproc() || grp.getDefaultprocread()) {
                    sb.append("DEFAULTPROC, ");
                }
                else {
                    sb.append("DEFAULTPROC;\n");
                    return;
                }
            }
            if (grp.getSysproc()) {
                if (grp.getDefaultprocread()) {
                    sb.append("SYSPROC, ");
                }
                else {
                    sb.append("SYSPROC;\n");
                    return;
                }
            }
            if (grp.getDefaultprocread()) {
                sb.append("DEFAULTPROCREAD;\n");
            }
        }
        else {
            sb.append("CREATE ROLE " + grp.getTypeName() + ";\n");
=======
        final EnumSet<Permission> permissions = Permission.getPermissionSetForGroup(grp);
        sb.append("CREATE ROLE ").append(grp.getTypeName());

        String delimiter = " WITH ";
        for (Permission permission : permissions) {
            sb.append(delimiter).append(permission.name());
            delimiter = ", ";
>>>>>>> 5cd68a65
        }

        sb.append(";\n");
    }

    /**
     * Convert a Catalog Procedure into a DDL string.
     * @param Procedure proc
     */
    public static void toSchema(StringBuilder sb, Procedure proc)
    {
        CatalogMap<GroupRef> roleList = proc.getAuthgroups();
        String add;
        String roleNames = new String();
        if (roleList.size() > 0) {
            add = "\n" + spacer + "ALLOW ";
            for (GroupRef role : roleList) {
                roleNames += add + role.getGroup().getTypeName();
                add = ", ";
            }
        }

        // Groovy: hasJava (true), m_language ("GROOVY"), m_defaultproc (false)
        // CRUD: hasJava (false), m_language (""), m_defaultproc (true)
        // SQL: hasJava (false), m_language(""), m_defaultproc (false), m_statements.m_items."SQL"
        // JAVA: hasJava (true, m_language ("JAVA"), m_defaultproc (false)
        if (proc.getDefaultproc()) {
            return;
        }
        ProcedureAnnotation annot = (ProcedureAnnotation) proc.getAnnotation();
        if (!proc.getHasjava()) {
            // SQL Statement procedure
            sb.append("CREATE PROCEDURE " + proc.getClassname() + roleNames + "\n" + spacer + "AS\n");
            String sqlStmt = proc.getStatements().get("SQL").getSqltext();
            if (sqlStmt.endsWith(";")) {
                sb.append(spacer + sqlStmt + "\n");
            }
            else {
                sb.append(spacer + sqlStmt + ";\n");
            }
        }
        else if (proc.getLanguage().equals("JAVA")) {
            // Java Class
            sb.append("CREATE PROCEDURE " + roleNames + "\n" + spacer + "FROM CLASS " + proc.getClassname() + ";\n");
        }
        else {
            // Groovy procedure
            sb.append("CREATE PROCEDURE " + proc.getClassname() + roleNames + "\n" + spacer + "AS ###");
            sb.append(annot.scriptImpl + "### LANGUAGE GROOVY;\n");
        }
        if (proc.getSinglepartition()) {
            if (annot != null && annot.classAnnotated) {
                sb.append("--Annotated Partitioning Takes Precedence Over DDL Procedure Partitioning Statement\n--");
            }
            sb.append("PARTITION PROCEDURE " + proc.getTypeName() + " ON TABLE " +
                    proc.getPartitiontable().getTypeName() + " COLUMN " +
                    proc.getPartitioncolumn().getTypeName() );
            if (proc.getPartitionparameter() != 0)
                sb.append(" PARAMETER " + String.valueOf(proc.getPartitionparameter()) );
            sb.append(";\n\n");
        }
        else {
            sb.append("\n");
        }
    }

    /**
     * Convert a List of class names into a string containing equivalent IMPORT CLASS DDL statements.
     * @param String[] classNames
     * @return Set of Catalog Tables.
     */
    public static void toSchema(StringBuilder sb, String[] importLines)
    {
        for (String importLine : importLines) {
            sb.append(importLine);
        }
    }


    /**
     * Convert a catalog into a string containing all DDL statements.
     * @param String[] classNames
     * @return String of DDL statements.
     */
    public static String toSchema(Catalog catalog, String[] importLines)
    {
        StringBuilder sb = new StringBuilder();

        for (Cluster cluster : catalog.getClusters()) {
            for (Database db : cluster.getDatabases()) {
                toSchema(sb, importLines);

                for (Group grp : db.getGroups()) {
                    toSchema(sb, grp);
                }
                sb.append("\n");

                List<Table> viewList = new ArrayList<Table>();
                for (Table table : db.getTables()) {
                    Object annotation = table.getAnnotation();
                    if (annotation != null && ((TableAnnotation)annotation).ddl != null
                            && table.getMaterializer() != null) {
                        viewList.add(table);
                        continue;
                    }
                    toSchema(sb, table, null, CatalogUtil.isTableExportOnly(db, table));
                }
                // A View cannot preceed a table that it depends on in the DDL
                for (Table table : viewList) {
                    String viewQuery = ((TableAnnotation)table.getAnnotation()).ddl;
                    toSchema(sb, table, viewQuery, CatalogUtil.isTableExportOnly(db, table));
                }
                sb.append("\n");

                for (Procedure proc : db.getProcedures()) {
                    toSchema(sb, proc);
                }
                sb.append("\n");
            }
        }

        return sb.toString();
    }

}<|MERGE_RESOLUTION|>--- conflicted
+++ resolved
@@ -338,52 +338,6 @@
      * @param Group
      */
     public static void toSchema(StringBuilder sb, Group grp) {
-<<<<<<< HEAD
-        if (grp.getSql() || grp.getSqlread() || grp.getDefaultproc() || grp.getSysproc() || grp.getDefaultprocread()) {
-            sb.append("CREATE ROLE " + grp.getTypeName() + " WITH ");
-            if (grp.getSql()) {
-                if (grp.getSqlread() || grp.getDefaultproc() || grp.getSysproc() || grp.getDefaultprocread()) {
-                    sb.append("SQL, ");
-                }
-                else {
-                    sb.append("SQL;\n");
-                    return;
-                }
-            }
-            if (grp.getSqlread()) {
-                if (grp.getDefaultproc() || grp.getSysproc() || grp.getDefaultprocread()) {
-                    sb.append("SQLREAD, ");
-                }
-                else {
-                    sb.append("SQLREAD;\n");
-                    return;
-                }
-            }
-            if (grp.getDefaultproc()) {
-                if (grp.getSysproc() || grp.getDefaultprocread()) {
-                    sb.append("DEFAULTPROC, ");
-                }
-                else {
-                    sb.append("DEFAULTPROC;\n");
-                    return;
-                }
-            }
-            if (grp.getSysproc()) {
-                if (grp.getDefaultprocread()) {
-                    sb.append("SYSPROC, ");
-                }
-                else {
-                    sb.append("SYSPROC;\n");
-                    return;
-                }
-            }
-            if (grp.getDefaultprocread()) {
-                sb.append("DEFAULTPROCREAD;\n");
-            }
-        }
-        else {
-            sb.append("CREATE ROLE " + grp.getTypeName() + ";\n");
-=======
         final EnumSet<Permission> permissions = Permission.getPermissionSetForGroup(grp);
         sb.append("CREATE ROLE ").append(grp.getTypeName());
 
@@ -391,7 +345,6 @@
         for (Permission permission : permissions) {
             sb.append(delimiter).append(permission.name());
             delimiter = ", ";
->>>>>>> 5cd68a65
         }
 
         sb.append(";\n");
