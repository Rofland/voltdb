/* This file is part of VoltDB.
 * Copyright (C) 2008-2012 VoltDB Inc.
 *
 * VoltDB is free software: you can redistribute it and/or modify
 * it under the terms of the GNU General Public License as published by
 * the Free Software Foundation, either version 3 of the License, or
 * (at your option) any later version.
 *
 * VoltDB is distributed in the hope that it will be useful,
 * but WITHOUT ANY WARRANTY; without even the implied warranty of
 * MERCHANTABILITY or FITNESS FOR A PARTICULAR PURPOSE.  See the
 * GNU General Public License for more details.
 *
 * You should have received a copy of the GNU General Public License
 * along with VoltDB.  If not, see <http://www.gnu.org/licenses/>.
 */

package org.voltdb.iv2;

import java.io.IOException;
import java.nio.ByteBuffer;
import java.util.concurrent.CountDownLatch;
<<<<<<< HEAD
import java.util.concurrent.ScheduledFuture;
import java.util.concurrent.ScheduledThreadPoolExecutor;
import java.util.concurrent.TimeUnit;
=======
import java.util.concurrent.ExecutionException;
>>>>>>> 178a1e60
import java.util.concurrent.atomic.AtomicReference;

import org.json_voltpatches.JSONException;
import org.json_voltpatches.JSONObject;
import org.json_voltpatches.JSONStringer;
import org.voltcore.logging.VoltLogger;
import org.voltcore.utils.CoreUtils;
import org.voltcore.utils.Pair;
import org.voltdb.ClientResponseImpl;
import org.voltdb.PrivateVoltTableFactory;
import org.voltdb.SiteProcedureConnection;
import org.voltdb.SnapshotCompletionInterest;
import org.voltdb.SnapshotCompletionInterest.SnapshotCompletionEvent;
import org.voltdb.SnapshotFormat;
import org.voltdb.SnapshotSaveAPI;
import org.voltdb.VoltDB;
import org.voltdb.VoltTable;
import org.voltdb.client.ClientResponse;
import org.voltdb.messaging.RejoinMessage;
import org.voltdb.messaging.RejoinMessage.Type;
import org.voltdb.rejoin.RejoinSiteProcessor;
import org.voltdb.rejoin.StreamSnapshotSink;
import org.voltdb.rejoin.TaskLog;
import org.voltdb.sysprocs.saverestore.SnapshotUtil;
import org.voltdb.sysprocs.saverestore.SnapshotUtil.SnapshotResponseHandler;

import com.google.common.util.concurrent.SettableFuture;

/**
 * Manages the lifecycle of snapshot serialization to a site
 * for the purposes of rejoin.
 */
public class RejoinProducer extends SiteTasker
{
    private static final VoltLogger HOSTLOG = new VoltLogger("HOST");
    private static final VoltLogger REJOINLOG = new VoltLogger("REJOIN");

    private final CountDownLatch m_snapshotAdapterAwait;
    private final SettableFuture<SnapshotCompletionEvent> m_completionMonitorAwait;
    private final SiteTaskerQueue m_taskQueue;
    private final int m_partitionId;
    private final String m_snapshotNonce;
    private final String m_whoami;
    private final ScheduledThreadPoolExecutor m_timer;
    private ScheduledFuture<?> m_timeFuture;
    private InitiatorMailbox m_mailbox;
    private long m_rejoinCoordinatorHsId;
    private RejoinSiteProcessor m_rejoinSiteProcessor;
    private ReplayCompletionAction m_replayCompleteAction;

    // True: use live rejoin; false use community blocking implementation.
    private boolean m_liveRejoin;
    boolean useLiveRejoin()
    {
        return m_liveRejoin;
    }


    // Some notes for rtb's bad memory...
    //
    // Calculate the snapshot nonce first.
    //
    // Then register the completion interest.
    //
    // When the completion interest callback fires for the nonce,
    // tell the replay agent the snapshot is complete. And
    // unregister the interest. The only purpose of SnapshotCompletionAction
    // is to tell the replay agent the snapshot ended.
    //
    // When the snapshot *request* finishes (not the
    // snapshot itself), it will call the SnapshotResponseHandler
    // callback. This handler must capture the snapshot's txnId
    // so that post-rejoin replay knows where to start. This txnId
    // is stored in a ReplayCompletionAction, which also bundles
    // the Replay complete logic; When the snapshot transfer is
    // complete, the RejoinProducer will hand the ReplayCompletionAction
    // to the Site which must take its own action to conclude rejoin.
    //
    // The rest of RejoinProducer is driven by the snapshot sink..
    //
    // When the first data sink block arrives, offer the
    // producer to the SiteTaskerQueue.
    //
    // Blocking rejoin will block block the tasker queue until
    // all snapshot data is transferred.
    //
    // Non-blocking rejoin will release the queue and reschedule
    // the producer with the site to incrementally transfer
    // snapshot data.
    //
    // In both cases, the site is responding with REJOINING to
    // all incoming tasks.
    //
    // There are three conditions to complete RejoinProducer and
    // transition the Site controlled portion of rejoin. The last
    // two are controlled by CountDown monitors and block the
    // site thread until complete.
    // 1. Snapshot must be fully transfered (sink EOF reached)
    // 2. The replay complete action must be ready, meaning the
    // snapshot handler has responded with the snapshot txnid.
    // 3. The snapshot completion monitor callback must have been
    // triggered.
    //
    // When all of these events have been observed, the Site
    // is handed a ReplayCompletionAction and instructed to
    // complete its portion of rejoin.
    //
    // The rejoin producer times out the snapshot block arrival.
    // If a block does not arrive within 60s, the RejoinProducer
    // will terminate the current node. The watchdog timer, m_timer,
    // is accessed from multiple threads; synchronize on m_timer
    // to use it or to read/modify m_timeFuture;
    //

    /**
     * SnapshotCompletionAction waits for the completion
     * notice of m_snapshotNonce and instructs the replay agent
     * that the snapshot completed.
     *
     * Inner class references m_mailbox, m_nonce, m_rejoinCoordinatorHsId.
     */
    private class SnapshotCompletionAction implements SnapshotCompletionInterest
    {
        private void register()
        {
            REJOINLOG.debug(m_whoami + "registering snapshot completion action");
            VoltDB.instance().getSnapshotCompletionMonitor().addInterest(this);
        }

        private void deregister()
        {
            REJOINLOG.debug(m_whoami + "deregistering snapshot completion action");
            VoltDB.instance().getSnapshotCompletionMonitor().removeInterest(this);
        }

        @Override
        public CountDownLatch snapshotCompleted(SnapshotCompletionEvent event)
        {
            if (event.nonce.equals(m_snapshotNonce)) {
                REJOINLOG.debug(m_whoami + "counting down snapshot monitor completion.");
                deregister();
<<<<<<< HEAD
                kickWatchdog(true, false);
                m_completionMonitorAwait.countDown();
=======
                m_completionMonitorAwait.set(event);
>>>>>>> 178a1e60
            }
            else {
                REJOINLOG.debug(m_whoami + " observed completion of irrelevant nonce: " + event.nonce);
            }
            return null;
        }
    }

    /**
     * ReplayCompletionAction communicates the snapshot txn id to
     * the site and offers a run() method that closes the open
     * rejoin state with the rejoin coordinator once the site has
     * concluded rejoin.
     */
    public static class ReplayCompletionAction implements Runnable
    {
        private final long m_snapshotTxnId;
        private final Runnable m_action;

        ReplayCompletionAction(long snapshotTxnId, Runnable action)
        {
            m_snapshotTxnId = snapshotTxnId;
            m_action = action;
        }

        long getSnapshotTxnId()
        {
            return m_snapshotTxnId;
        }

        @Override
        public void run()
        {
            m_action.run();
            SnapshotSaveAPI.recoveringSiteCount.decrementAndGet();
        }
    }

    // Run by m_timer if the timer isn't cancelled within the timeout
    // period.
    private static class TimerCallback implements Runnable
    {
        private final String m_whoami;

        TimerCallback(String whoami)
        {
            m_whoami = whoami;
        }

        @Override
        public void run()
        {
            VoltDB.crashLocalVoltDB(
                    m_whoami + " timed out. Terminating rejoin.",
                    false, null);
        }
    }


    public RejoinProducer(int partitionId, SiteTaskerQueue taskQueue)
    {
        m_partitionId = partitionId;
        m_taskQueue = taskQueue;
        m_snapshotNonce = "Rejoin_" + m_partitionId + "_" + System.currentTimeMillis();
        m_completionMonitorAwait = SettableFuture.create();
        m_snapshotAdapterAwait = new CountDownLatch(1);
        m_whoami = "Rejoin producer:" + m_partitionId + " ";
        m_timer = CoreUtils.getScheduledThreadPoolExecutor("Rejoin Producer Timer", 1, 2048);
        REJOINLOG.debug(m_whoami + "created.");
    }

    public void setMailbox(InitiatorMailbox mailbox)
    {
        m_mailbox = mailbox;
    }

    public void deliver(RejoinMessage message)
    {
        if (message.getType() == RejoinMessage.Type.INITIATION) {
            doInitiation(message);
        }
        else if (message.getType() == RejoinMessage.Type.INITIATION_COMMUNITY) {
            doInitiation(message);
        }
        else if (message.getType() == RejoinMessage.Type.REQUEST_RESPONSE) {
            doRequestResponse(message);
        }
        else {
            VoltDB.crashLocalVoltDB("Unknown rejoin message type: " +
                    message.getType(), false, null);
        }
    }

    // cancel and maybe rearm the snapshot data-segment watchdog.
    private void kickWatchdog(boolean rearm, boolean shutdown)
    {
        synchronized (m_timer) {
            if (m_timeFuture != null) {
                m_timeFuture.cancel(false);
                m_timeFuture = null;
            }
            if (rearm) {
                m_timeFuture = m_timer.schedule(new TimerCallback(m_whoami), 60, TimeUnit.SECONDS);
            }
            if (shutdown) {
                m_timer.shutdown();
            }
        }
    }

    final AtomicReference<Pair<Integer, ByteBuffer>> firstWork =
        new AtomicReference<Pair<Integer, ByteBuffer>>();

    /**
     * Runs when the RejoinCoordinator decides this site should start
     * rejoin.
     */
    void doInitiation(RejoinMessage message)
    {
        m_liveRejoin = message.getType() == RejoinMessage.Type.INITIATION;
        m_rejoinCoordinatorHsId = message.m_sourceHSId;
        m_rejoinSiteProcessor = new StreamSnapshotSink();

        // MUST choose the leader as the source.
        long sourceSite = m_mailbox.getMasterHsId(m_partitionId);
        long hsId = m_rejoinSiteProcessor.initialize();

        REJOINLOG.debug(m_whoami +
                "received INITIATION message. Doing liverejoin: " + m_liveRejoin +
                " source site is: " + CoreUtils.hsIdToString(sourceSite) +
                " destination rejoin processor is: " + CoreUtils.hsIdToString(hsId));

        // Initiate a snapshot with stream snapshot target
        String data = makeSnapshotRequest(hsId, sourceSite);
        SnapshotCompletionAction interest = new SnapshotCompletionAction();
        interest.register();

        SnapshotUtil.requestSnapshot(0l, "", m_snapshotNonce,
                !useLiveRejoin(), // community rejoin uses blocking snapshot (true)
                SnapshotFormat.STREAM, data, m_handler, true);

        // A little awkward here...
        // The site must stay unblocked until the first snapshot data block arrrives.
        // Do a messy blocking poll on the first unit of work (by spinning!).
        // Save that first unit in "m_firstWork" and then enter the taskQueue.
        // Future: need a blocking peek on rejoinSiteProcessor(); then firstWork
        // can go away and the weird special casing of the first block in
        // run() can also go away.
        Thread firstSnapshotBlock = new Thread() {
            @Override
            public void run()
            {
                Pair<Integer, ByteBuffer> rejoinWork = null;
                try {
                    rejoinWork = m_rejoinSiteProcessor.take();
                } catch (InterruptedException e) {
                    VoltDB.crashLocalVoltDB("Interrupted in take()ing first snapshot block for rejoin",
                                            true, e);
                }
                firstWork.set(rejoinWork);
                m_taskQueue.offer(RejoinProducer.this);
            }
        };
        firstSnapshotBlock.start();
    }

    private String makeSnapshotRequest(long hsId, long sourceSite)
    {
        try {
            JSONStringer jsStringer = new JSONStringer();
            jsStringer.object();
            jsStringer.key("hsId").value(hsId);
            jsStringer.key("target_hsid").value(sourceSite);
            jsStringer.endObject();
            return jsStringer.toString();
        } catch (Exception e) {
            VoltDB.crashLocalVoltDB("Failed to serialize to JSON", true, e);
        }
        // unreachable;
        return null;
    }

    /*
     * m_handler is called when a SnapshotUtil.requestSnapshot response occurs.
     * This callback runs on the snapshot daemon thread.
     */
    SnapshotResponseHandler m_handler = new SnapshotResponseHandler() {
        @Override
        public void handleResponse(ClientResponse resp) {
            if (resp == null) {
                VoltDB.crashLocalVoltDB("Failed to initiate rejoin snapshot",
                        false, null);
            } else if (resp.getStatus() != ClientResponseImpl.SUCCESS) {
                VoltDB.crashLocalVoltDB("Failed to initiate rejoin snapshot: " +
                        resp.getStatusString(), false, null);
            }

            VoltTable[] results = resp.getResults();
            if (SnapshotUtil.didSnapshotRequestSucceed(results)) {
                long txnId = -1;
                String appStatus = resp.getAppStatusString();
                if (appStatus == null) {
                    VoltDB.crashLocalVoltDB("Rejoin snapshot request failed: " +
                            resp.getStatusString(), false, null);
                }

                try {
                    JSONObject jsObj = new JSONObject(appStatus);
                    txnId = jsObj.getLong("txnId");
                } catch (JSONException e) {
                    VoltDB.crashLocalVoltDB("Failed to get the rejoin snapshot txnId",
                            true, e);
                    return;
                }

                REJOINLOG.debug(m_whoami + "received Snapshotresponse handler callback." +
                       " Snapshot txnId is: " + txnId);

                // Send a RequestResponse message to self to avoid synchronization
                RejoinMessage msg = new RejoinMessage(txnId);
                m_mailbox.send(m_mailbox.getHSId(), msg);
            } else {
                VoltDB.crashLocalVoltDB("Snapshot request for rejoin failed",
                        false, null);
            }
        }
    };

    // m_handler sends this message to communicate the snapshot txnid after
    // the snapshot has been initiated. Setup the ReplayCompleteAction
    // that the Site will need.
    void doRequestResponse(RejoinMessage message)
    {
        REJOINLOG.debug(m_whoami + "SnapshotResponse forwarded to RejoinProducer mbox.");

        Runnable action = new Runnable() {
            @Override
            public void run() {
                REJOINLOG.debug(m_whoami + "informing rejoinCoordinator " +
                        CoreUtils.hsIdToString(m_rejoinCoordinatorHsId) + " of REPLAY_FINISHED");
                RejoinMessage replay_complete =
                    new RejoinMessage(m_rejoinCoordinatorHsId, Type.REPLAY_FINISHED);
                m_mailbox.send(m_rejoinCoordinatorHsId, replay_complete);
            }
        };

        m_replayCompleteAction =
            new ReplayCompletionAction(message.getSnapshotTxnId(), action);
        m_snapshotAdapterAwait.countDown();

        // start the snapshot process watchdog here.
    }

    /**
     * SiteTasker run -- load this site!
     *
     * run() is invoked when the RejoinProducer (this) submits itself to the
     * site tasker. RejoinProducer submits itself to the site tasker queue
     * when rejoin data is available. Rejoin data is available after the
     * snapshot request is fulfilled. The snapshot request is triggered
     * by the node-wise snapshot coordinator telling this producer that it's
     * its turn to start the rejoin sequence.
     */
    @Override
    public void run(SiteProcedureConnection siteConnection)
    {
        throw new RuntimeException(
                "Unexpected execution of run method in rejoin producer.");
    }

    @Override
    public void runForRejoin(SiteProcedureConnection siteConnection, TaskLog m_taskLog)
    throws IOException
    {
        if (useLiveRejoin()) {
            runForLiveRejoin(siteConnection);
        }
        else {
            runForCommunityRejoin(siteConnection);
        }
    }

    /**
     * An implementation of run() that does not block the site thread.
     * The Site has responsibility for transactions that occur between
     * schedulings of this task.
     */
    void runForLiveRejoin(SiteProcedureConnection siteConnection)
    {
        // the first block is a special case.
        Pair<Integer, ByteBuffer> rejoinWork = firstWork.get();
        if (rejoinWork != null) {
            REJOINLOG.debug(m_whoami + " executing first snapshot transfer for live rejoin.");
            firstWork.set(null);
        }
        else {
            rejoinWork = m_rejoinSiteProcessor.poll();
        }
        if (rejoinWork != null) {
            restoreBlock(rejoinWork, siteConnection);
        }

        if (m_rejoinSiteProcessor.isEOF() == false) {
            m_taskQueue.offer(this);
        }
        else {
            REJOINLOG.debug(m_whoami + "Rejoin snapshot transfer is finished");
            m_rejoinSiteProcessor.close();

            // m_rejoinSnapshotBytes = m_rejoinSiteProcessor.bytesTransferred();
            // m_rejoinSiteProcessor = null;

            // Don't notify the rejoin coordinator yet. The stream snapshot may
            // have not finished on all nodes, let the snapshot completion
            // monitor tell the rejoin coordinator.

            SnapshotCompletionEvent event = null;
            // Block until the snapshot interest triggers.
            try {
                REJOINLOG.debug(m_whoami + "waiting on snapshot completion monitor.");
                event = m_completionMonitorAwait.get();
                REJOINLOG.debug(m_whoami + "waiting on snapshot response adapter.");
                m_snapshotAdapterAwait.await();
                REJOINLOG.debug(m_whoami + "snapshot monitor and adapter complete. " +
                        "Sending SNAPSHOT_FINISHED and Handing off to site.");
                // Send snapshot finished message once both monitor and adapter complete.
                RejoinMessage snap_complete =
                    new RejoinMessage(m_rejoinCoordinatorHsId, Type.SNAPSHOT_FINISHED);
                m_mailbox.send(m_rejoinCoordinatorHsId, snap_complete);

            } catch (InterruptedException crashme) {
                VoltDB.crashLocalVoltDB("Interrupted awaiting snapshot completion.", true, crashme);
            } catch (ExecutionException e) {
                VoltDB.crashLocalVoltDB("Unexpected exception awaiting snapshot completion.", true, e);
            }
<<<<<<< HEAD
            setRejoinComplete(siteConnection);
=======
            siteConnection.setRejoinComplete(m_replayCompleteAction, event.exportSequenceNumbers);
>>>>>>> 178a1e60
        }
    }

    /**
     * An implementation of run() that blocks the site thread
     * until the streaming snapshot queue is emptied.
     */
    void runForCommunityRejoin(SiteProcedureConnection siteConnection)
    {
        Pair<Integer, ByteBuffer> rejoinWork = firstWork.get();
        REJOINLOG.debug(m_whoami + " executing first snapshot transfer for community rejoin.");
        firstWork.set(null);
        while (rejoinWork != null) {
            restoreBlock(rejoinWork, siteConnection);
            try {
                rejoinWork = m_rejoinSiteProcessor.take();
            } catch (InterruptedException e) {
                HOSTLOG.warn("RejoinProducer interrupted at take()");
                rejoinWork = null;
            }
        }
        REJOINLOG.debug(m_whoami + "Rejoin snapshot transfer is finished");
        m_rejoinSiteProcessor.close();

        // m_rejoinSnapshotBytes = m_rejoinSiteProcessor.bytesTransferred();
        // m_rejoinSiteProcessor = null;

        /*
         * Don't notify the rejoin coordinator yet. The stream snapshot may
         * have not finished on all nodes, let the snapshot completion
         * monitor tell the rejoin coordinator.
         */

        // Block until the snapshot interest triggers.
        // -- rtb: not sure this race can happen in the live rejoin case?
        // Maybe with tiny data sets? I'm going to accept
        // the simple and correct action of blocking until there
        // is an indication that a non-blocking wait is necesary.
        SnapshotCompletionEvent event = null;
        try {
            REJOINLOG.debug(m_whoami + "waiting on snapshot completion monitor.");
            event = m_completionMonitorAwait.get();
            REJOINLOG.debug(m_whoami + "waiting on snapshot response adapter.");
            m_snapshotAdapterAwait.await();
            REJOINLOG.debug(m_whoami + "snapshot monitor and adapter complete. Handing off to site.");
            // Send snapshot finished message once both monitor and adapter complete.
            RejoinMessage snap_complete =
                new RejoinMessage(m_rejoinCoordinatorHsId, Type.SNAPSHOT_FINISHED);
            m_mailbox.send(m_rejoinCoordinatorHsId, snap_complete);
        } catch (InterruptedException crashme) {
            VoltDB.crashLocalVoltDB("Interrupted awaiting snapshot completion.", true, crashme);
        } catch (ExecutionException e) {
            VoltDB.crashLocalVoltDB("Unexpected exception awaiting snapshot completion.", true, e);
        }
<<<<<<< HEAD
        setRejoinComplete(siteConnection);
=======
        siteConnection.setRejoinComplete(m_replayCompleteAction, event.exportSequenceNumbers);
>>>>>>> 178a1e60
    }

    // Received a datablock. Reset the watchdog timer and hand the block to the Site.
    void restoreBlock(Pair<Integer, ByteBuffer> rejoinWork, SiteProcedureConnection siteConnection)
    {
        kickWatchdog(true, false);

        int tableId = rejoinWork.getFirst();
        ByteBuffer buffer = rejoinWork.getSecond();
        VoltTable table =
            PrivateVoltTableFactory.createVoltTableFromBuffer(buffer.duplicate(),
                    true);

        // Currently, only export cares about this TXN ID.  Since we don't have one handy, and IV2
        // doesn't yet care about export, just use Long.MIN_VALUE
        siteConnection.loadTable(Long.MIN_VALUE, tableId, table);
    }

    // Completed all criteria: Kill the watchdog and inform the site.
    void setRejoinComplete(SiteProcedureConnection siteConnection)
    {
        kickWatchdog(false, true);
        siteConnection.setRejoinComplete(m_replayCompleteAction);
    }
}<|MERGE_RESOLUTION|>--- conflicted
+++ resolved
@@ -19,14 +19,12 @@
 
 import java.io.IOException;
 import java.nio.ByteBuffer;
+import java.util.Map;
 import java.util.concurrent.CountDownLatch;
-<<<<<<< HEAD
+import java.util.concurrent.ExecutionException;
 import java.util.concurrent.ScheduledFuture;
 import java.util.concurrent.ScheduledThreadPoolExecutor;
 import java.util.concurrent.TimeUnit;
-=======
-import java.util.concurrent.ExecutionException;
->>>>>>> 178a1e60
 import java.util.concurrent.atomic.AtomicReference;
 
 import org.json_voltpatches.JSONException;
@@ -79,11 +77,11 @@
 
     // True: use live rejoin; false use community blocking implementation.
     private boolean m_liveRejoin;
+
     boolean useLiveRejoin()
     {
         return m_liveRejoin;
     }
-
 
     // Some notes for rtb's bad memory...
     //
@@ -168,15 +166,12 @@
             if (event.nonce.equals(m_snapshotNonce)) {
                 REJOINLOG.debug(m_whoami + "counting down snapshot monitor completion.");
                 deregister();
-<<<<<<< HEAD
                 kickWatchdog(true, false);
-                m_completionMonitorAwait.countDown();
-=======
                 m_completionMonitorAwait.set(event);
->>>>>>> 178a1e60
-            }
-            else {
-                REJOINLOG.debug(m_whoami + " observed completion of irrelevant nonce: " + event.nonce);
+            } else {
+                REJOINLOG.debug(m_whoami
+                        + " observed completion of irrelevant nonce: "
+                        + event.nonce);
             }
             return null;
         }
@@ -226,22 +221,22 @@
         @Override
         public void run()
         {
-            VoltDB.crashLocalVoltDB(
-                    m_whoami + " timed out. Terminating rejoin.",
-                    false, null);
-        }
-    }
-
+            VoltDB.crashLocalVoltDB(m_whoami
+                    + " timed out. Terminating rejoin.", false, null);
+        }
+    }
 
     public RejoinProducer(int partitionId, SiteTaskerQueue taskQueue)
     {
         m_partitionId = partitionId;
         m_taskQueue = taskQueue;
-        m_snapshotNonce = "Rejoin_" + m_partitionId + "_" + System.currentTimeMillis();
+        m_snapshotNonce = "Rejoin_" + m_partitionId + "_"
+                + System.currentTimeMillis();
         m_completionMonitorAwait = SettableFuture.create();
         m_snapshotAdapterAwait = new CountDownLatch(1);
         m_whoami = "Rejoin producer:" + m_partitionId + " ";
-        m_timer = CoreUtils.getScheduledThreadPoolExecutor("Rejoin Producer Timer", 1, 2048);
+        m_timer = CoreUtils.getScheduledThreadPoolExecutor(
+                "Rejoin Producer Timer", 1, 2048);
         REJOINLOG.debug(m_whoami + "created.");
     }
 
@@ -260,10 +255,10 @@
         }
         else if (message.getType() == RejoinMessage.Type.REQUEST_RESPONSE) {
             doRequestResponse(message);
-        }
-        else {
-            VoltDB.crashLocalVoltDB("Unknown rejoin message type: " +
-                    message.getType(), false, null);
+        } else {
+            VoltDB.crashLocalVoltDB(
+                    "Unknown rejoin message type: " + message.getType(), false,
+                    null);
         }
     }
 
@@ -276,7 +271,8 @@
                 m_timeFuture = null;
             }
             if (rearm) {
-                m_timeFuture = m_timer.schedule(new TimerCallback(m_whoami), 60, TimeUnit.SECONDS);
+                m_timeFuture = m_timer.schedule(new TimerCallback(m_whoami),
+                        60, TimeUnit.SECONDS);
             }
             if (shutdown) {
                 m_timer.shutdown();
@@ -301,18 +297,19 @@
         long sourceSite = m_mailbox.getMasterHsId(m_partitionId);
         long hsId = m_rejoinSiteProcessor.initialize();
 
-        REJOINLOG.debug(m_whoami +
-                "received INITIATION message. Doing liverejoin: " + m_liveRejoin +
-                " source site is: " + CoreUtils.hsIdToString(sourceSite) +
-                " destination rejoin processor is: " + CoreUtils.hsIdToString(hsId));
+        REJOINLOG.debug(m_whoami
+                + "received INITIATION message. Doing liverejoin: "
+                + m_liveRejoin + " source site is: "
+                + CoreUtils.hsIdToString(sourceSite)
+                + " destination rejoin processor is: "
+                + CoreUtils.hsIdToString(hsId));
 
         // Initiate a snapshot with stream snapshot target
         String data = makeSnapshotRequest(hsId, sourceSite);
         SnapshotCompletionAction interest = new SnapshotCompletionAction();
         interest.register();
 
-        SnapshotUtil.requestSnapshot(0l, "", m_snapshotNonce,
-                !useLiveRejoin(), // community rejoin uses blocking snapshot (true)
+        SnapshotUtil.requestSnapshot(0l, "", m_snapshotNonce, !useLiveRejoin(), // community rejoin uses blocking snapshot (true)
                 SnapshotFormat.STREAM, data, m_handler, true);
 
         // A little awkward here...
@@ -330,8 +327,9 @@
                 try {
                     rejoinWork = m_rejoinSiteProcessor.take();
                 } catch (InterruptedException e) {
-                    VoltDB.crashLocalVoltDB("Interrupted in take()ing first snapshot block for rejoin",
-                                            true, e);
+                    VoltDB.crashLocalVoltDB(
+                            "Interrupted in take()ing first snapshot block for rejoin",
+                            true, e);
                 }
                 firstWork.set(rejoinWork);
                 m_taskQueue.offer(RejoinProducer.this);
@@ -362,13 +360,14 @@
      */
     SnapshotResponseHandler m_handler = new SnapshotResponseHandler() {
         @Override
-        public void handleResponse(ClientResponse resp) {
+        public void handleResponse(ClientResponse resp)
+        {
             if (resp == null) {
                 VoltDB.crashLocalVoltDB("Failed to initiate rejoin snapshot",
                         false, null);
             } else if (resp.getStatus() != ClientResponseImpl.SUCCESS) {
-                VoltDB.crashLocalVoltDB("Failed to initiate rejoin snapshot: " +
-                        resp.getStatusString(), false, null);
+                VoltDB.crashLocalVoltDB("Failed to initiate rejoin snapshot: "
+                        + resp.getStatusString(), false, null);
             }
 
             VoltTable[] results = resp.getResults();
@@ -376,21 +375,22 @@
                 long txnId = -1;
                 String appStatus = resp.getAppStatusString();
                 if (appStatus == null) {
-                    VoltDB.crashLocalVoltDB("Rejoin snapshot request failed: " +
-                            resp.getStatusString(), false, null);
+                    VoltDB.crashLocalVoltDB("Rejoin snapshot request failed: "
+                            + resp.getStatusString(), false, null);
                 }
 
                 try {
                     JSONObject jsObj = new JSONObject(appStatus);
                     txnId = jsObj.getLong("txnId");
                 } catch (JSONException e) {
-                    VoltDB.crashLocalVoltDB("Failed to get the rejoin snapshot txnId",
-                            true, e);
+                    VoltDB.crashLocalVoltDB(
+                            "Failed to get the rejoin snapshot txnId", true, e);
                     return;
                 }
 
-                REJOINLOG.debug(m_whoami + "received Snapshotresponse handler callback." +
-                       " Snapshot txnId is: " + txnId);
+                REJOINLOG.debug(m_whoami
+                        + "received Snapshotresponse handler callback."
+                        + " Snapshot txnId is: " + txnId);
 
                 // Send a RequestResponse message to self to avoid synchronization
                 RejoinMessage msg = new RejoinMessage(txnId);
@@ -407,24 +407,25 @@
     // that the Site will need.
     void doRequestResponse(RejoinMessage message)
     {
-        REJOINLOG.debug(m_whoami + "SnapshotResponse forwarded to RejoinProducer mbox.");
+        REJOINLOG.debug(m_whoami
+                + "SnapshotResponse forwarded to RejoinProducer mbox.");
 
         Runnable action = new Runnable() {
             @Override
-            public void run() {
-                REJOINLOG.debug(m_whoami + "informing rejoinCoordinator " +
-                        CoreUtils.hsIdToString(m_rejoinCoordinatorHsId) + " of REPLAY_FINISHED");
-                RejoinMessage replay_complete =
-                    new RejoinMessage(m_rejoinCoordinatorHsId, Type.REPLAY_FINISHED);
+            public void run()
+            {
+                REJOINLOG.debug(m_whoami + "informing rejoinCoordinator "
+                        + CoreUtils.hsIdToString(m_rejoinCoordinatorHsId)
+                        + " of REPLAY_FINISHED");
+                RejoinMessage replay_complete = new RejoinMessage(
+                        m_rejoinCoordinatorHsId, Type.REPLAY_FINISHED);
                 m_mailbox.send(m_rejoinCoordinatorHsId, replay_complete);
             }
         };
 
-        m_replayCompleteAction =
-            new ReplayCompletionAction(message.getSnapshotTxnId(), action);
+        m_replayCompleteAction = new ReplayCompletionAction(
+                message.getSnapshotTxnId(), action);
         m_snapshotAdapterAwait.countDown();
-
-        // start the snapshot process watchdog here.
     }
 
     /**
@@ -445,13 +446,12 @@
     }
 
     @Override
-    public void runForRejoin(SiteProcedureConnection siteConnection, TaskLog m_taskLog)
-    throws IOException
+    public void runForRejoin(SiteProcedureConnection siteConnection,
+            TaskLog m_taskLog) throws IOException
     {
         if (useLiveRejoin()) {
             runForLiveRejoin(siteConnection);
-        }
-        else {
+        } else {
             runForCommunityRejoin(siteConnection);
         }
     }
@@ -466,10 +466,10 @@
         // the first block is a special case.
         Pair<Integer, ByteBuffer> rejoinWork = firstWork.get();
         if (rejoinWork != null) {
-            REJOINLOG.debug(m_whoami + " executing first snapshot transfer for live rejoin.");
+            REJOINLOG.debug(m_whoami
+                    + " executing first snapshot transfer for live rejoin.");
             firstWork.set(null);
-        }
-        else {
+        } else {
             rejoinWork = m_rejoinSiteProcessor.poll();
         }
         if (rejoinWork != null) {
@@ -478,8 +478,7 @@
 
         if (m_rejoinSiteProcessor.isEOF() == false) {
             m_taskQueue.offer(this);
-        }
-        else {
+        } else {
             REJOINLOG.debug(m_whoami + "Rejoin snapshot transfer is finished");
             m_rejoinSiteProcessor.close();
 
@@ -493,27 +492,30 @@
             SnapshotCompletionEvent event = null;
             // Block until the snapshot interest triggers.
             try {
-                REJOINLOG.debug(m_whoami + "waiting on snapshot completion monitor.");
+                REJOINLOG.debug(m_whoami
+                        + "waiting on snapshot completion monitor.");
                 event = m_completionMonitorAwait.get();
-                REJOINLOG.debug(m_whoami + "waiting on snapshot response adapter.");
+                REJOINLOG.debug(m_whoami
+                        + "waiting on snapshot response adapter.");
                 m_snapshotAdapterAwait.await();
-                REJOINLOG.debug(m_whoami + "snapshot monitor and adapter complete. " +
-                        "Sending SNAPSHOT_FINISHED and Handing off to site.");
+                REJOINLOG.debug(m_whoami
+                        + "snapshot monitor and adapter complete. "
+                        + "Sending SNAPSHOT_FINISHED and Handing off to site.");
                 // Send snapshot finished message once both monitor and adapter complete.
-                RejoinMessage snap_complete =
-                    new RejoinMessage(m_rejoinCoordinatorHsId, Type.SNAPSHOT_FINISHED);
+                RejoinMessage snap_complete = new RejoinMessage(
+                        m_rejoinCoordinatorHsId, Type.SNAPSHOT_FINISHED);
                 m_mailbox.send(m_rejoinCoordinatorHsId, snap_complete);
 
             } catch (InterruptedException crashme) {
-                VoltDB.crashLocalVoltDB("Interrupted awaiting snapshot completion.", true, crashme);
+                VoltDB.crashLocalVoltDB(
+                        "Interrupted awaiting snapshot completion.", true,
+                        crashme);
             } catch (ExecutionException e) {
-                VoltDB.crashLocalVoltDB("Unexpected exception awaiting snapshot completion.", true, e);
-            }
-<<<<<<< HEAD
-            setRejoinComplete(siteConnection);
-=======
-            siteConnection.setRejoinComplete(m_replayCompleteAction, event.exportSequenceNumbers);
->>>>>>> 178a1e60
+                VoltDB.crashLocalVoltDB(
+                        "Unexpected exception awaiting snapshot completion.",
+                        true, e);
+            }
+            setRejoinComplete(siteConnection, event.exportSequenceNumbers);
         }
     }
 
@@ -524,7 +526,8 @@
     void runForCommunityRejoin(SiteProcedureConnection siteConnection)
     {
         Pair<Integer, ByteBuffer> rejoinWork = firstWork.get();
-        REJOINLOG.debug(m_whoami + " executing first snapshot transfer for community rejoin.");
+        REJOINLOG.debug(m_whoami
+                + " executing first snapshot transfer for community rejoin.");
         firstWork.set(null);
         while (rejoinWork != null) {
             restoreBlock(rejoinWork, siteConnection);
@@ -554,37 +557,39 @@
         // is an indication that a non-blocking wait is necesary.
         SnapshotCompletionEvent event = null;
         try {
-            REJOINLOG.debug(m_whoami + "waiting on snapshot completion monitor.");
+            REJOINLOG.debug(m_whoami
+                    + "waiting on snapshot completion monitor.");
             event = m_completionMonitorAwait.get();
             REJOINLOG.debug(m_whoami + "waiting on snapshot response adapter.");
             m_snapshotAdapterAwait.await();
-            REJOINLOG.debug(m_whoami + "snapshot monitor and adapter complete. Handing off to site.");
+            REJOINLOG
+                    .debug(m_whoami
+                            + "snapshot monitor and adapter complete. Handing off to site.");
             // Send snapshot finished message once both monitor and adapter complete.
-            RejoinMessage snap_complete =
-                new RejoinMessage(m_rejoinCoordinatorHsId, Type.SNAPSHOT_FINISHED);
+            RejoinMessage snap_complete = new RejoinMessage(
+                    m_rejoinCoordinatorHsId, Type.SNAPSHOT_FINISHED);
             m_mailbox.send(m_rejoinCoordinatorHsId, snap_complete);
         } catch (InterruptedException crashme) {
-            VoltDB.crashLocalVoltDB("Interrupted awaiting snapshot completion.", true, crashme);
+            VoltDB.crashLocalVoltDB(
+                    "Interrupted awaiting snapshot completion.", true, crashme);
         } catch (ExecutionException e) {
-            VoltDB.crashLocalVoltDB("Unexpected exception awaiting snapshot completion.", true, e);
-        }
-<<<<<<< HEAD
-        setRejoinComplete(siteConnection);
-=======
-        siteConnection.setRejoinComplete(m_replayCompleteAction, event.exportSequenceNumbers);
->>>>>>> 178a1e60
+            VoltDB.crashLocalVoltDB(
+                    "Unexpected exception awaiting snapshot completion.", true,
+                    e);
+        }
+        setRejoinComplete(siteConnection, event.exportSequenceNumbers);
     }
 
     // Received a datablock. Reset the watchdog timer and hand the block to the Site.
-    void restoreBlock(Pair<Integer, ByteBuffer> rejoinWork, SiteProcedureConnection siteConnection)
+    void restoreBlock(Pair<Integer, ByteBuffer> rejoinWork,
+            SiteProcedureConnection siteConnection)
     {
         kickWatchdog(true, false);
 
         int tableId = rejoinWork.getFirst();
         ByteBuffer buffer = rejoinWork.getSecond();
-        VoltTable table =
-            PrivateVoltTableFactory.createVoltTableFromBuffer(buffer.duplicate(),
-                    true);
+        VoltTable table = PrivateVoltTableFactory.createVoltTableFromBuffer(
+                buffer.duplicate(), true);
 
         // Currently, only export cares about this TXN ID.  Since we don't have one handy, and IV2
         // doesn't yet care about export, just use Long.MIN_VALUE
@@ -592,9 +597,10 @@
     }
 
     // Completed all criteria: Kill the watchdog and inform the site.
-    void setRejoinComplete(SiteProcedureConnection siteConnection)
+    void setRejoinComplete(SiteProcedureConnection siteConnection,
+            Map<String, Map<Integer, Pair<Long, Long>>> exportSequenceNumbers)
     {
         kickWatchdog(false, true);
-        siteConnection.setRejoinComplete(m_replayCompleteAction);
+        siteConnection.setRejoinComplete(m_replayCompleteAction, exportSequenceNumbers);
     }
 }