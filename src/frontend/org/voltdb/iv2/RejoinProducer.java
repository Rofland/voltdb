--- conflicted
+++ resolved
@@ -319,10 +319,7 @@
                 Map<String, Map<Integer, Pair<Long,Long>>> exportSequenceNumbers = null;
                 Map<Integer, Long> drSequenceNumbers = null;
                 Map<Integer, Map<Integer, Map<Integer, DRConsumerDrIdTracker>>> allConsumerSiteTrackers = null;
-<<<<<<< HEAD
-=======
                 long clusterCreateTime = -1;
->>>>>>> 01b03299
                 try {
                     event = m_snapshotCompletionMonitor.get();
                     if (!m_schemaHasNoTables) {
@@ -331,12 +328,8 @@
                         m_completionAction.setSnapshotTxnId(event.multipartTxnId);
 
                         drSequenceNumbers = event.drSequenceNumbers;
-<<<<<<< HEAD
-                        allConsumerSiteTrackers = event.remoteDCLastIds;
-=======
                         allConsumerSiteTrackers = event.drMixedClusterSizeConsumerState;
                         clusterCreateTime = event.clusterCreateTime;
->>>>>>> 01b03299
 
                         // Tells EE which DR version going to use
                         siteConnection.setDRProtocolVersion(event.drVersion);
@@ -364,12 +357,8 @@
                         exportSequenceNumbers,
                         drSequenceNumbers,
                         allConsumerSiteTrackers,
-<<<<<<< HEAD
-                        m_schemaHasNoTables == false /* requireExistingSequenceNumbers */);
-=======
                         m_schemaHasNoTables == false /* requireExistingSequenceNumbers */,
                         clusterCreateTime);
->>>>>>> 01b03299
             }
         };
         try {
