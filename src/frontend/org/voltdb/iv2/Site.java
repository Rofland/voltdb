--- conflicted
+++ resolved
@@ -335,14 +335,9 @@
         }
 
         @Override
-<<<<<<< HEAD
-        public long activateTableStream(final int tableId, TableStreamType type, long undoToken, byte[] predicates)        {
-            return m_ee.activateTableStream(tableId, type, undoToken, predicates);
-=======
         public boolean activateTableStream(final int tableId, TableStreamType type, boolean undo, byte[] predicates)
         {
             return m_ee.activateTableStream(tableId, type, undo ? getNextUndoToken(m_currentTxnId) : Long.MAX_VALUE, predicates);
->>>>>>> 3f594e96
         }
 
         @Override
@@ -666,15 +661,15 @@
     // SiteSnapshotConnection interface
     //
     @Override
-    public long initiateSnapshots(
+    public void initiateSnapshots(
             SnapshotFormat format,
             Deque<SnapshotTableTask> tasks,
             List<SnapshotDataTarget> targets,
             long txnId,
             int numLiveHosts,
             Map<String, Map<Integer, Pair<Long,Long>>> exportSequenceNumbers) {
-        return m_snapshotter.initiateSnapshots(m_sysprocContext, format, tasks, targets,
-                txnId, numLiveHosts, exportSequenceNumbers);
+        m_snapshotter.initiateSnapshots(m_sysprocContext, format, tasks, targets, txnId, numLiveHosts,
+                                        exportSequenceNumbers);
     }
 
     /*
