--- conflicted
+++ resolved
@@ -637,12 +637,10 @@
                         System.err.println("FATAL: " + e.getMessage());
                         referToDocAndExit();
                     }
-<<<<<<< HEAD
                 } else if (arg.equalsIgnoreCase("enableSSL")) {
                     m_sslEnable = true;
                 } else if (arg.equalsIgnoreCase("externalSSL")) {
                     m_sslExternal = true;
-=======
                 } else if (arg.equalsIgnoreCase("getvoltdbroot")) {
                     //Can not use voltdbroot which creates directory we dont intend to create for get deployment etc.
                     m_voltdbRoot = new VoltFile(args[++i]);
@@ -651,7 +649,6 @@
                     GetActionArgument.valueOf(args[++i].trim().toUpperCase());
                 } else if (arg.equalsIgnoreCase("file")) {
                     m_getOutput = args[++i].trim();
->>>>>>> 9009588b
                 }
                 else {
                     System.err.println("FATAL: Unrecognized option to VoltDB: " + arg);
