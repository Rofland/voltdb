/* This file is part of VoltDB.
 * Copyright (C) 2008-2013 VoltDB Inc.
 *
 * This program is free software: you can redistribute it and/or modify
 * it under the terms of the GNU Affero General Public License as
 * published by the Free Software Foundation, either version 3 of the
 * License, or (at your option) any later version.
 *
 * This program is distributed in the hope that it will be useful,
 * but WITHOUT ANY WARRANTY; without even the implied warranty of
 * MERCHANTABILITY or FITNESS FOR A PARTICULAR PURPOSE.  See the
 * GNU Affero General Public License for more details.
 *
 * You should have received a copy of the GNU Affero General Public License
 * along with VoltDB.  If not, see <http://www.gnu.org/licenses/>.
 */

package org.voltdb.plannodes;

import java.util.ArrayList;
import java.util.List;
import java.util.SortedSet;

import org.json_voltpatches.JSONArray;
import org.json_voltpatches.JSONException;
import org.json_voltpatches.JSONObject;
import org.json_voltpatches.JSONString;
import org.json_voltpatches.JSONStringer;
import org.voltdb.VoltType;
import org.voltdb.catalog.Cluster;
import org.voltdb.catalog.ColumnRef;
import org.voltdb.catalog.Database;
import org.voltdb.catalog.Index;
import org.voltdb.compiler.DatabaseEstimates;
import org.voltdb.compiler.ScalarValueHints;
import org.voltdb.expressions.AbstractExpression;
import org.voltdb.expressions.ConstantValueExpression;
import org.voltdb.expressions.ExpressionUtil;
import org.voltdb.expressions.TupleValueExpression;
import org.voltdb.types.ExpressionType;
import org.voltdb.types.IndexLookupType;
import org.voltdb.types.PlanNodeType;
import org.voltdb.utils.CatalogUtil;
import org.voltdb.types.SortDirectionType;
import org.voltdb.utils.CatalogUtil;

public class IndexCountPlanNode extends AbstractScanPlanNode {

    public enum Members {
        TARGET_INDEX_NAME,
        KEY_ITERATE,
        SEARCHKEY_EXPRESSIONS,
        ENDKEY_EXPRESSIONS,
        LOOKUP_TYPE,
        END_TYPE;
    }

    /**
     * Attributes
     */

    // The index to use in the scan operation
    protected String m_targetIndexName;

    // ???
    protected Boolean m_keyIterate = false;

    //
    protected List<AbstractExpression> m_endkeyExpressions = new ArrayList<AbstractExpression>();

    // This list of expressions corresponds to the values that we will use
    // at runtime in the lookup on the index
    protected List<AbstractExpression> m_searchkeyExpressions = new ArrayList<AbstractExpression>();

    // The overall index lookup operation type
    protected IndexLookupType m_lookupType = IndexLookupType.EQ;

    // The overall index lookup operation type
    protected IndexLookupType m_endType = IndexLookupType.EQ;

    // A reference to the Catalog index object which defined the index which
    // this index scan is going to use
    protected Index m_catalogIndex = null;

    private ArrayList<AbstractExpression> m_bindings;

    public IndexCountPlanNode() {
        super();
    }

    private IndexCountPlanNode(IndexScanPlanNode isp, AggregatePlanNode apn,
                               IndexLookupType endType, List<AbstractExpression> endKeys)
    {
        super();

        m_catalogIndex = isp.m_catalogIndex;

        m_estimatedOutputTupleCount = 1;
        m_tableSchema = isp.m_tableSchema;
        m_tableScanSchema = isp.m_tableScanSchema.clone();

        m_targetTableAlias = isp.m_targetTableAlias;
        m_targetTableName = isp.m_targetTableName;
        m_targetIndexName = isp.m_targetIndexName;

        m_predicate = null;
        m_bindings = isp.getBindings();

        m_outputSchema = apn.getOutputSchema().clone();
        m_hasSignificantOutputSchema = true;

        if (isp.getSortDirection() != SortDirectionType.DESC) {
            m_lookupType = isp.m_lookupType;
            m_searchkeyExpressions = isp.m_searchkeyExpressions;

            m_endType = endType;
            m_endkeyExpressions.addAll(endKeys);
        } else {
            // for reverse scan, swap everything of searchkey and endkey
            // because we added the last < / <= to searchkey but not endExpr
            m_lookupType = endType;     // must be EQ, but doesn't matter, since previous lookup type is not GT
            m_searchkeyExpressions.addAll(endKeys);
            m_endType = isp.m_lookupType;
            m_endkeyExpressions = isp.getSearchKeyExpressions();
        }
    }

    // Create an IndexCountPlanNode that replaces the parent aggregate and chile indexscan
    // UNLESS the indexscan's end expressions aren't a form that can be modeled with an end key.
    // The supported forms for end expression are:
    //   - null
    //   - one filter expression per index key component (ANDed together) as "combined" for the IndexScan.
    //   - fewer filter expressions than index key components with one of them (the last) being a LT comparison.
    //   - 1 fewer filter expressions than index key components, but all ANDed equality filters
    // The LT restriction comes because when index key prefixes are identical to the prefix-only end key,
    // the entire index key sorts greater than the prefix-only end-key, because it is always longer.
    // These prefix-equal cases would be missed in an EQ or LTE filter, causing undercounts.
    // A prefix-only LT filter is intended to discard prefix-equal cases, so it is allowed.
    // @return the IndexCountPlanNode or null if one is not possible.
    public static IndexCountPlanNode createOrNull(IndexScanPlanNode isp, AggregatePlanNode apn)
    {
        // add support for reverse scan
        // for ASC scan, check endExpression; for DESC scan, need to check searchkeys
        List<AbstractExpression> endKeys = new ArrayList<AbstractExpression>();
        // Initially assume that there will be an equality filter on all key components.
        IndexLookupType endType = IndexLookupType.EQ;
        List<AbstractExpression> endComparisons = ExpressionUtil.uncombine(isp.getEndExpression());
        for (AbstractExpression ae: endComparisons) {
            // There should be no more end expressions after an LT or LTE has reset the end type.
            assert(endType == IndexLookupType.EQ);

            if (ae.getExpressionType() == ExpressionType.COMPARE_LESSTHAN) {
                endType = IndexLookupType.LT;
            }
            else if (ae.getExpressionType() == ExpressionType.COMPARE_LESSTHANOREQUALTO) {
                endType = IndexLookupType.LTE;
            } else {
                assert(ae.getExpressionType() == ExpressionType.COMPARE_EQUAL);
            }

            // PlanNodes all need private deep copies of expressions
            // so that the resolveColumnIndexes results
            // don't get bashed by other nodes or subsequent planner runs
            endKeys.add((AbstractExpression)ae.getRight().clone());
        }

<<<<<<< HEAD
        int indexSize = 0;
        String jsonstring = isp.getCatalogIndex().getExpressionsjson();
        List<ColumnRef> indexedColRefs = null;
        List<AbstractExpression> indexedExprs = null;
        if (jsonstring.isEmpty()) {
            indexedColRefs = CatalogUtil.getSortedCatalogItems(isp.getCatalogIndex().getColumns(), "index");
            indexSize = indexedColRefs.size();
        } else {
            try {
                indexedExprs = AbstractExpression.fromJSONArrayString(jsonstring, null);
                indexSize = indexedExprs.size();
            } catch (JSONException e) {
                // TODO Auto-generated catch block
                e.printStackTrace();
            }
        }

        // decide whether to pad last endKey to solve
        // SELECT COUNT(*) FROM T WHERE C1 = ? AND C2 > / >= ?
        if (endType == IndexLookupType.EQ &&
                endKeys.size() > 0 &&
                endKeys.size() == indexSize - 1 &&
                isp.getSearchKeyExpressions().size() == indexSize) {

            VoltType missingKeyType = VoltType.INVALID;
            boolean canPadding = true;

            // need to check the filter we are missing is the last indexable expr
            // and find out the missing key
            if (jsonstring.isEmpty()) {
                int lastIndex = indexedColRefs.get(indexSize - 1).getColumn().getIndex();
                for (AbstractExpression expr : endComparisons) {
                    if (((TupleValueExpression)(expr.getLeft())).getColumnIndex() == lastIndex) {
                        canPadding = false;
                        break;
                    }
                }
                if (canPadding) {
                    missingKeyType = VoltType.get((byte)(indexedColRefs.get(indexSize - 1).getColumn().getType()));
                }
            } else {
                AbstractExpression lastIndexableExpr = indexedExprs.get(indexSize - 1);
                for (AbstractExpression expr : endComparisons) {
                    if (expr.getLeft().bindingToIndexedExpression(lastIndexableExpr) != null) {
                        canPadding = false;
                        break;
                    }
                }
                if (canPadding) {
                    missingKeyType = lastIndexableExpr.getValueType();
                }
            }
            if (canPadding && missingKeyType.isMaxValuePaddable()) {
                ConstantValueExpression missingKey = new ConstantValueExpression();
                missingKey.setValueType(missingKeyType);
                missingKey.setValue(String.valueOf(VoltType.getPaddedMaxTypeValue(missingKeyType)));
                missingKey.setValueSize(missingKeyType.getLengthInBytesForFixedTypes());
                endType = IndexLookupType.LTE;
                endKeys.add(missingKey);
            } else {
                return null;
            }
        }
=======
        int indexSize = CatalogUtil.getCatalogIndexSize(isp.getCatalogIndex());
>>>>>>> ed999e2d

        // check endkey for ASC or searchkey for DESC case separately

        // Avoid the cases that would cause undercounts for prefix matches.
        // A prefix-only key exists and does not use LT.
        if (isp.getSortDirection() != SortDirectionType.DESC &&
            (endType != IndexLookupType.LT) &&
            (endKeys.size() > 0) &&
            (endKeys.size() < indexSize)) {
            return null;
        }

        // DESC case
        if ((isp.getSearchKeyExpressions().size() > 0) &&
                (isp.getSearchKeyExpressions().size() < indexSize)) {
            return null;
        }
        return new IndexCountPlanNode(isp, apn, endType, endKeys);
    }

    @Override
    protected void getThisNodesTablesAndIndexes(SortedSet<String> tablesRead, SortedSet<String> tablesUpdated, SortedSet<String> indexes) {
        super.getThisNodesTablesAndIndexes(tablesRead, tablesUpdated, indexes);
        assert(m_targetIndexName.length() > 0);
        indexes.add(m_targetIndexName);
    }

    @Override
    public PlanNodeType getPlanNodeType() {
        return PlanNodeType.INDEXCOUNT;
    }

    @Override
    public void validate() throws Exception {
        super.validate();

        // There needs to be at least one search key expression
        if (m_searchkeyExpressions.isEmpty()) {
            throw new Exception("ERROR: There were no search key expressions defined for " + this);
        }

        for (AbstractExpression exp : m_searchkeyExpressions) {
            exp.validate();
        }
    }

    /**
     * Should just return true -- there's only one order for a single row
     * @return true
     */
    @Override
    public boolean isOrderDeterministic() {
        return true;
    }

    @Override
    public void generateOutputSchema(Database db){}

    @Override
    public void resolveColumnIndexes(){}

    @Override
    public void computeCostEstimates(long childOutputTupleCountEstimate, Cluster cluster, Database db, DatabaseEstimates estimates, ScalarValueHints[] paramHints) {
        // Cost counting index scans as constant, almost negligible work.
        // This might be unfair, as the tree has O(logn) complexity, but we
        // really want to pick this kind of search over others.
        m_estimatedProcessedTupleCount = 1;
        m_estimatedOutputTupleCount = 1;
    }

    @Override
    public void toJSONString(JSONStringer stringer) throws JSONException {
        super.toJSONString(stringer);
        stringer.key(Members.KEY_ITERATE.name()).value(m_keyIterate);
        stringer.key(Members.LOOKUP_TYPE.name()).value(m_lookupType.toString());
        stringer.key(Members.END_TYPE.name()).value(m_endType.toString());
        stringer.key(Members.TARGET_INDEX_NAME.name()).value(m_targetIndexName);

        stringer.key(Members.ENDKEY_EXPRESSIONS.name());
        if ( m_endkeyExpressions.isEmpty()) {
            stringer.value(null);
        } else {
            stringer.array();
            for (AbstractExpression ae : m_endkeyExpressions) {
                assert (ae instanceof JSONString);
                stringer.value(ae);
            }
            stringer.endArray();
        }

        stringer.key(Members.SEARCHKEY_EXPRESSIONS.name()).array();
        for (AbstractExpression ae : m_searchkeyExpressions) {
            assert (ae instanceof JSONString);
            stringer.value(ae);
        }
        stringer.endArray();
    }

    @Override
    public void loadFromJSONObject( JSONObject jobj, Database db ) throws JSONException {
        super.loadFromJSONObject(jobj, db);
        m_keyIterate = jobj.getBoolean( Members.KEY_ITERATE.name() );

        m_lookupType = IndexLookupType.get( jobj.getString( Members.LOOKUP_TYPE.name() ) );
        m_endType = IndexLookupType.get( jobj.getString( Members.END_TYPE.name() ) );
        m_targetIndexName = jobj.getString(Members.TARGET_INDEX_NAME.name());
        m_catalogIndex = db.getTables().get(super.m_targetTableName).getIndexes().get(m_targetIndexName);
        JSONObject tempjobj = null;
        //load end_expression
        if( !jobj.isNull( Members.ENDKEY_EXPRESSIONS.name() ) ) {
            JSONArray jarray = jobj.getJSONArray(Members.ENDKEY_EXPRESSIONS.name());
            int size = jarray.length();
            for( int i = 0; i < size; i++ ){
                tempjobj = jarray.getJSONObject(i);
                m_endkeyExpressions.add( AbstractExpression.fromJSONObject( tempjobj, db) );
            }
        }
        JSONArray jarray = jobj.getJSONArray( Members.SEARCHKEY_EXPRESSIONS.name() );
        int size = jarray.length();
        for( int i = 0 ; i < size; i++ ) {
            tempjobj = jarray.getJSONObject( i );
            m_searchkeyExpressions.add( AbstractExpression.fromJSONObject(tempjobj, db));
        }
    }

    @Override
    protected String explainPlanForNode(String indent) {
        assert(m_catalogIndex != null);

        int indexSize = CatalogUtil.getCatalogIndexSize(m_catalogIndex);
        int keySize = m_searchkeyExpressions.size();

        String scanType = "tree-counter";
        if (m_lookupType != IndexLookupType.EQ)
            scanType = "tree-counter";

        String cover = "covering";
        if (indexSize > keySize)
            cover = String.format("%d/%d cols", keySize, indexSize);

        String usageInfo = String.format("(%s %s)", scanType, cover);
        if (keySize == 0)
            usageInfo = "(for sort order only)";

        String retval = "INDEX COUNT of \"" + m_targetTableName + "\"";
        retval += " using \"" + m_targetIndexName + "\"";
        retval += " " + usageInfo;
        return retval;
    }

    public ArrayList<AbstractExpression> getBindings() {
        return m_bindings;
    }
}<|MERGE_RESOLUTION|>--- conflicted
+++ resolved
@@ -164,7 +164,6 @@
             endKeys.add((AbstractExpression)ae.getRight().clone());
         }
 
-<<<<<<< HEAD
         int indexSize = 0;
         String jsonstring = isp.getCatalogIndex().getExpressionsjson();
         List<ColumnRef> indexedColRefs = null;
@@ -184,7 +183,8 @@
 
         // decide whether to pad last endKey to solve
         // SELECT COUNT(*) FROM T WHERE C1 = ? AND C2 > / >= ?
-        if (endType == IndexLookupType.EQ &&
+        if (isp.getSortDirection() != SortDirectionType.DESC &&
+                endType == IndexLookupType.EQ &&
                 endKeys.size() > 0 &&
                 endKeys.size() == indexSize - 1 &&
                 isp.getSearchKeyExpressions().size() == indexSize) {
@@ -228,9 +228,6 @@
                 return null;
             }
         }
-=======
-        int indexSize = CatalogUtil.getCatalogIndexSize(isp.getCatalogIndex());
->>>>>>> ed999e2d
 
         // check endkey for ASC or searchkey for DESC case separately
 
