--- conflicted
+++ resolved
@@ -5614,8 +5614,6 @@
 
         c = new ExpressionLogical(c, XreadValueExpression());
         c = new ExpressionOp(OpTypes.CASEWHEN, c, alternative);
-<<<<<<< HEAD
-=======
 
         readThis(Tokens.CLOSEBRACKET);
 
@@ -5644,7 +5642,6 @@
         Expression e           = XreadValueExpression();
         Expression condition   = new ExpressionLogical(OpTypes.IS_NULL, c);
         Expression alternative = new ExpressionOp(OpTypes.ALTERNATIVE, e, c);
->>>>>>> e8e687ce
 
         c = new ExpressionOp(OpTypes.CASEWHEN, condition, alternative);
 
@@ -5655,40 +5652,6 @@
     }
 
     /**
-<<<<<<< HEAD
-     * Reads a ISNULL or ISNULL of NVL expression
-     */
-    private Expression readIfNullExpressionOrNull() {
-
-        int position = getPosition();
-
-        read();
-
-        if (!readIfThis(Tokens.OPENBRACKET)) {
-            rewind(position);
-
-            return null;
-        }
-
-        Expression c = XreadValueExpression();
-
-        readThis(Tokens.COMMA);
-
-        Expression e           = XreadValueExpression();
-        Expression condition   = new ExpressionLogical(OpTypes.IS_NULL, c);
-        Expression alternative = new ExpressionOp(OpTypes.ALTERNATIVE, e, c);
-
-        c = new ExpressionOp(OpTypes.CASEWHEN, condition, alternative);
-
-        c.setSubType(OpTypes.CAST);
-        readThis(Tokens.CLOSEBRACKET);
-
-        return c;
-    }
-
-    /**
-=======
->>>>>>> e8e687ce
      * Reads a NVL2 expression
      */
     private Expression readIfNull2ExpressionOrNull() {
@@ -6605,17 +6568,10 @@
         public CompileContext(Session session) {
             this(session, null, null);
         }
-<<<<<<< HEAD
 
         public CompileContext(Session session, ParserBase parser,
                               CompileContext baseContext) {
 
-=======
-
-        public CompileContext(Session session, ParserBase parser,
-                              CompileContext baseContext) {
-
->>>>>>> e8e687ce
             this.session     = session;
             this.parser      = parser;
             this.baseContext = baseContext;
@@ -6767,21 +6723,12 @@
                     (FunctionSQLInvoked) usedRoutines.get(i);
 
                 set.add(function.routine);
-<<<<<<< HEAD
             }
 
             if (callProcedure != null) {
                 set.add(callProcedure);
             }
 
-=======
-            }
-
-            if (callProcedure != null) {
-                set.add(callProcedure);
-            }
-
->>>>>>> e8e687ce
             Routine[] array = new Routine[set.size()];
 
             set.toArray(array);
@@ -6843,15 +6790,9 @@
                 if (namedSubqueries.size() <= i) {
                     continue;
                 }
-<<<<<<< HEAD
 
                 HashMappedList set = (HashMappedList) namedSubqueries.get(i);
 
-=======
-
-                HashMappedList set = (HashMappedList) namedSubqueries.get(i);
-
->>>>>>> e8e687ce
                 if (set == null) {
                     continue;
                 }
@@ -6914,7 +6855,6 @@
 
             for (int i = 0; i < usedSequences.size(); i++) {
                 SchemaObject object = (SchemaObject) usedSequences.get(i);
-<<<<<<< HEAD
 
                 set.add(object.getName());
             }
@@ -6923,16 +6863,6 @@
                 SchemaObject object = (SchemaObject) usedObjects.get(i);
 
                 set.add(object.getName());
-=======
-
-                set.add(object.getName());
-            }
-
-            for (int i = 0; i < usedObjects.size(); i++) {
-                SchemaObject object = (SchemaObject) usedObjects.get(i);
-
-                set.add(object.getName());
->>>>>>> e8e687ce
             }
 
             for (int i = 0; i < rangeVariables.size(); i++) {
@@ -6956,11 +6886,7 @@
             return set;
         }
     }
-<<<<<<< HEAD
-    /************************* Volt DB Extensions *************************/
-=======
     // A VoltDB extension to export abstract parse trees
->>>>>>> e8e687ce
 
     /** This wraps either an Expression result of readSQLFunction or a throwable Exception discovered
      *  in the process of reading that Expression.
