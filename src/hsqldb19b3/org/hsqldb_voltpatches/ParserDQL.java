/* Copyright (c) 2001-2009, The HSQL Development Group
 * All rights reserved.
 *
 * Redistribution and use in source and binary forms, with or without
 * modification, are permitted provided that the following conditions are met:
 *
 * Redistributions of source code must retain the above copyright notice, this
 * list of conditions and the following disclaimer.
 *
 * Redistributions in binary form must reproduce the above copyright notice,
 * this list of conditions and the following disclaimer in the documentation
 * and/or other materials provided with the distribution.
 *
 * Neither the name of the HSQL Development Group nor the names of its
 * contributors may be used to endorse or promote products derived from this
 * software without specific prior written permission.
 *
 * THIS SOFTWARE IS PROVIDED BY THE COPYRIGHT HOLDERS AND CONTRIBUTORS "AS IS"
 * AND ANY EXPRESS OR IMPLIED WARRANTIES, INCLUDING, BUT NOT LIMITED TO, THE
 * IMPLIED WARRANTIES OF MERCHANTABILITY AND FITNESS FOR A PARTICULAR PURPOSE
 * ARE DISCLAIMED. IN NO EVENT SHALL HSQL DEVELOPMENT GROUP, HSQLDB.ORG,
 * OR CONTRIBUTORS BE LIABLE FOR ANY DIRECT, INDIRECT, INCIDENTAL, SPECIAL,
 * EXEMPLARY, OR CONSEQUENTIAL DAMAGES (INCLUDING, BUT NOT LIMITED TO,
 * PROCUREMENT OF SUBSTITUTE GOODS OR SERVICES;
 * LOSS OF USE, DATA, OR PROFITS; OR BUSINESS INTERRUPTION) HOWEVER CAUSED AND
 * ON ANY THEORY OF LIABILITY, WHETHER IN CONTRACT, STRICT LIABILITY, OR TORT
 * (INCLUDING NEGLIGENCE OR OTHERWISE) ARISING IN ANY WAY OUT OF THE USE OF THIS
 * SOFTWARE, EVEN IF ADVISED OF THE POSSIBILITY OF SUCH DAMAGE.
 */


package org.hsqldb_voltpatches;

import java.lang.reflect.Method;

import org.hsqldb_voltpatches.HsqlNameManager.HsqlName;
import org.hsqldb_voltpatches.HsqlNameManager.SimpleName;
import org.hsqldb_voltpatches.lib.ArrayUtil;
import org.hsqldb_voltpatches.lib.HsqlArrayList;
import org.hsqldb_voltpatches.lib.HsqlList;
import org.hsqldb_voltpatches.lib.OrderedHashSet;
import org.hsqldb_voltpatches.persist.HsqlDatabaseProperties;
import org.hsqldb_voltpatches.store.BitMap;
import org.hsqldb_voltpatches.store.ValuePool;
import org.hsqldb_voltpatches.types.BlobType;
import org.hsqldb_voltpatches.types.Charset;
import org.hsqldb_voltpatches.types.DTIType;
import org.hsqldb_voltpatches.types.IntervalType;
import org.hsqldb_voltpatches.types.Type;

/**
 * Parser for DQL statements
 *
 * @author Fred Toussi (fredt@users dot sourceforge.net)
 * @version 1.9.0
 * @since 1.9.0
 */
public class ParserDQL extends ParserBase {

    protected Database             database;
    protected Session              session;
    protected final CompileContext compileContext;
    HsqlException                  lastError;
    boolean                        strictSQLNames;
    boolean                        strictSQLIdentifierParts;

    //

    /**
     *  Constructs a new Parser object with the given context.
     *
     * @param  session the connected context
     * @param  t the token source from which to parse commands
     */
    ParserDQL(Session session, Scanner t) {

        super(t);

        this.session   = session;
        database       = session.getDatabase();
        compileContext = new CompileContext(session);
        strictSQLNames = database.getProperties().isPropertyTrue(
            HsqlDatabaseProperties.sql_enforce_keywords);
        strictSQLIdentifierParts = database.getProperties().isPropertyTrue(
            HsqlDatabaseProperties.sql_enforce_keywords);
    }

    /**
     *  Resets this parse context with the given SQL character sequence.
     *
     * @param sql a new SQL character sequence to replace the current one
     */
    void reset(String sql) {

        super.reset(sql);
        compileContext.reset();

        lastError = null;
    }

    void checkIsSchemaObjectName() {

        if (strictSQLNames) {
            checkIsNonReservedIdentifier();
        } else {
            checkIsNonCoreReservedIdentifier();
        }

        if (token.namePrePrefix != null) {
            throw tooManyIdentifiers();
        }
    }

    Type readTypeDefinition(boolean includeUserTypes) {

        int typeNumber = Integer.MIN_VALUE;

        checkIsIdentifier();

        if (token.namePrefix == null) {
            typeNumber = Type.getTypeNr(token.tokenString);
        }

        if (typeNumber == Integer.MIN_VALUE) {
            if (includeUserTypes) {
                checkIsSchemaObjectName();

                String schemaName = session.getSchemaName(token.namePrefix);
                Type type = database.schemaManager.getDomain(token.tokenString,
                    schemaName, false);

                if (type != null) {
                    read();

                    return type;
                }
            }

            throw Error.error(ErrorCode.X_42509, token.tokenString);
        }

        read();

        switch (typeNumber) {

            case Types.SQL_CHAR :
                if (token.tokenType == Tokens.VARYING) {
                    read();

                    typeNumber = Types.SQL_VARCHAR;
                } else if (token.tokenType == Tokens.LARGE) {
                    readThis(Tokens.OBJECT);
                    read();

                    typeNumber = Types.SQL_CLOB;
                }
                break;

            case Types.SQL_DOUBLE :
                if (token.tokenType == Tokens.PRECISION) {
                    read();
                }
                break;

            case Types.SQL_BINARY :
                if (token.tokenType == Tokens.VARYING) {
                    read();

                    typeNumber = Types.SQL_VARBINARY;
                } else if (token.tokenType == Tokens.LARGE) {
                    readThis(Tokens.OBJECT);
                    read();

                    typeNumber = Types.SQL_BLOB;
                }
                break;

            case Types.SQL_BIT :
                if (token.tokenType == Tokens.VARYING) {
                    read();

                    typeNumber = Types.SQL_BIT_VARYING;
                }
                break;

            case Types.SQL_INTERVAL :
                return readIntervalType();

            default :
        }

        long length = typeNumber == Types.SQL_TIMESTAMP
                      ? DTIType.defaultTimestampFractionPrecision
                      : 0;
        int scale = 0;

        if (Types.requiresPrecision(typeNumber)
                && token.tokenType != Tokens.OPENBRACKET
                && database.sqlEnforceStrictSize) {
            throw unexpectedTokenRequire(Tokens.T_OPENBRACKET);
        }

        if (Types.acceptsPrecision(typeNumber)) {
            if (token.tokenType == Tokens.OPENBRACKET) {
                int multiplier = 1;

                read();

                switch (token.tokenType) {

                    case Tokens.X_VALUE :
                        if (token.dataType.typeCode != Types.SQL_INTEGER
                                && token.dataType.typeCode
                                   != Types.SQL_BIGINT) {
                            throw unexpectedToken();
                        }
                        break;

                    case Tokens.X_LOB_SIZE :
                        if (typeNumber == Types.SQL_BLOB
                                || typeNumber == Types.SQL_CLOB) {
                            switch (token.lobMultiplierType) {

                                case Tokens.K :
                                    multiplier = 1024;
                                    break;

                                case Tokens.M :
                                    multiplier = 1024 * 1024;
                                    break;

                                case Tokens.G :
                                    multiplier = 1024 * 1024 * 1024;
                                    break;

                                case Tokens.P :
                                case Tokens.T :
                                default :
                                    throw unexpectedToken();
                            }

                            break;
                        } else {
                            throw unexpectedToken(token.getFullString());
                        }
                    default :
                        throw unexpectedToken();
                }

                length = ((Number) token.tokenValue).longValue();

                if (length < 0
                        || (length == 0
                            && !Types.acceptsZeroPrecision(typeNumber))) {
                    throw Error.error(ErrorCode.X_42592);
                }

                length *= multiplier;

                read();

                if (typeNumber == Types.SQL_CHAR
                        || typeNumber == Types.SQL_VARCHAR
                        || typeNumber == Types.SQL_CLOB) {
                    if (token.tokenType == Tokens.CHARACTERS) {
                        read();
                    } else if (token.tokenType == Tokens.OCTETS) {
                        read();

                        length /= 2;
                    }
                }

                if (Types.acceptsScaleCreateParam(typeNumber)
                        && token.tokenType == Tokens.COMMA) {
                    read();

                    scale = readInteger();

                    if (scale < 0) {
                        throw Error.error(ErrorCode.X_42592);
                    }
                }

                readThis(Tokens.CLOSEBRACKET);
            } else if (typeNumber == Types.SQL_BIT) {
                length = 1;
            } else if (typeNumber == Types.SQL_BLOB
                       || typeNumber == Types.SQL_CLOB) {
                length = BlobType.defaultBlobSize;
            } else if (database.sqlEnforceStrictSize) {

                // BIT is always BIT(1), regardless of sqlEnforceStringSize
                if (typeNumber == Types.SQL_CHAR
                        || typeNumber == Types.SQL_BINARY) {
                    length = 1;
                }
            }

            if (typeNumber == Types.SQL_TIMESTAMP
                    || typeNumber == Types.SQL_TIME) {
                if (length > DTIType.maxFractionPrecision) {
                    throw Error.error(ErrorCode.X_42592);
                }

                scale  = (int) length;
                length = 0;

                if (token.tokenType == Tokens.WITH) {
                    read();
                    readThis(Tokens.TIME);
                    readThis(Tokens.ZONE);

                    if (typeNumber == Types.SQL_TIMESTAMP) {
                        typeNumber = Types.SQL_TIMESTAMP_WITH_TIME_ZONE;
                    } else {
                        typeNumber = Types.SQL_TIME_WITH_TIME_ZONE;
                    }
                } else if (token.tokenType == Tokens.WITHOUT) {
                    read();
                    readThis(Tokens.TIME);
                    readThis(Tokens.ZONE);
                }
            }
        }

        Type typeObject = Type.getType(typeNumber, 0, length, scale);

        if (typeObject.isCharacterType()) {
            if (token.tokenType == Tokens.CHARACTER) {
                read();
                readThis(Tokens.SET);
                checkIsSchemaObjectName();

                String schemaName = session.getSchemaName(token.namePrefix);
                Charset charset =
                    (Charset) database.schemaManager.getSchemaObject(
                        token.tokenString, schemaName, SchemaObject.CHARSET);

                read();
            }
        }

        return typeObject;
    }

    void readSimpleColumnNames(OrderedHashSet columns,
                               RangeVariable rangeVar) {

        while (true) {
            ColumnSchema col = readSimpleColumnName(rangeVar);

            if (!columns.add(col.getName().name)) {
                throw Error.error(ErrorCode.X_42579, col.getName().name);
            }

            if (readIfThis(Tokens.COMMA)) {
                continue;
            }

            if (token.tokenType == Tokens.CLOSEBRACKET) {
                break;
            }

            throw unexpectedToken();
        }
    }

    void readColumnNames(OrderedHashSet columns, RangeVariable[] rangeVars) {

        while (true) {
            ColumnSchema col = readColumnName(rangeVars);

            if (!columns.add(col.getName().name)) {
                throw Error.error(ErrorCode.X_42579, col.getName().name);
            }

            if (readIfThis(Tokens.COMMA)) {
                continue;
            }

            if (token.tokenType == Tokens.CLOSEBRACKET) {
                break;
            }

            throw unexpectedToken();
        }
    }

    void readColumnNamesForSelectInto(OrderedHashSet columns,
                                      RangeVariable[] rangeVars) {

        while (true) {
            ColumnSchema col = readColumnName(rangeVars);

            if (!columns.add(col.getName().name)) {
                throw Error.error(ErrorCode.X_42579, col.getName().name);
            }

            if (readIfThis(Tokens.COMMA)) {
                continue;
            }

            if (token.tokenType == Tokens.FROM) {
                break;
            }

            throw unexpectedToken();
        }
    }

    void readSimpleColumnNames(OrderedHashSet columns, Table table) {

        while (true) {
            ColumnSchema col = readSimpleColumnName(table);

            if (!columns.add(col.getName().name)) {
                throw Error.error(ErrorCode.X_42577, col.getName().name);
            }

            if (readIfThis(Tokens.COMMA)) {
                continue;
            }

            if (token.tokenType == Tokens.CLOSEBRACKET) {
                break;
            }

            throw unexpectedToken();
        }
    }

    HsqlName[] readColumnNames(HsqlName tableName) {

        BitMap         quotedFlags = new BitMap(32);
        OrderedHashSet set         = readColumnNames(quotedFlags, false);
        HsqlName[]     colList     = new HsqlName[set.size()];

        for (int i = 0; i < colList.length; i++) {
            String  name   = (String) set.get(i);
            boolean quoted = quotedFlags.isSet(i);

            colList[i] = database.nameManager.newHsqlName(tableName.schema,
                    name, quoted, SchemaObject.COLUMN, tableName);
        }

        return colList;
    }

    OrderedHashSet readColumnNames(boolean readAscDesc) {
        return readColumnNames(null, readAscDesc);
    }

    OrderedHashSet readColumnNames(BitMap quotedFlags, boolean readAscDesc) {

        readThis(Tokens.OPENBRACKET);

        OrderedHashSet set = readColumnNameList(quotedFlags, readAscDesc);

        readThis(Tokens.CLOSEBRACKET);

        return set;
    }

    OrderedHashSet readColumnNameList(BitMap quotedFlags,
                                      boolean readAscDesc) {

        int            i   = 0;
        OrderedHashSet set = new OrderedHashSet();

        while (true) {
            if (session.isProcessingScript) {

                // for old scripts
                // A VoltDB extension to make reserved words more consistent.
                // Adding "strictSQLNames" as a param to the next two method calls.
                // SEE: ENG-912
                if (!isSimpleName(strictSQLNames)) {
                /* disable 1 line ...
                if (!isSimpleName()) {
                ... disabled 1 line */
                // End of VoltDB extension
                    token.isDelimitedIdentifier = true;
                }
            } else {
                // A VoltDB extension to make reserved words more consistent.
                checkIsSimpleName(strictSQLNames);
                /* disable 1 line ...
                checkIsSimpleName();
                ... disabled 1 line */
                // End of VoltDB extension
            }

            if (!set.add(token.tokenString)) {
                throw Error.error(ErrorCode.X_42577, token.tokenString);
            }

            if (quotedFlags != null && isDelimitedIdentifier()) {
                quotedFlags.set(i);
            }

            read();

            i++;

            if (readAscDesc) {
                if (token.tokenType == Tokens.ASC
                        || token.tokenType == Tokens.DESC) {
                    read();
                }
            }

            if (readIfThis(Tokens.COMMA)) {
                continue;
            }

            break;
        }

        return set;
    }

    SubQuery getViewSubquery(View v) {

        SubQuery sq = v.viewSubQuery;

        for (int i = 0; i < v.viewSubqueries.length; i++) {
            compileContext.subQueryList.add(v.viewSubqueries[i]);
        }

        return sq;
    }

    int XreadUnionType() {

        int unionType = QueryExpression.NOUNION;

        switch (token.tokenType) {

            case Tokens.UNION :
                read();

                unionType = QueryExpression.UNION;

                if (token.tokenType == Tokens.ALL) {
                    unionType = QueryExpression.UNION_ALL;

                    read();
                } else if (token.tokenType == Tokens.DISTINCT) {
                    read();
                }
                break;

            case Tokens.INTERSECT :
                read();

                unionType = QueryExpression.INTERSECT;

                if (token.tokenType == Tokens.ALL) {
                    unionType = QueryExpression.INTERSECT_ALL;

                    read();
                } else if (token.tokenType == Tokens.DISTINCT) {
                    read();
                }
                break;

            case Tokens.EXCEPT :
            case Tokens.MINUS_EXCEPT :
                read();

                unionType = QueryExpression.EXCEPT;

                if (token.tokenType == Tokens.ALL) {
                    unionType = QueryExpression.EXCEPT_ALL;

                    read();
                } else if (token.tokenType == Tokens.DISTINCT) {
                    read();
                }
                break;

            default :
                break;
        }

        return unionType;
    }

    void XreadUnionCorrespondingClause(QueryExpression queryExpression) {

        if (token.tokenType == Tokens.CORRESPONDING) {
            read();
            queryExpression.setUnionCorresoponding();

            if (token.tokenType == Tokens.BY) {
                read();

                OrderedHashSet names = readColumnNames(false);

                queryExpression.setUnionCorrespondingColumns(names);
            }
        }
    }

    QueryExpression XreadQueryExpression() {

        if (token.tokenType == Tokens.WITH) {
            throw super.unsupportedFeature();
        }

        QueryExpression queryExpression = XreadQueryExpressionBody();
        SortAndSlice    sortAndSlice    = XreadOrderByExpression();

        if (queryExpression.sortAndSlice == null) {
            queryExpression.addSortAndSlice(sortAndSlice);
        } else {
            if (queryExpression.sortAndSlice.hasLimit()) {
                if (sortAndSlice.hasLimit()) {
                    throw Error.error(ErrorCode.X_42549);
                }

                for (int i = 0; i < sortAndSlice.exprList.size(); i++) {
                    Expression e = (Expression) sortAndSlice.exprList.get(i);

                    queryExpression.sortAndSlice.addOrderExpression(e);
                }
            } else {
                queryExpression.addSortAndSlice(sortAndSlice);
            }
        }

        return queryExpression;
    }

    QueryExpression XreadQueryExpressionBody() {

        QueryExpression queryExpression = XreadQueryTerm();

        while (true) {
            switch (token.tokenType) {

                case Tokens.UNION :
                case Tokens.EXCEPT :
                case Tokens.MINUS_EXCEPT : {
                    queryExpression = XreadSetOperation(queryExpression);

                    break;
                }
                default : {
                    return queryExpression;
                }
            }
        }
    }

    QueryExpression XreadQueryTerm() {

        QueryExpression queryExpression = XreadQueryPrimary();

        while (true) {
            if (token.tokenType == Tokens.INTERSECT) {
                queryExpression = XreadSetOperation(queryExpression);
            } else {
                return queryExpression;
            }
        }
    }

    private QueryExpression XreadSetOperation(
            QueryExpression queryExpression) {

        queryExpression = new QueryExpression(compileContext, queryExpression);

        int unionType = XreadUnionType();

        XreadUnionCorrespondingClause(queryExpression);

        QueryExpression rightQueryExpression = XreadQueryTerm();

        queryExpression.addUnion(rightQueryExpression, unionType);

        return queryExpression;
    }

    QueryExpression XreadQueryPrimary() {

        switch (token.tokenType) {

            case Tokens.TABLE :
            case Tokens.VALUES :
            case Tokens.SELECT : {
                QuerySpecification select = XreadSimpleTable();

                return select;
            }
            case Tokens.OPENBRACKET : {
                read();

                QueryExpression queryExpression = XreadQueryExpressionBody();
                SortAndSlice    sortAndSlice    = XreadOrderByExpression();

                readThis(Tokens.CLOSEBRACKET);

                if (queryExpression.sortAndSlice == null) {
                    queryExpression.addSortAndSlice(sortAndSlice);
                } else {
                    if (queryExpression.sortAndSlice.hasLimit()) {
                        if (sortAndSlice.hasLimit()) {
                            throw Error.error(ErrorCode.X_42549);
                        }

                        for (int i = 0; i < sortAndSlice.exprList.size();
                                i++) {
                            Expression e =
                                (Expression) sortAndSlice.exprList.get(i);

                            queryExpression.sortAndSlice.addOrderExpression(e);
                        }
                    } else {
                        queryExpression.addSortAndSlice(sortAndSlice);
                    }
                }

                return queryExpression;
            }
            default : {
                throw unexpectedToken();
            }
        }
    }

    QuerySpecification XreadSimpleTable() {

        QuerySpecification select;

        switch (token.tokenType) {

            case Tokens.TABLE : {
                read();

                Table table = readTableName();

                select = new QuerySpecification(session, table,
                                                compileContext);

                break;
            }
            case Tokens.VALUES : {
                read();

                SubQuery sq = XreadRowValueExpressionList();

                select = new QuerySpecification(session, sq.getTable(),
                                                compileContext);

                break;
            }
            case Tokens.SELECT : {
                select = XreadQuerySpecification();

                break;
            }
            default : {
                throw unexpectedToken();
            }
        }

        return select;
    }

    QuerySpecification XreadQuerySpecification() {

        QuerySpecification select = XreadSelect();

        XreadTableExpression(select);

        return select;
    }

    void XreadTableExpression(QuerySpecification select) {
        XreadFromClause(select);
        readWhereGroupHaving(select);
    }

    QuerySpecification XreadSelect() {

        QuerySpecification select = new QuerySpecification(compileContext);

        readThis(Tokens.SELECT);

        if (token.tokenType == Tokens.TOP || token.tokenType == Tokens.LIMIT) {
            SortAndSlice sortAndSlice = XreadTopOrLimit();

            if (sortAndSlice != null) {
                select.addSortAndSlice(sortAndSlice);
            }
        }

        if (token.tokenType == Tokens.DISTINCT) {
            select.isDistinctSelect = true;

            read();
        } else if (token.tokenType == Tokens.ALL) {
            read();
        }

        while (true) {
            Expression e = XreadValueExpression();

            if (token.tokenType == Tokens.AS) {
                read();
                checkIsNonCoreReservedIdentifier();
            }

            if (isNonCoreReservedIdentifier()) {
                e.setAlias(HsqlNameManager.getSimpleName(token.tokenString,
                        isDelimitedIdentifier()));
                read();
            }

            select.addSelectColumnExpression(e);

            if (token.tokenType == Tokens.FROM) {
                break;
            }

            if (token.tokenType == Tokens.INTO) {
                break;
            }

            if (readIfThis(Tokens.COMMA)) {
                continue;
            }

            throw unexpectedToken();
        }

        return select;
    }

    void XreadFromClause(QuerySpecification select) {

        readThis(Tokens.FROM);

        while (true) {
            XreadTableReference(select);

            if (readIfThis(Tokens.COMMA)) {
                continue;
            }

            break;
        }
    }

    void XreadTableReference(QuerySpecification select) {

        boolean       natural = false;
        RangeVariable range   = readTableOrSubquery();

        select.addRangeVariable(range);

        while (true) {
            int     type  = token.tokenType;
            boolean left  = false;
            boolean right = false;
            boolean end   = false;

            type = token.tokenType;

            switch (token.tokenType) {

                case Tokens.INNER :
                    read();
                    readThis(Tokens.JOIN);
                    break;

                case Tokens.CROSS :
                    if (natural) {
                        throw unexpectedToken();
                    }

                    read();
                    readThis(Tokens.JOIN);
                    break;

                case Tokens.UNION :
                    if (natural) {
                        throw unexpectedToken();
                    }

                    int position = getPosition();

                    read();

                    if (token.tokenType == Tokens.JOIN) {
                        read();

                        break;
                    } else {
                        rewind(position);

                        end = true;

                        break;
                    }
                case Tokens.NATURAL :
                    if (natural) {
                        throw unexpectedToken();
                    }

                    read();

                    natural = true;

                    continue;
                case Tokens.LEFT :
                    read();
                    readIfThis(Tokens.OUTER);
                    readThis(Tokens.JOIN);

                    left = true;
                    break;

                case Tokens.RIGHT :
                    read();
                    readIfThis(Tokens.OUTER);
                    readThis(Tokens.JOIN);

                    right = true;
                    break;

                case Tokens.FULL :
                    read();
                    readIfThis(Tokens.OUTER);
                    readThis(Tokens.JOIN);

                    left  = true;
                    right = true;
                    break;

                case Tokens.JOIN :
                    read();

                    type = Tokens.INNER;
                    break;

                case Tokens.COMMA :
                    if (natural) {
                        throw unexpectedToken();
                    }

                    read();

                    type = Tokens.CROSS;
                    break;

                default :
                    if (natural) {
                        throw unexpectedToken();
                    }

                    end = true;
                    break;
            }

            if (end) {
                break;
            }

            range = readTableOrSubquery();

            Expression condition = null;

            switch (type) {

                case Tokens.CROSS :
                    select.addRangeVariable(range);
                    break;

                case Tokens.UNION :
                    select.addRangeVariable(range);

                    condition = Expression.EXPR_FALSE;

                    range.setJoinType(true, true);
                    break;

                case Tokens.LEFT :
                case Tokens.RIGHT :
                case Tokens.INNER :
                case Tokens.FULL : {
                    if (natural) {
                        OrderedHashSet columns =
                            range.getUniqueColumnNameSet();

                        condition = select.getEquiJoinExpressions(columns,
                                range, false);

                        select.addRangeVariable(range);
                    } else if (token.tokenType == Tokens.USING) {
                        read();

                        OrderedHashSet columns = new OrderedHashSet();

                        readThis(Tokens.OPENBRACKET);
                        readSimpleColumnNames(columns, range);
                        readThis(Tokens.CLOSEBRACKET);

                        condition = select.getEquiJoinExpressions(columns,
                                range, true);

                        select.addRangeVariable(range);
                    } else if (token.tokenType == Tokens.ON) {
                        read();

                        condition = XreadBooleanValueExpression();

                        select.addRangeVariable(range);

                        // must ensure references are limited to the current table
//                        select.finaliseRangeVariables();
//                        select.resolveColumnReferencesAndAllocate(condition);
                    } else {
                        throw Error.error(ErrorCode.X_42581);
                    }

                    range.setJoinType(left, right);

                    break;
                }
            }

            range.addJoinCondition(condition);

            natural = false;
        }
    }

    Expression getRowExpression(OrderedHashSet columnNames) {

        Expression[] elements = new Expression[columnNames.size()];

        for (int i = 0; i < elements.length; i++) {
            String name = (String) columnNames.get(i);

            elements[i] = new ExpressionColumn(null, null, name);
        }

        return new Expression(OpTypes.ROW, elements);
    }

    void readWhereGroupHaving(QuerySpecification select) {

        // where
        if (token.tokenType == Tokens.WHERE) {
            read();

            Expression e = XreadBooleanValueExpression();

            select.addQueryCondition(e);
        }

        // group by
        if (token.tokenType == Tokens.GROUP) {
            read();
            readThis(Tokens.BY);

            while (true) {
                Expression e = XreadValueExpression();

                select.addGroupByColumnExpression(e);

                if (token.tokenType == Tokens.COMMA) {
                    read();

                    continue;
                }

                break;
            }
        }

        // having
        if (token.tokenType == Tokens.HAVING) {
            read();

            Expression e = XreadBooleanValueExpression();

            select.addHavingExpression(e);
        }
    }

    SortAndSlice XreadOrderByExpression() {

        SortAndSlice sortAndSlice = null;

        if (token.tokenType == Tokens.ORDER) {
            read();
            readThis(Tokens.BY);

            sortAndSlice = XreadOrderBy();
        }

        if (token.tokenType == Tokens.LIMIT || token.tokenType == Tokens.FETCH
                || token.tokenType == Tokens.OFFSET) {
            if (sortAndSlice == null) {
                sortAndSlice = new SortAndSlice();
            }

            XreadLimit(sortAndSlice);
        }

        return sortAndSlice == null ? SortAndSlice.noSort
                                    : sortAndSlice;
    }

    private SortAndSlice XreadTopOrLimit() {

        Expression e1 = null;
        Expression e2 = null;

        if (token.tokenType == Tokens.LIMIT) {
            int position = getPosition();

            read();

            e1 = XreadSimpleValueSpecificationOrNull();

            if (e1 == null) {
                super.rewind(position);

                return null;
            }

            e2 = XreadSimpleValueSpecificationOrNull();

            if (e2 == null) {
                throw Error.error(ErrorCode.X_42565, ErrorCode.INVALID_LIMIT);
            }
        } else if (token.tokenType == Tokens.TOP) {
            int position = getPosition();

            read();

            e2 = XreadSimpleValueSpecificationOrNull();

            if (e2 == null) {
                super.rewind(position);

                return null;
            }

            e1 = new ExpressionValue(ValuePool.INTEGER_0, Type.SQL_INTEGER);
        }

        boolean valid = true;

        if (e1.isParam()) {
            e1.setDataType(session, Type.SQL_INTEGER);
        } else {
            valid = (e1.getDataType().typeCode == Types.SQL_INTEGER
                     && ((Integer) e1.getValue(null)).intValue() >= 0);
        }

        if (e2.isParam()) {
            e2.setDataType(session, Type.SQL_INTEGER);
        } else {
            valid &= (e2.getDataType().typeCode == Types.SQL_INTEGER
                      && ((Integer) e2.getValue(null)).intValue() >= 0);
        }

        if (valid) {
            SortAndSlice sortAndSlice = new SortAndSlice();

            sortAndSlice.addLimitCondition(new ExpressionOp(OpTypes.LIMIT, e1,
                    e2));

            return sortAndSlice;
        }

        throw Error.error(ErrorCode.X_42565, ErrorCode.INVALID_LIMIT);
    }

    private void XreadLimit(SortAndSlice sortAndSlice) {

        Expression e1 = null;
        Expression e2 = null;

        if (token.tokenType == Tokens.OFFSET) {
            read();

            e1 = XreadSimpleValueSpecificationOrNull();

            if (e1 == null) {
                throw Error.error(ErrorCode.X_42565, ErrorCode.INVALID_LIMIT);
            }
        }

        if (token.tokenType == Tokens.LIMIT) {
            read();

            e2 = XreadSimpleValueSpecificationOrNull();

            if (e2 == null) {
                throw Error.error(ErrorCode.X_42565, ErrorCode.INVALID_LIMIT);
            }

            if (e1 == null && token.tokenType == Tokens.OFFSET) {
                read();

                e1 = XreadSimpleValueSpecificationOrNull();
            }
        } else if (token.tokenType == Tokens.FETCH) {
            read();

            if (token.tokenType == Tokens.FIRST
                    || token.tokenType == Tokens.NEXT) {
                read();
            }

            e2 = XreadSimpleValueSpecificationOrNull();

            if (e2 == null) {
                e2 = new ExpressionValue(ValuePool.INTEGER_1,
                                         Type.SQL_INTEGER);
            }

            if (token.tokenType == Tokens.ROW
                    || token.tokenType == Tokens.ROWS) {
                read();
            }

            readThis(Tokens.ONLY);
        }

        if (e1 == null) {
            e1 = new ExpressionValue(ValuePool.INTEGER_0, Type.SQL_INTEGER);
        }

        boolean valid = true;

        if (e1.isParam()) {
            e1.setDataType(session, Type.SQL_INTEGER);
        } else {
            valid = (e1.getDataType().typeCode == Types.SQL_INTEGER
                     && ((Integer) e1.getValue(null)).intValue() >= 0);
        }

        if (e2.isParam()) {
            e2.setDataType(session, Type.SQL_INTEGER);
        } else {
            valid &= (e2.getDataType().typeCode == Types.SQL_INTEGER
                      && ((Integer) e2.getValue(null)).intValue() >= 0);
        }

        if (valid) {
            sortAndSlice.addLimitCondition(new ExpressionOp(OpTypes.LIMIT, e1,
                    e2));

            return;
        }

        throw Error.error(ErrorCode.X_42565, ErrorCode.INVALID_LIMIT);
    }

    private SortAndSlice XreadOrderBy() {

        SortAndSlice sortAndSlice = new SortAndSlice();

        while (true) {
            Expression        e = XreadValueExpression();
            ExpressionOrderBy o = new ExpressionOrderBy(e);

            if (token.tokenType == Tokens.DESC) {
                o.setDescending();
                read();
            } else if (token.tokenType == Tokens.ASC) {
                read();
            }

            if (token.tokenType == Tokens.NULLS) {
                read();

                if (token.tokenType == Tokens.FIRST) {
                    read();
                } else if (token.tokenType == Tokens.LAST) {
                    read();
                    o.setNullsLast();
                } else {
                    throw unexpectedToken();
                }
            }

            sortAndSlice.addOrderExpression(o);

            if (token.tokenType == Tokens.COMMA) {
                read();

                continue;
            }

            break;
        }

        return sortAndSlice;
    }

    protected RangeVariable readSimpleRangeVariable(int operation) {

        Table      table = readTableName();
        SimpleName alias = null;

        if (operation != StatementTypes.DELETE_WHERE) {
            if (token.tokenType == Tokens.AS) {
                read();
                checkIsNonCoreReservedIdentifier();
            }

            if (isNonCoreReservedIdentifier()) {
                alias = HsqlNameManager.getSimpleName(token.tokenString,
                                                      isDelimitedIdentifier());

                read();
            }
        }

        if (table.isView) {
            switch (operation) {

                case StatementTypes.MERGE :
                    if (!table.isUpdatable() || !table.isInsertable()) {
                        throw Error.error(ErrorCode.X_42545);
                    }
                    break;

                case StatementTypes.UPDATE_WHERE :
                case StatementTypes.DELETE_WHERE :
                    if (!table.isUpdatable()) {
                        throw Error.error(ErrorCode.X_42545);
                    }
                    break;
            }

            SubQuery sq = getViewSubquery((View) table);

            table = sq.getTable();
        }

        RangeVariable range = new RangeVariable(table, alias, null, null,
            compileContext);

        return range;
    }

    /**
     * Creates a RangeVariable from the parse context. <p>
     */
    protected RangeVariable readTableOrSubquery() {

        Table          table            = null;
        SimpleName     alias            = null;
        OrderedHashSet columnList       = null;
        BitMap         columnNameQuoted = null;
        SimpleName[]   columnNameList   = null;
        Expression subqueryExpression = null; // For VoltDB

        if (token.tokenType == Tokens.OPENBRACKET) {
            Expression e = XreadTableSubqueryOrJoinedTable();

            table = e.subQuery.getTable();
<<<<<<< HEAD
            subqueryExpression = e; // For VoltDB
=======
            if (table instanceof TableDerived) {
                ((TableDerived)table).dataExpression = e;
            }
>>>>>>> 2244ddbc
        } else {
            table = readTableName();

            if (table.isView()) {
                SubQuery sq = getViewSubquery((View) table);

//                sq.queryExpression = ((View) table).queryExpression;
                table = sq.getTable();
            }
        }

        boolean hasAs = false;

        if (token.tokenType == Tokens.AS) {
            read();
            checkIsNonCoreReservedIdentifier();

            hasAs = true;
        }

        if (isNonCoreReservedIdentifier()) {
            boolean limit = token.tokenType == Tokens.LIMIT
                            || token.tokenType == Tokens.OFFSET;
            int position = getPosition();

            alias = HsqlNameManager.getSimpleName(token.tokenString,
                                                  isDelimitedIdentifier());

            read();

            if (token.tokenType == Tokens.OPENBRACKET) {
                columnNameQuoted = new BitMap(32);
                columnList       = readColumnNames(columnNameQuoted, false);
            } else if (!hasAs && limit) {
                if (token.tokenType == Tokens.QUESTION
                        || token.tokenType == Tokens.X_VALUE) {
                    alias = null;

                    rewind(position);
                }
            }
        }

        if (columnList != null) {
            if (table.getColumnCount() != columnList.size()) {
                throw Error.error(ErrorCode.X_42593);
            }

            columnNameList = new SimpleName[columnList.size()];

            for (int i = 0; i < columnList.size(); i++) {
                SimpleName name =
                    HsqlNameManager.getSimpleName((String) columnList.get(i),
                                                  columnNameQuoted.isSet(i));

                columnNameList[i] = name;
            }
        }

        RangeVariable range = new RangeVariable(table, alias, columnList,
            columnNameList, compileContext);
        range.setSubqueryExpression(subqueryExpression); // For VoltDB

        return range;
    }

    private Expression readAggregate() {

        int        tokenT = token.tokenType;
        Expression e;

        read();
        readThis(Tokens.OPENBRACKET);

        e = readAggregateExpression(tokenT);

        readThis(Tokens.CLOSEBRACKET);

        return e;
    }

    private Expression readAggregateExpression(int tokenT) {

        int     type     = ParserDQL.getExpressionType(tokenT);
        boolean distinct = false;
        boolean all      = false;

        if (token.tokenType == Tokens.DISTINCT) {
            distinct = true;

            read();
        } else if (token.tokenType == Tokens.ALL) {
            all = true;

            read();
        }

        Expression e = XreadValueExpression();

        switch (type) {

            case OpTypes.COUNT :
                if (e.getType() == OpTypes.MULTICOLUMN) {
                    if (((ExpressionColumn) e).tableName != null) {
                        throw unexpectedToken();
                    }

                    e.opType = OpTypes.ASTERISK;

                    break;
                } else {
                    break;
                }
            case OpTypes.STDDEV_POP :
            case OpTypes.STDDEV_SAMP :
            case OpTypes.VAR_POP :
            case OpTypes.VAR_SAMP :
                if (all || distinct) {
                    throw Error.error(ErrorCode.X_42582, all ? Tokens.T_ALL
                                                             : Tokens
                                                             .T_DISTINCT);
                }
                break;

            default :
                if (e.getType() == OpTypes.ASTERISK) {
                    throw unexpectedToken();
                }
        }

        Expression aggregateExp = new ExpressionAggregate(type, distinct, e);

        return aggregateExp;
    }

//--------------------------------------
    // returns null
    // := <unsigned literal> | <general value specification>
    Expression XreadValueSpecificationOrNull() {

        Expression e     = null;
        boolean    minus = false;

        switch (token.tokenType) {

            case Tokens.PLUS :
                read();
                break;

            case Tokens.MINUS :
                read();

                minus = true;
                break;
        }

        e = XreadUnsignedValueSpecificationOrNull();

        if (e == null) {
            return null;
        }

        if (minus) {
            e = new ExpressionArithmetic(OpTypes.NEGATE, e);
        }

        return e;
    }

    // returns null
    // <unsigned literl> | <general value specification>
    Expression XreadUnsignedValueSpecificationOrNull() {

        Expression e;

        switch (token.tokenType) {

            case Tokens.TRUE :
                read();

                return Expression.EXPR_TRUE;

            case Tokens.FALSE :
                read();

                return Expression.EXPR_FALSE;

            case Tokens.DEFAULT :
                if (compileContext.contextuallyTypedExpression) {
                    read();

                    e = new ExpressionColumn(OpTypes.DEFAULT);

                    return e;
                }
                break;

            case Tokens.NULL :
                e = new ExpressionValue(null, null);

                read();

                return e;

            case Tokens.X_VALUE :
                e = new ExpressionValue(token.tokenValue, token.dataType);

                read();

                return e;

            case Tokens.X_DELIMITED_IDENTIFIER :
            case Tokens.X_IDENTIFIER :
                if (!token.isHostParameter) {
                    return null;
                }

            // $FALL-THROUGH$
            case Tokens.QUESTION :
                e = new ExpressionColumn(OpTypes.DYNAMIC_PARAM);

                compileContext.parameters.add(e);
                read();

                return e;

            case Tokens.COLLATION :
                return XreadCurrentCollationSpec();

            case Tokens.VALUE :
            case Tokens.CURRENT_CATALOG :
            case Tokens.CURRENT_DEFAULT_TRANSFORM_GROUP :
            case Tokens.CURRENT_PATH :
            case Tokens.CURRENT_ROLE :
            case Tokens.CURRENT_SCHEMA :
            case Tokens.CURRENT_TRANSFORM_GROUP_FOR_TYPE :
            case Tokens.CURRENT_USER :
            case Tokens.SESSION_USER :
            case Tokens.SYSTEM_USER :
            case Tokens.USER :
                FunctionSQL function =
                    FunctionSQL.newSQLFunction(token.tokenString,
                                               compileContext);

                if (function == null) {
                    return null;
                }

                return readSQLFunction(function);

            // read SQL parameter reference
        }

        return null;
    }

    // <unsigned literl> | <parameter>
    Expression XreadSimpleValueSpecificationOrNull() {

        Expression e;

        switch (token.tokenType) {

            case Tokens.X_VALUE :
                e = new ExpressionValue(token.tokenValue, token.dataType);

                read();

                return e;

            case Tokens.QUESTION :
                e = new ExpressionColumn(OpTypes.DYNAMIC_PARAM);

                compileContext.parameters.add(e);
                read();

                return e;

            default :
                return null;
        }
    }

    // combined <value expression primary> and <predicate>
    // exclusively called
    // <explicit row value constructor> needed for predicate
    Expression XreadAllTypesValueExpressionPrimary(boolean boole) {

        Expression e = null;

        switch (token.tokenType) {

            case Tokens.EXISTS :
            case Tokens.UNIQUE :
                if (boole) {
                    return XreadPredicate();
                }
                break;

            case Tokens.ROW :
                if (boole) {
                    break;
                }

                read();
                readThis(Tokens.OPENBRACKET);

                e = XreadRowElementList(true);

                readThis(Tokens.CLOSEBRACKET);
                break;

            default :
                e = XreadSimpleValueExpressionPrimary();
        }

        if (e == null && token.tokenType == Tokens.OPENBRACKET) {
            read();

            e = XreadRowElementList(true);

            readThis(Tokens.CLOSEBRACKET);
        }

        if (boole && e != null) {
            e = XreadPredicateRightPart(e);
        }

        return e;
    }

    // doesn't return null
    // <value expression primary> ::= <parenthesized value expression>
    // | <nonparenthesized value expression primary>
    Expression XreadValueExpressionPrimary() {

        Expression e;

        e = XreadSimpleValueExpressionPrimary();

        if (e != null) {
            return e;
        }

        if (token.tokenType == Tokens.OPENBRACKET) {
            read();

            e = XreadValueExpression();

            readThis(Tokens.CLOSEBRACKET);
        } else {
            return null;
        }

        return e;
    }

    // returns null
    //  <row value special case> :== this
    // <boolean predicand> :== this | <parenthesized boolean value expression>
    Expression XreadSimpleValueExpressionPrimary() {

        Expression e;

        e = XreadUnsignedValueSpecificationOrNull();

        if (e != null) {
            return e;
        }

        switch (token.tokenType) {

            case Tokens.OPENBRACKET :
                int position = getPosition();

                read();

                int subqueryPosition = getPosition();

                readOpenBrackets();

                switch (token.tokenType) {

                    case Tokens.TABLE :
                    case Tokens.VALUES :
                    case Tokens.SELECT :
                        SubQuery sq = null;

                        rewind(subqueryPosition);

                        try {
                            sq = XreadSubqueryBody(false,
                                                   OpTypes.SCALAR_SUBQUERY);

                            readThis(Tokens.CLOSEBRACKET);
                        } catch (HsqlException ex) {
                            compileContext.resetSubQueryLevel();
                            ex.setLevel(compileContext.subQueryDepth);

                            if (lastError == null
                                    || lastError.getLevel() < ex.getLevel()) {
                                lastError = ex;
                            }

                            rewind(position);

                            return null;
                        }

                        if (!sq.queryExpression.isSingleColumn()) {
                            throw Error.error(ErrorCode.W_01000);
                        }

                        return new Expression(OpTypes.SCALAR_SUBQUERY, sq);

                    default :
                        rewind(position);

                        return null;
                }
            case Tokens.ASTERISK :
                e = new ExpressionColumn(token.namePrePrefix,
                                         token.namePrefix);

                recordExpressionForToken((ExpressionColumn) e);
                read();

                return e;

            case Tokens.CASEWHEN :
                return readCaseWhenExpression();

            case Tokens.CASE :
                return readCaseExpression();

            case Tokens.NULLIF :
                return readNullIfExpression();

            case Tokens.COALESCE :
            case Tokens.IFNULL :
                return readCoalesceExpression();

            case Tokens.CAST :
            case Tokens.CONVERT :
                return readCastExpression();

            case Tokens.DATE :
            case Tokens.TIME :
            case Tokens.TIMESTAMP :
            case Tokens.INTERVAL :
                e = readDateTimeIntervalLiteral();

                if (e != null) {
                    return e;
                }
                break;

            case Tokens.ANY :
            case Tokens.SOME :
            case Tokens.EVERY :
            case Tokens.COUNT :
            case Tokens.MAX :
            case Tokens.MIN :
            case Tokens.SUM :
            case Tokens.AVG :
            case Tokens.STDDEV_POP :
            case Tokens.STDDEV_SAMP :
            case Tokens.VAR_POP :
            case Tokens.VAR_SAMP :
                return readAggregate();

            case Tokens.NEXT :
                return readSequenceExpression();

            case Tokens.LEFT :
            case Tokens.RIGHT :

                // CLI function names
                break;

            default :
                if (isCoreReservedKey()) {
                    throw unexpectedToken();
                }
        }

        return readColumnOrFunctionExpression();
    }

    // OK - composite production -
    // <numeric primary> <charactr primary> <binary primary> <datetime primary> <interval primary>
    Expression XreadAllTypesPrimary(boolean boole) {

        Expression e = null;

        switch (token.tokenType) {

            case Tokens.SUBSTRING :
            case Tokens.SUBSTRING_REGEX :
            case Tokens.LOWER :
            case Tokens.UPPER :
            case Tokens.TRANSLATE_REGEX :
            case Tokens.TRIM :
            case Tokens.OVERLAY :
            case Tokens.NORMALIZE :

            //
            case Tokens.POSITION :
            case Tokens.OCCURRENCES_REGEX :
            case Tokens.POSITION_REGEX :
            case Tokens.EXTRACT :
            case Tokens.CHAR_LENGTH :
            case Tokens.CHARACTER_LENGTH :
            case Tokens.OCTET_LENGTH :
            case Tokens.CARDINALITY :
            case Tokens.ABS :
            case Tokens.MOD :
            case Tokens.LN :
            case Tokens.EXP :
            case Tokens.POWER :
            case Tokens.SQRT :
            case Tokens.FLOOR :
            case Tokens.CEILING :
            case Tokens.CEIL :
            case Tokens.WIDTH_BUCKET :
                FunctionSQL function =
                    FunctionSQL.newSQLFunction(token.tokenString,
                                               compileContext);

                if (function == null) {
                    throw unsupportedFeature();
                }

                e = readSQLFunction(function);
                break;

            default :
                e = XreadAllTypesValueExpressionPrimary(boole);
        }

        e = XreadModifier(e);

        return e;
    }

    Expression XreadModifier(Expression e) {

        switch (token.tokenType) {

            case Tokens.AT : {
                read();

                Expression e1 = null;

                if (token.tokenType == Tokens.LOCAL) {
                    read();
                } else {
                    readThis(Tokens.TIME);
                    readThis(Tokens.ZONE);

                    e1 = XreadValueExpressionPrimary();

                    switch (token.tokenType) {

                        case Tokens.YEAR :
                        case Tokens.MONTH :
                        case Tokens.DAY :
                        case Tokens.HOUR :
                        case Tokens.MINUTE :
                        case Tokens.SECOND : {
                            IntervalType type = readIntervalType();

                            if (e1.getType() == OpTypes.SUBTRACT) {
                                e1.dataType = type;
                            } else {
                                e1 = new ExpressionOp(e1, type);
                            }
                        }
                    }
                }

                e = new ExpressionOp(OpTypes.ZONE_MODIFIER, e, e1);

                break;
            }
            case Tokens.YEAR :
            case Tokens.MONTH :
            case Tokens.DAY :
            case Tokens.HOUR :
            case Tokens.MINUTE :
            case Tokens.SECOND : {
                IntervalType type = readIntervalType();

                if (e.getType() == OpTypes.SUBTRACT) {
                    e.dataType = type;
                } else {
                    e = new ExpressionOp(e, type);
                }

                break;
            }
            case Tokens.COLLATE : {
                read();

                SchemaObject collation =
                    database.schemaManager.getSchemaObject(token.namePrefix,
                        token.tokenString, SchemaObject.COLLATION);
            }
        }

        return e;
    }

    Expression XreadValueExpressionWithContext() {

        Expression e;

        compileContext.contextuallyTypedExpression = true;
        e = XreadValueExpressionOrNull();
        compileContext.contextuallyTypedExpression = false;

        return e;
    }

    Expression XreadValueExpressionOrNull() {
        return XreadAllTypesCommonValueExpression(true);
    }

    /**
     *     <value expression> ::=
     *   <common value expression>
     *   | <boolean value expression>
     *   | <row value expression>
     *
     */
    Expression XreadValueExpression() {
        return XreadAllTypesCommonValueExpression(true);
    }

    // union of <numeric | datetime | string | interval value expression>
    Expression XreadRowOrCommonValueExpression() {
        return XreadAllTypesCommonValueExpression(false);
    }

    // union of <numeric | datetime | string | interval | boolean value expression>
    // no <row value expression> and no <predicate>
    Expression XreadAllTypesCommonValueExpression(boolean boole) {

        Expression e    = XreadAllTypesTerm(boole);
        int        type = 0;
        boolean    end  = false;

        while (true) {
            switch (token.tokenType) {

                case Tokens.PLUS :
                    type  = OpTypes.ADD;
                    boole = false;
                    break;

                case Tokens.MINUS :
                    type  = OpTypes.SUBTRACT;
                    boole = false;
                    break;

                case Tokens.CONCAT :
                    type  = OpTypes.CONCAT;
                    boole = false;
                    break;

                case Tokens.OR :
                    if (boole) {
                        type = OpTypes.OR;

                        break;
                    }

                // $FALL-THROUGH$
                default :
                    end = true;
                    break;
            }

            if (end) {
                break;
            }

            read();

            Expression a = e;

            e = XreadAllTypesTerm(boole);
            e = boole ? new ExpressionLogical(type, a, e)
                      : new ExpressionArithmetic(type, a, e);
        }

        return e;
    }

    Expression XreadAllTypesTerm(boolean boole) {

        Expression e    = XreadAllTypesFactor(boole);
        int        type = 0;
        boolean    end  = false;

        while (true) {
            switch (token.tokenType) {

                case Tokens.ASTERISK :
                    type  = OpTypes.MULTIPLY;
                    boole = false;
                    break;

                case Tokens.DIVIDE :
                    type  = OpTypes.DIVIDE;
                    boole = false;
                    break;

                case Tokens.AND :
                    if (boole) {
                        type = OpTypes.AND;

                        break;
                    }

                // $FALL-THROUGH$
                default :
                    end = true;
                    break;
            }

            if (end) {
                break;
            }

            read();

            Expression a = e;

            e = XreadAllTypesFactor(boole);

            if (e == null) {
                throw unexpectedToken();
            }

            e = boole ? new ExpressionLogical(type, a, e)
                      : new ExpressionArithmetic(type, a, e);
        }

        return e;
    }

    Expression XreadAllTypesFactor(boolean boole) {

        Expression e;
        boolean    minus   = false;
        boolean    not     = false;
        boolean    unknown = false;

        switch (token.tokenType) {

            case Tokens.PLUS :
                read();

                boole = false;
                break;

            case Tokens.MINUS :
                read();

                boole = false;
                minus = true;
                break;

            case Tokens.NOT :
                if (boole) {
                    read();

                    not = true;
                }
                break;
        }

        e = XreadAllTypesPrimary(boole);

        if (boole && token.tokenType == Tokens.IS) {
            read();

            if (token.tokenType == Tokens.NOT) {
                read();

                not = !not;
            }

            if (token.tokenType == Tokens.TRUE) {
                read();
            } else if (token.tokenType == Tokens.FALSE) {
                read();

                not = !not;
            } else if (token.tokenType == Tokens.UNKNOWN) {
                read();

                unknown = true;
            } else {
                throw unexpectedToken();
            }
        }

        if (unknown) {
            e = new ExpressionLogical(OpTypes.IS_NULL, e);
        } else if (minus) {
            e = new ExpressionArithmetic(OpTypes.NEGATE, e);
        } else if (not) {
            e = new ExpressionLogical(OpTypes.NOT, e);
        }

        return e;
    }

    Expression XreadStringValueExpression() {

        return XreadCharacterValueExpression();

//        XreadBinaryValueExpression();
    }

    Expression XreadCharacterValueExpression() {

        Expression   e         = XreadCharacterPrimary();
        SchemaObject collation = readCollateClauseOrNull();

        while (token.tokenType == Tokens.CONCAT) {
            read();

            Expression a = e;

            e         = XreadCharacterPrimary();
            collation = readCollateClauseOrNull();
            e         = new ExpressionArithmetic(OpTypes.CONCAT, a, e);
        }

        return e;
    }

    Expression XreadCharacterPrimary() {

        switch (token.tokenType) {

            case Tokens.SUBSTRING :

//            case Token.SUBSTRING_REGEX :
            case Tokens.LOWER :
            case Tokens.UPPER :

//            case Token.TRANSLATE_REGEX :
            case Tokens.TRIM :
            case Tokens.OVERLAY :

//            case Token.NORMALIZE :
                FunctionSQL function =
                    FunctionSQL.newSQLFunction(token.tokenString,
                                               compileContext);

                return readSQLFunction(function);

            default :
        }

        return XreadValueExpressionPrimary();
    }

    Expression XreadNumericPrimary() {

        switch (token.tokenType) {

            case Tokens.POSITION :

//            case Token.OCCURRENCES_REGEX :
//            case Token.POSITION_REGEX :
            case Tokens.EXTRACT :
            case Tokens.CHAR_LENGTH :
            case Tokens.CHARACTER_LENGTH :
            case Tokens.OCTET_LENGTH :
            case Tokens.CARDINALITY :
            case Tokens.ABS :
            case Tokens.MOD :
            case Tokens.LN :
            case Tokens.EXP :
            case Tokens.POWER :
            case Tokens.SQRT :
            case Tokens.FLOOR :
            case Tokens.CEILING :
            case Tokens.CEIL :

//            case Token.WIDTH_BUCKET :
                FunctionSQL function =
                    FunctionSQL.newSQLFunction(token.tokenString,
                                               compileContext);

                if (function == null) {
                    throw super.unexpectedToken();
                }

                return readSQLFunction(function);

            default :
        }

        return XreadValueExpressionPrimary();
    }

    Expression XreadNumericValueExpression() {

        Expression e = XreadTerm();

        while (true) {
            int type;

            if (token.tokenType == Tokens.PLUS) {
                type = OpTypes.ADD;
            } else if (token.tokenType == Tokens.MINUS) {
                type = OpTypes.SUBTRACT;
            } else {
                break;
            }

            read();

            Expression a = e;

            e = XreadTerm();
            e = new ExpressionArithmetic(type, a, e);
        }

        return e;
    }

    Expression XreadTerm() {

        Expression e = XreadFactor();
        int        type;

        while (true) {
            if (token.tokenType == Tokens.ASTERISK) {
                type = OpTypes.MULTIPLY;
            } else if (token.tokenType == Tokens.DIVIDE) {
                type = OpTypes.DIVIDE;
            } else {
                break;
            }

            read();

            Expression a = e;

            e = XreadFactor();

            if (e == null) {
                throw unexpectedToken();
            }

            e = new ExpressionArithmetic(type, a, e);
        }

        return e;
    }

    Expression XreadFactor() {

        Expression e;
        boolean    minus = false;

        if (token.tokenType == Tokens.PLUS) {
            read();
        } else if (token.tokenType == Tokens.MINUS) {
            read();

            minus = true;
        }

        e = XreadNumericPrimary();

        if (e == null) {
            return null;
        }

        if (minus) {
            e = new ExpressionArithmetic(OpTypes.NEGATE, e);
        }

        return e;
    }

    Expression XreadDatetimeValueExpression() {

        Expression e = XreadDateTimeIntervalTerm();

        while (true) {
            int type;

            if (token.tokenType == Tokens.PLUS) {
                type = OpTypes.ADD;
            } else if (token.tokenType == Tokens.MINUS) {
                type = OpTypes.SUBTRACT;
            } else {
                break;
            }

            read();

            Expression a = e;

            e = XreadDateTimeIntervalTerm();
            e = new ExpressionArithmetic(type, a, e);
        }

        return e;
    }

    Expression XreadIntervalValueExpression() {

        Expression e = XreadDateTimeIntervalTerm();

        while (true) {
            int type;

            if (token.tokenType == Tokens.PLUS) {
                type = OpTypes.ADD;
            } else if (token.tokenType == Tokens.MINUS) {
                type = OpTypes.SUBTRACT;
            } else {
                break;
            }

            read();

            Expression a = e;

            e = XreadDateTimeIntervalTerm();
            e = new ExpressionArithmetic(type, a, e);
        }

        return e;
    }

    Expression XreadDateTimeIntervalTerm() {

        switch (token.tokenType) {

            case Tokens.CURRENT_DATE :
            case Tokens.CURRENT_TIME :
            case Tokens.CURRENT_TIMESTAMP :
            case Tokens.LOCALTIME :
            case Tokens.LOCALTIMESTAMP :

            //
            case Tokens.ABS :
                FunctionSQL function =
                    FunctionSQL.newSQLFunction(token.tokenString,
                                               compileContext);

                if (function == null) {
                    throw super.unexpectedToken();
                }

                return readSQLFunction(function);

            default :
        }

        return XreadValueExpressionPrimary();
    }

    // returns null
    Expression XreadDateTimeValueFunctionOrNull() {

        FunctionSQL function = null;

        switch (token.tokenType) {

            case Tokens.CURRENT_DATE :
            case Tokens.CURRENT_TIME :
            case Tokens.CURRENT_TIMESTAMP :
            case Tokens.LOCALTIME :
            case Tokens.LOCALTIMESTAMP :
                function = FunctionSQL.newSQLFunction(token.tokenString,
                                                      compileContext);
                break;

            case Tokens.NOW :
            case Tokens.TODAY :
                function = FunctionCustom.newCustomFunction(token.tokenString,
                        token.tokenType);
                break;

            default :
                return null;
        }

        if (function == null) {
            throw super.unexpectedToken();
        }

        return readSQLFunction(function);
    }

    Expression XreadBooleanValueExpression() {

        try {
            Expression e = XreadBooleanTermOrNull();

            if (e == null) {
                throw Error.error(ErrorCode.X_42568);
            }

            while (true) {
                int type;

                if (token.tokenType == Tokens.OR) {
                    type = OpTypes.OR;
                } else {
                    break;
                }

                read();

                Expression a = e;

                e = XreadBooleanTermOrNull();
                e = new ExpressionLogical(type, a, e);
            }

            if (e == null) {
                throw Error.error(ErrorCode.X_42568);
            }

            return e;
        } catch (HsqlException ex) {
            ex.setLevel(compileContext.subQueryDepth);

            if (lastError == null || lastError.getLevel() < ex.getLevel()) {
                lastError = ex;
            }

            throw lastError;
        }
    }

    Expression XreadBooleanTermOrNull() {

        Expression e = XreadBooleanFactorOrNull();
        int        type;

        while (true) {
            if (token.tokenType == Tokens.AND) {
                type = OpTypes.AND;
            } else {
                break;
            }

            read();

            Expression a = e;

            e = XreadBooleanFactorOrNull();
            e = new ExpressionLogical(type, a, e);
        }

        return e;
    }

    Expression XreadBooleanFactorOrNull() {

        Expression e;
        boolean    not     = false;
        boolean    unknown = false;

        if (token.tokenType == Tokens.NOT) {
            read();

            not = true;
        }

        e = XreadBooleanPrimaryOrNull();

        if (e == null) {
            return null;
        }

        if (token.tokenType == Tokens.IS) {
            read();

            if (token.tokenType == Tokens.NOT) {
                read();

                not = !not;
            }

            if (token.tokenType == Tokens.TRUE) {
                read();
            } else if (token.tokenType == Tokens.FALSE) {
                not = !not;

                read();
            } else if (token.tokenType == Tokens.UNKNOWN) {
                unknown = true;

                read();
            } else {
                throw unexpectedToken();
            }
        }

        if (unknown) {
            e = new ExpressionLogical(OpTypes.IS_NULL, e);
        }

        if (not) {
            e = new ExpressionLogical(OpTypes.NOT, e);
        }

        return e;
    }

    // <boolean primary> ::= <predicate> | <boolean predicand>
    Expression XreadBooleanPrimaryOrNull() {

        Expression e = null;
        int        position;

        switch (token.tokenType) {

            case Tokens.EXISTS :
            case Tokens.UNIQUE :
                return XreadPredicate();

            case Tokens.ROW :
                read();
                readThis(Tokens.OPENBRACKET);

                e = XreadRowElementList(true);

                readThis(Tokens.CLOSEBRACKET);
                break;

            default :
                position = getPosition();

                try {
                    e = XreadAllTypesCommonValueExpression(false);
                } catch (HsqlException ex) {
                    ex.setLevel(compileContext.subQueryDepth);

                    if (lastError == null
                            || lastError.getLevel() < ex.getLevel()) {
                        lastError = ex;
                    }

                    rewind(position);
                }
        }

        if (e == null && token.tokenType == Tokens.OPENBRACKET) {
            read();

            position = getPosition();

            try {
                e = XreadRowElementList(true);

                readThis(Tokens.CLOSEBRACKET);
            } catch (HsqlException ex) {
                ex.setLevel(compileContext.subQueryDepth);

                if (lastError == null
                        || lastError.getLevel() < ex.getLevel()) {
                    lastError = ex;
                }

                rewind(position);

                e = XreadBooleanValueExpression();

                readThis(Tokens.CLOSEBRACKET);
            }
        }

        if (e != null) {
            e = XreadPredicateRightPart(e);
        }

        return e;
    }

    // similar to <value expression primary>
    Expression XreadBooleanPredicand() {

        Expression e;

        if (token.tokenType == Tokens.OPENBRACKET) {
            read();

            e = XreadBooleanValueExpression();

            readThis(Tokens.CLOSEBRACKET);

            return e;
        } else {
            return XreadSimpleValueExpressionPrimary();
        }
    }

    Expression XreadPredicate() {

        switch (token.tokenType) {

            case Tokens.EXISTS : {
                read();

                Expression s = XreadTableSubqueryForPredicate(OpTypes.EXISTS);

                return new ExpressionLogical(OpTypes.EXISTS, s);
            }
            case Tokens.UNIQUE : {
                read();

                Expression s = XreadTableSubqueryForPredicate(OpTypes.UNIQUE);

                return new ExpressionLogical(OpTypes.UNIQUE, s);
            }
            default : {
                Expression a = XreadRowValuePredicand();

                return XreadPredicateRightPart(a);
            }
        }
    }

    Expression XreadPredicateRightPart(final Expression l) {

        boolean           hasNot = false;
        ExpressionLogical e      = null;
        Expression        r;

        if (token.tokenType == Tokens.NOT) {
            read();

            hasNot = true;
        }

        switch (token.tokenType) {

            case Tokens.IS : {
                if (hasNot) {
                    throw unexpectedToken();
                }

                read();

                if (token.tokenType == Tokens.NOT) {
                    hasNot = true;

                    read();
                }

                if (token.tokenType == Tokens.DISTINCT) {
                    read();
                    readThis(Tokens.FROM);

                    r      = XreadRowValuePredicand();
                    e      = new ExpressionLogical(OpTypes.NOT_DISTINCT, l, r);
                    hasNot = !hasNot;

                    break;
                }

                if (token.tokenType == Tokens.NULL
                        || token.tokenType == Tokens.UNKNOWN) {
                    read();

                    e = new ExpressionLogical(OpTypes.IS_NULL, l);

                    break;
                }

                throw unexpectedToken();
            }
            case Tokens.LIKE : {
                e                = XreadLikePredicateRightPart(l);
                e.noOptimisation = isCheckOrTriggerCondition;

                break;
            }
            case Tokens.BETWEEN : {
                e = XreadBetweenPredicateRightPart(l);

                break;
            }
            case Tokens.IN : {
                e                = XreadInPredicateRightPart(l);
                e.noOptimisation = isCheckOrTriggerCondition;

                break;
            }
            case Tokens.OVERLAPS : {
                if (hasNot) {
                    throw unexpectedToken();
                }

                e = XreadOverlapsPredicateRightPart(l);

                break;
            }
            case Tokens.EQUALS :
            case Tokens.GREATER_EQUALS :
            case Tokens.GREATER :
            case Tokens.LESS :
            case Tokens.LESS_EQUALS :
            case Tokens.NOT_EQUALS : {
                if (hasNot) {
                    throw unexpectedToken();
                }

                int type = getExpressionType(token.tokenType);

                read();

                switch (token.tokenType) {

                    case Tokens.ANY :
                    case Tokens.SOME :
                    case Tokens.ALL :
                        e = XreadQuantifiedComparisonRightPart(type, l);
                        break;

                    default : {
                        Expression row = XreadRowValuePredicand();

                        e = new ExpressionLogical(type, l, row);

                        break;
                    }
                }

                break;
            }
            case Tokens.MATCH : {
                e = XreadMatchPredicateRightPart(l);

                break;
            }
            default : {
                if (hasNot) {
                    throw unexpectedToken();
                }

                return l;
            }
        }

        if (hasNot) {
            e = new ExpressionLogical(OpTypes.NOT, e);
        }

        return e;
    }

    private ExpressionLogical XreadBetweenPredicateRightPart(
            final Expression a) {

        boolean symmetric = false;

        read();

        if (token.tokenType == Tokens.ASYMMETRIC) {
            read();
        } else if (token.tokenType == Tokens.SYMMETRIC) {
            symmetric = true;

            read();
        }

        Expression left = XreadRowValuePredicand();

        readThis(Tokens.AND);

        Expression right = XreadRowValuePredicand();

        if (a.isParam() && left.isParam()) {
            throw Error.error(ErrorCode.X_42567);
        }

        if (a.isParam() && right.isParam()) {
            throw Error.error(ErrorCode.X_42567);
        }

        Expression l = new ExpressionLogical(OpTypes.GREATER_EQUAL, a, left);
        Expression r = new ExpressionLogical(OpTypes.SMALLER_EQUAL, a, right);
        ExpressionLogical leftToRight = new ExpressionLogical(OpTypes.AND, l,
            r);

        if (symmetric) {
            l = new ExpressionLogical(OpTypes.SMALLER_EQUAL, a, left);
            r = new ExpressionLogical(OpTypes.GREATER_EQUAL, a, right);

            Expression rightToLeft = new ExpressionLogical(OpTypes.AND, l, r);

            return new ExpressionLogical(OpTypes.OR, leftToRight, rightToLeft);
        } else {
            return leftToRight;
        }
    }

    private ExpressionLogical XreadQuantifiedComparisonRightPart(int exprType,
            Expression l) {

        int        tokenT      = token.tokenType;
        int        exprSubType = 0;
        Expression e;

        switch (token.tokenType) {

            case Tokens.ANY :
            case Tokens.SOME :
                exprSubType = OpTypes.ANY_QUANTIFIED;
                break;

            case Tokens.ALL :
                exprSubType = OpTypes.ALL_QUANTIFIED;
                break;

            default :
                throw Error.runtimeError(ErrorCode.U_S0500, "Parser");
        }

        read();
        readThis(Tokens.OPENBRACKET);

        int position = getPosition();

        readOpenBrackets();

        switch (token.tokenType) {

            case Tokens.TABLE :
            case Tokens.VALUES :
            case Tokens.SELECT :
                rewind(position);

                SubQuery sq = XreadSubqueryBody(false, OpTypes.IN);

                e = new Expression(OpTypes.TABLE_SUBQUERY, sq);

                readThis(Tokens.CLOSEBRACKET);
                break;

            default :
                rewind(position);

                e = readAggregateExpression(tokenT);

                readThis(Tokens.CLOSEBRACKET);
        }

        ExpressionLogical r = new ExpressionLogical(exprType, l, e);

        r.exprSubType = exprSubType;

        return r;
    }

    private ExpressionLogical XreadInPredicateRightPart(Expression l) {

        int        degree = l.getDegree();
        Expression e      = null;

        read();
        // A VoltDB extension to add support for x IN ?
        if (token.tokenType == Tokens.QUESTION &&
            ! isCheckOrTriggerCondition) {
            read();
            e = new ExpressionColumn(OpTypes.DYNAMIC_PARAM);
            compileContext.parameters.add(e);
            e.nodeDataTypes = new Type[degree];
            ExpressionLogical r = new ExpressionLogical(OpTypes.EQUAL, l, e);
            r.exprSubType = OpTypes.ANY_QUANTIFIED;
            return r;
        }
        // End of VoltDB extension
        readThis(Tokens.OPENBRACKET);

        int position = getPosition();

        readOpenBrackets();

        switch (token.tokenType) {

            case Tokens.TABLE :
            case Tokens.VALUES :
            case Tokens.SELECT : {
                rewind(position);

                SubQuery sq = XreadSubqueryBody(false, OpTypes.IN);

                e = new Expression(OpTypes.TABLE_SUBQUERY, sq);

                readThis(Tokens.CLOSEBRACKET);

                break;
            }
            default : {
                rewind(position);

                e = XreadInValueListConstructor(degree);

                readThis(Tokens.CLOSEBRACKET);

                break;
            }
        }

        ExpressionLogical r;

        if (isCheckOrTriggerCondition) {
            r = new ExpressionLogical(OpTypes.IN, l, e);
        } else {
            r             = new ExpressionLogical(OpTypes.EQUAL, l, e);
            r.exprSubType = OpTypes.ANY_QUANTIFIED;
        }

        return r;
    }

    Expression XreadInValueList(int degree) {

        HsqlArrayList list = new HsqlArrayList();

        while (true) {
            Expression e = XreadValueExpression();

            if (e.getType() != OpTypes.ROW) {
                e = new Expression(OpTypes.ROW, new Expression[]{ e });
            }

            list.add(e);

            if (token.tokenType == Tokens.COMMA) {
                read();

                continue;
            }

            break;
        }

        Expression[] array = new Expression[list.size()];

        list.toArray(array);

        Expression e = new Expression(OpTypes.TABLE, array);

        for (int i = 0; i < array.length; i++) {
            if (array[i].getType() != OpTypes.ROW) {
                array[i] = new Expression(OpTypes.ROW,
                                          new Expression[]{ array[i] });
            }

            Expression[] args = array[i].nodes;

            if (args.length != degree) {

                // SQL error message
                throw unexpectedToken();
            }

            for (int j = 0; j < degree; j++) {
                if (args[j].getType() == OpTypes.ROW) {

                    // SQL error message
                    throw unexpectedToken();
                }
            }
        }

        return e;
    }

    private ExpressionLogical XreadLikePredicateRightPart(Expression a) {

        read();

        Expression b      = XreadStringValueExpression();
        Expression escape = null;

        if (token.tokenString.equals(Tokens.T_ESCAPE)) {
            read();

            escape = XreadStringValueExpression();
        }

        return new ExpressionLike(a, b, escape,
                                  this.isCheckOrTriggerCondition);
    }

    private ExpressionLogical XreadMatchPredicateRightPart(Expression a) {

        boolean isUnique  = false;
        int     matchType = OpTypes.MATCH_SIMPLE;

        read();

        if (token.tokenType == Tokens.UNIQUE) {
            read();

            isUnique = true;
        }

        if (token.tokenType == Tokens.SIMPLE) {
            read();

            matchType = isUnique ? OpTypes.MATCH_UNIQUE_SIMPLE
                                 : OpTypes.MATCH_SIMPLE;
        } else if (token.tokenType == Tokens.PARTIAL) {
            read();

            matchType = isUnique ? OpTypes.MATCH_UNIQUE_PARTIAL
                                 : OpTypes.MATCH_PARTIAL;
        } else if (token.tokenType == Tokens.FULL) {
            read();

            matchType = isUnique ? OpTypes.MATCH_UNIQUE_FULL
                                 : OpTypes.MATCH_FULL;
        }

        int        mode = isUnique ? OpTypes.TABLE_SUBQUERY
                                   : OpTypes.IN;
        Expression s    = XreadTableSubqueryForPredicate(mode);

        return new ExpressionLogical(matchType, a, s);
    }

    private ExpressionLogical XreadOverlapsPredicateRightPart(Expression l) {

        if (l.getType() != OpTypes.ROW) {
            throw Error.error(ErrorCode.X_42564);
        }

        if (l.nodes.length != 2) {
            throw Error.error(ErrorCode.X_42564);
        }

        read();

        if (token.tokenType != Tokens.OPENBRACKET) {
            throw unexpectedToken();
        }

        Expression r = XreadRowValuePredicand();

        if (r.nodes.length != 2) {
            throw Error.error(ErrorCode.X_42564);
        }

        return new ExpressionLogical(OpTypes.OVERLAPS, l, r);
    }

    Expression XreadRowValueExpression() {

        Expression e = XreadExplicitRowValueConstructorOrNull();

        if (e != null) {
            return e;
        }

        return XreadRowValueSpecialCase();
    }

    Expression XreadTableRowValueConstructor() {

        Expression e = XreadExplicitRowValueConstructorOrNull();

        if (e != null) {
            return e;
        }

        return XreadRowValueSpecialCase();
    }

    //  union of <row value expression> |
    // <boolean predicand> | <non parenthesized value expression primary> |
    //  translated to <explicit row value constructor>
    // <value expression primary> | <non parenthesized value expression primary> |
    Expression XreadRowValuePredicand() {
        return XreadRowOrCommonValueExpression();
    }

    Expression XreadRowValueSpecialCase() {
        return XreadSimpleValueExpressionPrimary();
    }

    // <row value constructor>
    // ISSUE - XreadCommonValueExpression and XreadBooleanValueExpression should merge
    Expression XreadRowValueConstructor() {

        Expression e;

        e = XreadExplicitRowValueConstructorOrNull();

        if (e != null) {
            return e;
        }

        e = XreadRowOrCommonValueExpression();

        if (e != null) {
            return e;
        }

        return XreadBooleanValueExpression();
    }

    // returns null
    // must be called in conjusnction with <parenthesized ..
    Expression XreadExplicitRowValueConstructorOrNull() {

        Expression e;

        switch (token.tokenType) {

            case Tokens.OPENBRACKET : {
                read();

                int position = getPosition();
                int brackets = readOpenBrackets();

                switch (token.tokenType) {

                    case Tokens.TABLE :
                    case Tokens.VALUES :
                    case Tokens.SELECT :
                        rewind(position);

                        SubQuery sq = XreadSubqueryBody(false,
                                                        OpTypes.ROW_SUBQUERY);

                        readThis(Tokens.CLOSEBRACKET);

                        return new Expression(OpTypes.ROW_SUBQUERY, sq);

                    default :
                        rewind(position);

                        e = XreadRowElementList(true);

                        readThis(Tokens.CLOSEBRACKET);

                        return e;
                }
            }
            case Tokens.ROW : {
                read();
                readThis(Tokens.OPENBRACKET);

                e = XreadRowElementList(false);

                readThis(Tokens.CLOSEBRACKET);

                return e;
            }
        }

        return null;
    }

    Expression XreadRowElementList(boolean multiple) {

        Expression    e;
        HsqlArrayList list = new HsqlArrayList();

        while (true) {
            e = XreadValueExpression();

            list.add(e);

            if (token.tokenType == Tokens.COMMA) {
                read();

                continue;
            }

            if (multiple && list.size() == 1) {
                return e;
            }

            break;
        }

        Expression[] array = new Expression[list.size()];

        list.toArray(array);

        return new Expression(OpTypes.ROW, array);
    }

    Expression XreadCurrentCollationSpec() {
        throw Error.error(ErrorCode.X_0A000);
    }

    Expression XreadRowSubquery() {

        readThis(Tokens.OPENBRACKET);

        SubQuery sq = XreadSubqueryBody(false, OpTypes.ROW_SUBQUERY);

        readThis(Tokens.CLOSEBRACKET);

        return new Expression(OpTypes.ROW_SUBQUERY, sq);
    }

    Expression XreadTableSubqueryForPredicate(int mode) {

        readThis(Tokens.OPENBRACKET);

        SubQuery sq = XreadSubqueryBody(false, mode);

        readThis(Tokens.CLOSEBRACKET);

        return new Expression(OpTypes.TABLE_SUBQUERY, sq);
    }

    Expression XreadTableSubqueryOrJoinedTable() {

        boolean joinedTable = false;
        int     position;

        readThis(Tokens.OPENBRACKET);

        position = getPosition();

        readOpenBrackets();

        switch (token.tokenType) {

            case Tokens.TABLE :
            case Tokens.VALUES :
            case Tokens.SELECT :
            case Tokens.WITH :
                break;

            default :
                joinedTable = true;
        }

        rewind(position);

        if (joinedTable) {
            SubQuery sq = XreadJoinedTableAsSubquery();

            readThis(Tokens.CLOSEBRACKET);

            return new Expression(OpTypes.TABLE_SUBQUERY, sq);
        } else {
            SubQuery sq = XreadTableSubqueryBody();

            readThis(Tokens.CLOSEBRACKET);

            return new Expression(OpTypes.TABLE_SUBQUERY, sq);
        }
    }

    SubQuery XreadJoinedTableAsSubquery() {

        compileContext.subQueryDepth++;

        QueryExpression queryExpression = XreadJoinedTable();

        queryExpression.resolve(session);

        if (((QuerySpecification) queryExpression).rangeVariables.length < 2) {
            throw unexpectedTokenRequire(Tokens.T_JOIN);
        }

        SubQuery sq = new SubQuery(database, compileContext.subQueryDepth,
                                   queryExpression, OpTypes.TABLE_SUBQUERY);

        sq.prepareTable(session);

        compileContext.subQueryDepth--;

        compileContext.subQueryList.add(sq);

        return sq;
    }

    QueryExpression XreadJoinedTable() {

        QuerySpecification select = new QuerySpecification(compileContext);
        Expression         e      = new ExpressionColumn(OpTypes.MULTICOLUMN);

        select.addSelectColumnExpression(e);
        XreadTableReference(select);

        return select;
    }

    SubQuery XreadTableSubqueryBody() {

        SubQuery sq = XreadSubqueryBody(true, OpTypes.TABLE_SUBQUERY);

/*
        Select   select = sq.queryExpression.getMainSelect();

        for (int i = 0; i < select.indexLimitVisible; i++) {
            String colname = select.exprColumns[i].getAlias();

            if (colname == null || colname.length() == 0) {

                // fredt - this does not guarantee the uniqueness of column
                // names but addColumns() will throw later if names are not unique.
                colname = HsqlNameManager.getAutoColumnNameString(i);

                select.exprColumns[i].setAlias(colname, false);
            }
        }
*/
        sq.prepareTable(session);

        return sq;
    }

    SubQuery XreadSubqueryBody(boolean resolve, int mode) {

        compileContext.subQueryDepth++;

        QueryExpression queryExpression = XreadQueryExpression();

        if (resolve) {
            queryExpression.resolve(session);
        } else {
            queryExpression.resolveReferences(session);
        }

        SubQuery sq = new SubQuery(database, compileContext.subQueryDepth,
                                   queryExpression, mode);

        compileContext.subQueryList.add(sq);

        compileContext.subQueryDepth--;

        return sq;
    }

    SubQuery XreadViewSubquery(View view) {

        compileContext.subQueryDepth++;

        QueryExpression queryExpression;

        try {
            queryExpression = XreadQueryExpression();
        } catch (HsqlException e) {
            queryExpression = XreadJoinedTable();
        }

        queryExpression.setAsTopLevel();
        queryExpression.setView(view);
        queryExpression.resolve(session);

        SubQuery sq = new SubQuery(database, compileContext.subQueryDepth,
                                   queryExpression, view);

        compileContext.subQueryList.add(sq);

        compileContext.subQueryDepth--;

        return sq;
    }

// Additional Common Elements
// returns null
    SchemaObject readCollateClauseOrNull() {

        if (token.tokenType == Tokens.COLLATE) {
            read();

            SchemaObject collation =
                database.schemaManager.getSchemaObject(token.namePrefix,
                    token.tokenString, SchemaObject.COLLATION);

            return collation;
        }

        return null;
    }

    Expression readRow() {

        Expression r = null;

        while (true) {
            Expression e = XreadValueExpressionWithContext();

            if (r == null) {
                r = e;
            } else if (r.getType() == OpTypes.ROW) {
                if (e.getType() == OpTypes.ROW
                        && r.nodes[0].getType() != OpTypes.ROW) {
                    r = new Expression(OpTypes.ROW, new Expression[] {
                        r, e
                    });
                } else {
                    r.nodes = (Expression[]) ArrayUtil.resizeArray(r.nodes,
                            r.nodes.length + 1);
                    r.nodes[r.nodes.length - 1] = e;
                }
            } else {
                r = new Expression(OpTypes.ROW, new Expression[] {
                    r, e
                });
            }

            if (token.tokenType != Tokens.COMMA) {
                break;
            }

            read();
        }

        return r;
    }

    Expression XreadContextuallyTypedTable(int degree) {

        Expression   e       = readRow();
        Expression[] list    = e.nodes;
        boolean      isTable = false;

        if (degree == 1) {
            if (e.getType() == OpTypes.ROW) {
                e.opType = OpTypes.TABLE;

                for (int i = 0; i < list.length; i++) {
                    if (list[i].getType() != OpTypes.ROW) {
                        list[i] = new Expression(OpTypes.ROW,
                                                 new Expression[]{ list[i] });
                    } else if (list[i].nodes.length != degree) {
                        throw Error.error(ErrorCode.X_42564);
                    }
                }

                return e;
            } else {
                e = new Expression(OpTypes.ROW, new Expression[]{ e });
                e = new Expression(OpTypes.TABLE, new Expression[]{ e });

                return e;
            }
        }

        if (e.getType() != OpTypes.ROW) {
            throw Error.error(ErrorCode.X_42564);
        }

        for (int i = 0; i < list.length; i++) {
            if (list[i].getType() == OpTypes.ROW) {
                isTable = true;

                break;
            }
        }

        if (isTable) {
            e.opType = OpTypes.TABLE;

            for (int i = 0; i < list.length; i++) {
                if (list[i].getType() != OpTypes.ROW) {
                    throw Error.error(ErrorCode.X_42564);
                }

                Expression[] args = list[i].nodes;

                if (args.length != degree) {
                    throw Error.error(ErrorCode.X_42564);
                }

                for (int j = 0; j < degree; j++) {
                    if (args[j].getType() == OpTypes.ROW) {
                        throw Error.error(ErrorCode.X_42564);
                    }
                }
            }
        } else {
            if (list.length != degree) {
                throw Error.error(ErrorCode.X_42564);
            }

            e = new Expression(OpTypes.TABLE, new Expression[]{ e });
        }

        return e;
    }

    private Expression XreadInValueListConstructor(int degree) {

        compileContext.subQueryDepth++;

        Expression e = XreadInValueList(degree);
        SubQuery sq = new SubQuery(database, compileContext.subQueryDepth, e,
                                   OpTypes.IN);

        compileContext.subQueryList.add(sq);

        compileContext.subQueryDepth--;

        return e;
    }

    private SubQuery XreadRowValueExpressionList() {

        compileContext.subQueryDepth++;

        Expression e = XreadRowValueExpressionListBody();
        HsqlList unresolved =
            e.resolveColumnReferences(RangeVariable.emptyArray, null);

        ExpressionColumn.checkColumnsResolved(unresolved);
        e.resolveTypes(session, null);
        e.prepareTable(session, null, e.nodes[0].nodes.length);

        SubQuery sq = new SubQuery(database, compileContext.subQueryDepth, e,
                                   OpTypes.TABLE);

        sq.prepareTable(session);
        compileContext.subQueryList.add(sq);

        compileContext.subQueryDepth--;

        return sq;
    }

    Expression XreadRowValueExpressionListBody() {

        Expression r = null;

        while (true) {
            int        brackets = readOpenBrackets();
            Expression e        = readRow();

            readCloseBrackets(brackets);

            if (r == null) {
                r = new Expression(OpTypes.ROW, new Expression[]{ e });
            } else {
                r.nodes = (Expression[]) ArrayUtil.resizeArray(r.nodes,
                        r.nodes.length + 1);
                r.nodes[r.nodes.length - 1] = e;
            }

            if (token.tokenType != Tokens.COMMA) {
                break;
            }

            read();
        }

        Expression[] list   = r.nodes;
        int          degree = 1;

        if (list[0].getType() == OpTypes.ROW) {
            degree = list[0].nodes.length;
        }

        r.opType = OpTypes.TABLE;

        for (int i = 0; i < list.length; i++) {
            if (list[i].getType() == OpTypes.ROW) {
                if (list[i].nodes.length != degree) {
                    throw Error.error(ErrorCode.X_42564);
                }
            } else {
                if (degree != 1) {
                    throw Error.error(ErrorCode.X_42564);
                }

                list[i] = new Expression(OpTypes.ROW,
                                         new Expression[]{ list[i] });
            }
        }

        return r;
    }

    Expression readCaseExpression() {

        Expression predicand = null;

        read();

        if (token.tokenType != Tokens.WHEN) {
            predicand = XreadRowValuePredicand();
        }

        return readCaseWhen(predicand);
    }

    /**
     * Reads part of a CASE .. WHEN  expression
     */
    private Expression readCaseWhen(final Expression l) {

        readThis(Tokens.WHEN);

        Expression condition = null;

        if (l == null) {
            condition = XreadBooleanValueExpression();
        } else {
            while (true) {
                Expression newCondition = XreadPredicateRightPart(l);

                if (l == newCondition) {
                    newCondition =
                        new ExpressionLogical(l, XreadRowValuePredicand());
                }

                if (condition == null) {
                    condition = newCondition;
                } else {
                    condition = new ExpressionLogical(OpTypes.OR, condition,
                                                      newCondition);
                }

                if (token.tokenType == Tokens.COMMA) {
                    read();
                } else {
                    break;
                }
            }
        }

        readThis(Tokens.THEN);

        Expression current  = XreadValueExpression();
        Expression elseExpr = null;

        if (token.tokenType == Tokens.WHEN) {
            elseExpr = readCaseWhen(l);
        } else if (token.tokenType == Tokens.ELSE) {
            read();

            elseExpr = XreadValueExpression();

            readThis(Tokens.END);
            readIfThis(Tokens.CASE);
        } else {
            elseExpr = new ExpressionValue((Object) null, Type.SQL_ALL_TYPES);

            readThis(Tokens.END);
            readIfThis(Tokens.CASE);
        }

        Expression alternatives = new ExpressionOp(OpTypes.ALTERNATIVE,
            current, elseExpr);
        Expression casewhen = new ExpressionOp(OpTypes.CASEWHEN, condition,
                                               alternatives);

        return casewhen;
    }

    /**
     * reads a CASEWHEN expression
     */
    private Expression readCaseWhenExpression() {

        Expression l = null;

        read();
        readThis(Tokens.OPENBRACKET);

        l = XreadBooleanValueExpression();

        readThis(Tokens.COMMA);

        Expression thenelse = XreadRowValueExpression();

        readThis(Tokens.COMMA);

        thenelse = new ExpressionOp(OpTypes.ALTERNATIVE, thenelse,
                                    XreadValueExpression());
        l = new ExpressionOp(OpTypes.CASEWHEN, l, thenelse);

        readThis(Tokens.CLOSEBRACKET);

        return l;
    }

    /**
     * Reads a CAST or CONVERT expression
     */
    private Expression readCastExpression() {

        boolean isConvert = token.tokenType == Tokens.CONVERT;

        read();
        readThis(Tokens.OPENBRACKET);

        Expression l = this.XreadValueExpressionOrNull();

        if (isConvert) {
            readThis(Tokens.COMMA);
        } else {
            readThis(Tokens.AS);
        }

        Type typeObject = readTypeDefinition(true);

        if (l.isParam()) {
            l.setDataType(session, typeObject);
        }

        l = new ExpressionOp(l, typeObject);

        readThis(Tokens.CLOSEBRACKET);

        return l;
    }

    /**
     * reads a Column or Function expression
     */
    private Expression readColumnOrFunctionExpression() {

        String  name           = token.tokenString;
        boolean isSimpleQuoted = isDelimitedSimpleName();
        String  prefix         = token.namePrefix;
        String  prePrefix      = token.namePrePrefix;

        if (isUndelimitedSimpleName()) {
            // A VoltDB extension to augment the standard sql function set.
            FunctionSQL function;
            function = FunctionForVoltDB.newVoltDBFunction(name, token.tokenType);
            if (function == null) {
                // These seem to be JDBC ("Open Group"?) aliases and extensions to the standard sql functions.
                function = FunctionCustom.newCustomFunction(token.tokenString, token.tokenType);
            }
            /* disable 3 lines ...
            FunctionSQL function =
                FunctionCustom.newCustomFunction(token.tokenString,
                                                 token.tokenType);
            ... disabled 3 lines */
            // End of VoltDB extension

            if (function != null) {
                int pos = getPosition();

                // A VoltDB extension to avoid abusing the exception handling mechanism
                // for normal flow control.
                HsqlException ex = null;
                try {
                    ExpressionOrException result = readSQLFunction(function, false);
                    ex = result.exception();
                    if (ex == null) {
                        return result.knownGood();
                    }
                } catch (HsqlException caught) {
                    ex = caught;
                }
                if (ex != null) {
                /* disable 3 lines ...
                try {
                    return readSQLFunction(function);
                } catch (HsqlException ex) {
                ... disabled 3 lines */
                // End of VoltDB extension
                    ex.setLevel(compileContext.subQueryDepth);

                    if (lastError == null
                            || lastError.getLevel() < ex.getLevel()) {
                        lastError = ex;
                    }

                    rewind(pos);
                }
            } else if (isReservedKey()) {
                function = FunctionSQL.newSQLFunction(name, compileContext);

                if (function != null) {
                    // It's not really clear why readSQLFunction exceptions just get thrown through here
                    // but get post-processed in the similar call above for FunctionForVoltDB and FunctionCustom
                    return readSQLFunction(function);
                }
            }
        }

        read();

        if (token.tokenType != Tokens.OPENBRACKET) {
            Expression column = new ExpressionColumn(prePrefix, prefix, name);

            return column;
        }

        checkValidCatalogName(prePrefix);

        prefix = session.getSchemaName(prefix);

        RoutineSchema routineSchema =
            (RoutineSchema) database.schemaManager.findSchemaObject(name,
                prefix, SchemaObject.FUNCTION);

        if (routineSchema == null && isSimpleQuoted) {
            HsqlName schema =
                database.schemaManager.getDefaultSchemaHsqlName();

            routineSchema =
                (RoutineSchema) database.schemaManager.findSchemaObject(name,
                    schema.name, SchemaObject.FUNCTION);

            if (routineSchema == null) {
                Method[]  methods  = Routine.getMethods(name);
                Routine[] routines = Routine.newRoutines(methods);
                HsqlName routineName = database.nameManager.newHsqlName(schema,
                    name, true, SchemaObject.FUNCTION);

                for (int i = 0; i < routines.length; i++) {
                    routines[i].setName(routineName);
                    session.database.schemaManager.addSchemaObject(
                        routines[i]);
                }

                routineSchema =
                    (RoutineSchema) database.schemaManager.findSchemaObject(
                        name, schema.name, SchemaObject.FUNCTION);
            }
        }

        if (routineSchema == null) {
            throw Error.error(ErrorCode.X_42501, name);
        }

        HsqlArrayList list = new HsqlArrayList();

        readThis(Tokens.OPENBRACKET);

        if (token.tokenType == Tokens.CLOSEBRACKET) {
            read();
        } else {
            while (true) {
                Expression e = XreadValueExpression();

                list.add(e);

                if (token.tokenType == Tokens.COMMA) {
                    read();
                } else {
                    readThis(Tokens.CLOSEBRACKET);

                    break;
                }
            }
        }

        FunctionSQLInvoked function  = new FunctionSQLInvoked(routineSchema);
        Expression[]       arguments = new Expression[list.size()];

        list.toArray(arguments);
        function.setArguments(arguments);
        compileContext.addRoutine(function);

        return function;
    }

    /**
     * Reads a NULLIF expression
     */
    private Expression readNullIfExpression() {

        // turn into a CASEWHEN
        read();
        readThis(Tokens.OPENBRACKET);

        Expression c = XreadValueExpression();

        readThis(Tokens.COMMA);

        Expression thenelse =
            new ExpressionOp(OpTypes.ALTERNATIVE,
                             new ExpressionValue((Object) null, (Type) null),
                             c);

        c = new ExpressionLogical(c, XreadValueExpression());
        c = new ExpressionOp(OpTypes.CASEWHEN, c, thenelse);

        readThis(Tokens.CLOSEBRACKET);

        return c;
    }

    /**
     * Reads a COALESE or IFNULL expression
     */
    private Expression readCoalesceExpression() {

        Expression c = null;

        // turn into a CASEWHEN
        read();
        readThis(Tokens.OPENBRACKET);

        Expression leaf = null;

        while (true) {
            Expression current = XreadValueExpression();

            if (leaf != null && token.tokenType == Tokens.CLOSEBRACKET) {
                readThis(Tokens.CLOSEBRACKET);
                leaf.setLeftNode(current);

                break;
            }

            Expression condition = new ExpressionLogical(OpTypes.IS_NULL,
                current);
            Expression alternatives = new ExpressionOp(OpTypes.ALTERNATIVE,
                new ExpressionValue((Object) null, (Type) null), current);
            Expression casewhen = new ExpressionOp(OpTypes.CASEWHEN,
                                                   condition, alternatives);

            if (c == null) {
                c = casewhen;
            } else {
                leaf.setLeftNode(casewhen);
            }

            leaf = alternatives;

            readThis(Tokens.COMMA);
        }

        return c;
    }

    Expression readSQLFunction(FunctionSQL function) {
        // A VoltDB extension to avoid using exceptions for flow control.
        // Throwing exceptions as they are detected ensures that the normal code path
        // returns a valid expression.
        return readSQLFunction(function, true).knownGood();
    }

    ExpressionOrException readSQLFunction(FunctionSQL function, boolean preferToThrow) {
        // End of VoltDB extension

        read();

        int     position  = getPosition();
        short[] parseList = function.parseList;

        if (parseList.length == 0) {
            // A VoltDB extension to avoid using exceptions for flow control.
            return new ExpressionOrException(function);
            /* disable 1 line ...
            return function;
            ... disabled 1 line */
            // End of VoltDB extension
        }

        HsqlArrayList exprList = new HsqlArrayList();

        // A VoltDB extension to avoid using exceptions for flow control.
        HsqlException e = null;
        try {
            e = readExpression(exprList, parseList, 0, parseList.length, false, false);
        } catch (HsqlException caught) {
            e = caught;
        }
        if (e != null) {
            if (function.parseListAlt == null) {
                if ( ! preferToThrow) {
                    return new ExpressionOrException(e);
                }
        /* disable 4 lines ...
        try {
            readExpression(exprList, parseList, 0, parseList.length, false);
        } catch (HsqlException e) {
            if (function.parseListAlt == null) {
        ... disabled 4 lines */
        // End of VoltDB extension
                throw e;
            }

            rewind(position);

            parseList = function.parseListAlt;
            exprList  = new HsqlArrayList();

            // A VoltDB extension to avoid using exceptions for flow control.
            e = readExpression(exprList, parseList, 0, parseList.length, false, preferToThrow);
            if (e != null) {
                if ( ! preferToThrow ) {
                    return new ExpressionOrException(e);
                }
                // It's a little strange to be here -- should have thrown already.
                // But better late than sorry.
                throw e;
            }
            /* disable 1 line ...
            readExpression(exprList, parseList, 0, parseList.length, false);
            ... disabled 1 line */
            // End of VoltDB extension
        }

        Expression[] expr = new Expression[exprList.size()];

        exprList.toArray(expr);
        function.setArguments(expr);

        // A VoltDB extension to avoid using exceptions for flow control.
        return new ExpressionOrException(function.getFunctionExpression());
        /* disable 1 line ...
        return function.getFunctionExpression();
        ... disabled 1 line */
        // End of VoltDB extension
    }

    // A VoltDB extension to avoid using exceptions for flow control.
    /***
     *
     * @param exprList
     * @param parseList
     * @param start
     * @param count
     * @param isOption
     * @param preferToThrow - if false, exceptions are quietly passed up the stack rather than thrown.
     *                        making it possible to distinguish (breakpoint at) serious exceptions
     *                        vs. false alarms that would merely indicate that the parser wandered
     *                        down an unfruitful path and needs to backtrack.
     *                        Exceptions should not be used for normal control flow.
     * @return a non-thrown HsqlException that can be thrown later if/when the alternatives have run out.
     */
    private HsqlException readExpression(HsqlArrayList exprList, short[] parseList, int start,
                                          int count, boolean isOption, boolean preferToThrow) {
    /* disable 2 lines ...
    void readExpression(HsqlArrayList exprList, short[] parseList, int start,
                        int count, boolean isOption) {
    ... disabled 2 lines */
    // End of VoltDB extension

        for (int i = start; i < start + count; i++) {
            int exprType = parseList[i];

            switch (exprType) {

                case Tokens.QUESTION : {
                    Expression e = null;

                    e = XreadAllTypesCommonValueExpression(false);

                    exprList.add(e);

                    continue;
                }
                case Tokens.X_POS_INTEGER : {
                    Expression e       = null;
                    int        integer = readInteger();

                    if (integer < 0) {
                        throw Error.error(ErrorCode.X_42592);
                    }

                    e = new ExpressionValue(ValuePool.getInt(integer),
                                            Type.SQL_INTEGER);

                    exprList.add(e);

                    continue;
                }
                case Tokens.X_OPTION : {
                    i++;

                    int expressionCount  = exprList.size();
                    int position         = getPosition();
                    int elementCount     = parseList[i++];
                    int initialExprIndex = exprList.size();

                    // A VoltDB extension to avoid using exceptions for flow control.
                    HsqlException ex = null;
                    try {
                        ex = readExpression(exprList, parseList, i, elementCount, true, false);
                    } catch (HsqlException caught) {
                        ex = caught;
                    }
                    if (ex != null) {
                    /* disable 4 lines ...
                    try {
                        readExpression(exprList, parseList, i, elementCount,
                                       true);
                    } catch (HsqlException ex) {
                    ... disabled 4 lines */
                    // End of VoltDB extension
                        ex.setLevel(compileContext.subQueryDepth);

                        if (lastError == null
                                || lastError.getLevel() < ex.getLevel()) {
                            lastError = ex;
                        }

                        rewind(position);
                        exprList.setSize(expressionCount);

                        for (int j = i; j < i + elementCount; j++) {
                            if (parseList[j] == Tokens.QUESTION
                                    || parseList[j] == Tokens.X_KEYSET
                                    || parseList[j] == Tokens.X_POS_INTEGER) {
                                exprList.add(null);
                            }
                        }

                        i += elementCount - 1;

                        continue;
                    }

                    if (initialExprIndex == exprList.size()) {
                        exprList.add(null);
                    }

                    i += elementCount - 1;

                    continue;
                }
                case Tokens.X_REPEAT : {
                    i++;

                    int elementCount = parseList[i++];
                    int parseIndex   = i;

                    while (true) {
                        int initialExprIndex = exprList.size();

                        // A VoltDB extension to avoid using exceptions for flow control.
                        if (preferToThrow) {
                            readExpression(exprList, parseList, parseIndex,
                                           elementCount, true, true);
                        } else {
                            HsqlException ex = null;
                            try {
                                ex = readExpression(exprList, parseList, parseIndex,
                                                           elementCount, true, false);
                            } catch (HsqlException caught) {
                                ex = caught;
                            }
                            if (ex != null) {
                                // TODO: There is likely a more elegant pre-emptive way of handling
                                // the inevitable close paren that properly terminates a repeating group.
                                // This filtering probably masks/ignores some syntax errors such as
                                // a trailing comma right before the paren.
                                if (ex.getMessage().equalsIgnoreCase("unexpected token: )")) {
                                    break;
                                }
                                return ex;
                            }
                        }
                        /* disable 2 lines ...
                        readExpression(exprList, parseList, parseIndex,
                                       elementCount, true);
                        ... disabled 2 lines */
                        // End of VoltDB extension

                        if (exprList.size() == initialExprIndex) {
                            break;
                        }
                    }

                    i += elementCount - 1;

                    continue;
                }
                case Tokens.X_KEYSET : {
                    int        elementCount = parseList[++i];
                    Expression e            = null;

                    if (ArrayUtil.find(parseList, token.tokenType, i
                                       + 1, elementCount) == -1) {
                        if (!isOption) {
                            // A VoltDB extension to avoid using exceptions for flow control.
                            if ( ! preferToThrow) {
                                return unexpectedToken();
                            }
                            // End of VoltDB extension
                            throw unexpectedToken();
                        }
                    } else {
                        e = new ExpressionValue(
                            ValuePool.getInt(token.tokenType),
                            Type.SQL_INTEGER);

                        read();
                    }

                    exprList.add(e);

                    i += elementCount;

                    continue;
                }
                case Tokens.OPENBRACKET :
                case Tokens.CLOSEBRACKET :
                case Tokens.COMMA :
                default :
                    if (token.tokenType != exprType) {
                        // A VoltDB extension to avoid using exceptions for flow control.
                        if ( ! preferToThrow) {
                            return unexpectedToken();
                        }
                        // End of VoltDB extension
                        throw unexpectedToken();
                    }

                    read();

                    continue;
            }
        }
        // A VoltDB extension to avoid using exceptions for flow control.
        return null; // Successful return -- no exception to pass back.
        // End of VoltDB extension
    }

    private Expression readSequenceExpression() {

        read();
        readThis(Tokens.VALUE);
        readThis(Tokens.FOR);
        checkIsSchemaObjectName();

        String schema = session.getSchemaName(token.namePrefix);
        NumberSequence sequence =
            database.schemaManager.getSequence(token.tokenString, schema,
                                               true);

        read();

        Expression e = new ExpressionColumn(sequence);

        compileContext.addSequence(sequence);

        return e;
    }

    HsqlName readNewSchemaName() {

        checkIsSchemaObjectName();
        checkValidCatalogName(token.namePrefix);
        SqlInvariants.checkSchemaNameNotSystem(token.tokenString);

        HsqlName name = database.nameManager.newHsqlName(token.tokenString,
            isDelimitedIdentifier(), SchemaObject.SCHEMA);

        read();

        return name;
    }

    HsqlName readNewSchemaObjectNameNoCheck(int type) {

        checkIsSchemaObjectName();

        HsqlName hsqlName = database.nameManager.newHsqlName(token.tokenString,
            isDelimitedIdentifier(), type);

        if (token.namePrefix != null) {
            if (type == SchemaObject.GRANTEE) {
                throw unexpectedToken();
            }

            HsqlName schemaName =
                session.database.schemaManager.findSchemaHsqlName(
                    token.namePrefix);

            if (schemaName == null) {
                schemaName = database.nameManager.newHsqlName(token.namePrefix,
                        isDelimitedIdentifier(), SchemaObject.SCHEMA);
            }

            hsqlName.setSchemaIfNull(schemaName);
        }

        read();

        return hsqlName;
    }

    HsqlName readNewSchemaObjectName(int type) {

        checkIsSchemaObjectName();

        HsqlName hsqlName = database.nameManager.newHsqlName(token.tokenString,
            isDelimitedIdentifier(), type);

        if (token.namePrefix != null) {
            if (type == SchemaObject.GRANTEE || type == SchemaObject.VARIABLE
                    || type == SchemaObject.CATALOG) {
                throw unexpectedToken();
            }

            HsqlName schemaName = session.getSchemaHsqlName(token.namePrefix);

            hsqlName.setSchemaIfNull(schemaName);
        }

        read();

        return hsqlName;
    }

    HsqlName readNewDependentSchemaObjectName(HsqlName parentName, int type) {

        HsqlName name = readNewSchemaObjectName(type);

        name.parent = parentName;

        name.setSchemaIfNull(parentName.schema);

        if (name.schema != null && parentName.schema != null
                && name.schema != parentName.schema) {
            throw Error.error(ErrorCode.X_42505, token.namePrefix);
        }

        return name;
    }

    HsqlName readSchemaName() {

        checkIsSchemaObjectName();
        checkValidCatalogName(token.namePrefix);

        HsqlName schema = session.getSchemaHsqlName(token.tokenString);

        read();

        return schema;
    }

    SchemaObject readSchemaObjectName(int type) {

        checkIsSchemaObjectName();

        SchemaObject object =
            database.schemaManager.getSchemaObject(token.tokenString,
                token.namePrefix, type);

        if (token.namePrePrefix != null) {
            if (!token.namePrePrefix.equals(database.getCatalogName().name)) {
                throw Error.error(ErrorCode.X_42505, token.namePrefix);
            }
        }

        read();

        return object;
    }

    SchemaObject readDependentSchemaObjectName(HsqlName parentName, int type) {

        checkIsSchemaObjectName();

        SchemaObject object =
            database.schemaManager.getSchemaObject(token.tokenString,
                parentName.schema.name, type);

        if (token.namePrefix != null) {
            if (!token.namePrefix.equals(parentName.name)) {

                // todo - better error message
                throw Error.error(ErrorCode.X_42505, token.namePrefix);
            }

            if (token.namePrePrefix != null) {
                if (!token.namePrePrefix.equals(parentName.schema.name)) {

                    // todo - better error message
                    throw Error.error(ErrorCode.X_42505, token.namePrefix);
                }
            }
        }

        read();

        return object;
    }

    Table readTableName() {

        checkIsIdentifier();

        if (token.namePrePrefix != null) {
            throw Error.error(ErrorCode.X_42551, token.tokenString);
        }

        Table table = database.schemaManager.getTable(session,
            token.tokenString, token.namePrefix);

        read();

        return table;
    }

    ColumnSchema readSimpleColumnName(RangeVariable rangeVar) {

        ColumnSchema column = null;

        checkIsIdentifier();

        if (token.namePrefix != null) {
            throw Error.error(ErrorCode.X_42551, token.tokenString);
        }

        int index = rangeVar.findColumn(token.tokenString);

        if (index > -1 && rangeVar.resolvesTableName(token.namePrefix)
                && rangeVar.resolvesSchemaName(token.namePrePrefix)) {
            column = rangeVar.getTable().getColumn(index);

            read();

            return column;
        }

        throw Error.error(ErrorCode.X_42501, token.tokenString);
    }

    ColumnSchema readSimpleColumnName(Table table) {

        checkIsIdentifier();

        if (token.namePrefix != null) {
            throw Error.error(ErrorCode.X_42551, token.tokenString);
        }

        int index = table.findColumn(token.tokenString);

        if (index == -1) {
            throw Error.error(ErrorCode.X_42501, token.tokenString);
        }

        ColumnSchema column = table.getColumn(index);

        read();

        return column;
    }

    ColumnSchema readColumnName(RangeVariable[] rangeVars) {

        ColumnSchema column = null;

        checkIsIdentifier();

        if (strictSQLIdentifierParts && token.namePrefix != null) {
            throw Error.error(ErrorCode.X_42551, token.tokenString);
        }

        for (int i = 0; i < rangeVars.length; i++) {
            int index = rangeVars[i].findColumn(token.tokenString);

            if (index > -1 && rangeVars[i].resolvesTableName(token.namePrefix)
                    && rangeVars[i].resolvesSchemaName(token.namePrePrefix)) {
                column = rangeVars[i].getColumn(index);

                read();

                return column;
            }
        }

        throw Error.error(ErrorCode.X_42501, token.tokenString);
    }

    StatementDMQL compileDeclareCursor() {

        int sensitivity   = 0;    // ASENSITIVE
        int scrollability = 0;    // NO_SCROLL
        int holdability   = 0;    // WITHOUT_HOLD
        int returnability = 0;    // WITHOUT_RETURN

        readThis(Tokens.DECLARE);
        readNewSchemaObjectName(SchemaObject.CURSOR);

        switch (token.tokenType) {

            case Tokens.SENSITIVE :
                read();

                // sensitivity = SENSITIVE
                break;

            case Tokens.INSENSITIVE :
                read();

                // sensitivity = INSENSITIVE
                break;

            case Tokens.ASENSITIVE :
                read();
                break;
        }

        if (token.tokenType == Tokens.NO) {
            readThis(Tokens.SCROLL);
        } else {
            if (token.tokenType == Tokens.SCROLL) {
                read();

                // scrollability = SCROLL
            }
        }

        readThis(Tokens.CURSOR);

        for (int round = 0; round < 2; round++) {
            if (token.tokenType == Tokens.WITH) {
                read();

                if (round == 0 && token.tokenType == Tokens.HOLD) {
                    read();

                    // holdability = HOLD
                } else {
                    readThis(Tokens.RETURN);

                    round++;

                    // returnability = WITH_RETURN
                }
            } else if (token.tokenType == Tokens.WITHOUT) {
                read();

                if (round == 0 && token.tokenType == Tokens.HOLD) {
                    read();
                } else {
                    readThis(Tokens.RETURN);

                    round++;
                }
            }
        }

        StatementDMQL cs = compileCursorSpecification();

        return cs;
    }

    /**
     * Retrieves a SELECT or other query expression Statement from this parse context.
     */
    StatementDMQL compileCursorSpecification() {

        QueryExpression queryExpression = XreadQueryExpression();

        queryExpression.setAsTopLevel();
        queryExpression.resolve(session);

        if (token.tokenType == Tokens.FOR) {
            read();

            if (token.tokenType == Tokens.READ) {
                read();
                readThis(Tokens.ONLY);
            } else {
                readThis(Tokens.UPDATE);

                if (token.tokenType == Tokens.OF) {
                    readThis(Tokens.OF);

                    OrderedHashSet colNames = readColumnNameList(null, false);
                }
            }
        }

        StatementDMQL cs = new StatementQuery(session, queryExpression,
                                              compileContext);

        return cs;
    }

    int readCloseBrackets(int limit) {

        int count = 0;

        while (count < limit && token.tokenType == Tokens.CLOSEBRACKET) {
            read();

            count++;
        }

        return count;
    }

    int readOpenBrackets() {

        int count = 0;

        while (token.tokenType == Tokens.OPENBRACKET) {
            count++;

            read();
        }

        return count;
    }

    void checkValidCatalogName(String name) {

        if (name != null && !name.equals(database.getCatalogName().name)) {
            throw Error.error(ErrorCode.X_42501, name);
        }
    }

    public static final class CompileContext {

        //
        private int           subQueryDepth;
        private HsqlArrayList subQueryList   = new HsqlArrayList(true);
        HsqlArrayList         parameters     = new HsqlArrayList(true);
        private HsqlArrayList usedSequences  = new HsqlArrayList(true);
        private HsqlArrayList usedRoutines   = new HsqlArrayList(true);
        private HsqlArrayList rangeVariables = new HsqlArrayList(true);
        Type                  currentDomain;
        boolean               contextuallyTypedExpression;
        final Session         session;

        //
        private int rangeVarIndex = 0;

        public CompileContext(Session session) {

            this.session = session;

            reset();
        }

        public void reset() {

            rangeVarIndex = 0;

            rangeVariables.clear();
            subQueryList.clear();

            subQueryDepth = 0;

            parameters.clear();
            usedSequences.clear();
            usedRoutines.clear();

            //
            currentDomain               = null;
            contextuallyTypedExpression = false;
        }

        public void registerRangeVariable(RangeVariable range) {

            range.rangePosition = getNextRangeVarIndex();
            range.level         = subQueryDepth;

            rangeVariables.add(range);
        }

        public int getNextRangeVarIndex() {
            return rangeVarIndex++;
        }

        public int getRangeVarCount() {
            return rangeVarIndex;
        }

        public RangeVariable[] getRangeVariables() {

            RangeVariable[] array = new RangeVariable[rangeVariables.size()];

            rangeVariables.toArray(array);

            return array;
        }

        public NumberSequence[] getSequences() {

            if (usedSequences.size() == 0) {
                return NumberSequence.emptyArray;
            }

            NumberSequence[] array = new NumberSequence[usedSequences.size()];

            usedSequences.toArray(array);

            return array;
        }

        public Routine[] getRoutines() {

            if (usedRoutines.size() == 0) {
                return Routine.emptyArray;
            }

            for (int i = 0; i < usedRoutines.size(); i++) {
                FunctionSQLInvoked function =
                    (FunctionSQLInvoked) usedRoutines.get(i);

                usedRoutines.set(i, function.routine);
            }

            Routine[] array = new Routine[usedRoutines.size()];

            usedRoutines.toArray(array);

            return array;
        }

        private void addSequence(NumberSequence sequence) {
            usedSequences.add(sequence);
        }

        void addRoutine(FunctionSQLInvoked function) {
            usedRoutines.add(function);
        }

        void resetSubQueryLevel() {

            for (int i = rangeVariables.size() - 1; i >= 0; i--) {
                RangeVariable range = (RangeVariable) rangeVariables.get(i);

                if (range.level > subQueryDepth) {
                    rangeVariables.remove(i);
                } else {
                    rangeVarIndex = rangeVariables.size();

                    break;
                }
            }

            for (int i = subQueryList.size() - 1; i >= 0; i--) {
                SubQuery subQuery = (SubQuery) subQueryList.get(i);

                if (subQuery.level > subQueryDepth) {
                    subQueryList.remove(i);
                } else {
                    break;
                }
            }
        }

        /**
         * Return the list of subqueries as an array sorted according to the
         * order of materialization
         */
        SubQuery[] getSubqueries() {

            if (subQueryList.size() == 0) {
                return SubQuery.emptySubqueryArray;
            }

            subQueryList.sort((SubQuery) subQueryList.get(0));

            SubQuery[] subqueries = new SubQuery[subQueryList.size()];

            subQueryList.toArray(subqueries);
            subQueryList.clear();

            for (int i = 0; i < subqueries.length; i++) {
                subqueries[i].prepareTable(session);
            }

            return subqueries;
        }

        ExpressionColumn[] getParameters() {

            if (parameters.size() == 0) {
                return ExpressionColumn.emptyArray;
            }

            ExpressionColumn[] result =
                (ExpressionColumn[]) parameters.toArray(
                    new ExpressionColumn[parameters.size()]);

            parameters.clear();

            return result;
        }

        void clearParameters() {
            parameters.clear();
        }

        public OrderedHashSet getSchemaObjectNames() {

            OrderedHashSet set = new OrderedHashSet();

            for (int i = 0; i < usedSequences.size(); i++) {
                NumberSequence sequence =
                    (NumberSequence) usedSequences.get(i);

                set.add(sequence.getName());
            }

            for (int i = 0; i < rangeVariables.size(); i++) {
                RangeVariable range = (RangeVariable) rangeVariables.get(i);
                HsqlName      name  = range.rangeTable.getName();

                if (name.schema != SqlInvariants.SYSTEM_SCHEMA_HSQLNAME) {
                    set.add(range.rangeTable.getName());
                    set.addAll(range.getColumnNames());
                } else if (name.type == SchemaObject.TRANSITION) {
                    set.addAll(range.getColumnNames());
                }
            }

            Routine[] routines = getRoutines();

            for (int i = 0; i < routines.length; i++) {
                set.add(routines[i].getName());
            }

            return set;
        }
    }

    /************************* Volt DB Extensions *************************/

    /** This wraps either an Expression result of readSQLFunction or a throwable Exception discovered
     *  in the process of reading that Expression.
     *  It allows different parser paths to be tried without losing exception
     *  information OR needlessly throwing, catching, and recovering from those exceptions.
     *  The main purpose of this class is to avoid using Exception for "normal case" flow control,
     *  so that more significant exception throws can be tracked down more easily.
     *  This helped a lot in the development of VoltDB-specific SQL functions.
     *  It might have been slightly more traditional to collect the HsqlException 's initializers and
     *  only construct the HsqlException when ready to throw it.
     *  But having an HsqlException handy allowed better integration with the existing logic for
     *  conditional re-throws.
     */
    static class ExpressionOrException {
        private Expression m_good;
        private HsqlException m_bad;

        ExpressionOrException(Expression good) { m_good = good; }
        ExpressionOrException(HsqlException bad) { m_bad = bad; }

        // It MAY be safe to extract the Expression,
        // but if there was an exception, throw that now, instead.
        Expression orThrow() throws HsqlException {
            if (m_bad != null)
                throw m_bad;
            return m_good;
        }

        // Allow checking, to ensure whether the Expression value is valid.
        public HsqlException exception() {
            return m_bad;
        }

        // It is safe to extract the Expression when there is known not to be an Exception.
        public Expression knownGood() {
            // TODO Auto-generated method stub
            assert(m_bad == null);
            return m_good;
        }
    }
    /**********************************************************************/
}<|MERGE_RESOLUTION|>--- conflicted
+++ resolved
@@ -1370,13 +1370,7 @@
             Expression e = XreadTableSubqueryOrJoinedTable();
 
             table = e.subQuery.getTable();
-<<<<<<< HEAD
             subqueryExpression = e; // For VoltDB
-=======
-            if (table instanceof TableDerived) {
-                ((TableDerived)table).dataExpression = e;
-            }
->>>>>>> 2244ddbc
         } else {
             table = readTableName();
 
