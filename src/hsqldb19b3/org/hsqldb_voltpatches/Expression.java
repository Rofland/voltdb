/* Copyright (c) 1995-2000, The Hypersonic SQL Group.
 * All rights reserved.
 *
 * Redistribution and use in source and binary forms, with or without
 * modification, are permitted provided that the following conditions are met:
 *
 * Redistributions of source code must retain the above copyright notice, this
 * list of conditions and the following disclaimer.
 *
 * Redistributions in binary form must reproduce the above copyright notice,
 * this list of conditions and the following disclaimer in the documentation
 * and/or other materials provided with the distribution.
 *
 * Neither the name of the Hypersonic SQL Group nor the names of its
 * contributors may be used to endorse or promote products derived from this
 * software without specific prior written permission.
 *
 * THIS SOFTWARE IS PROVIDED BY THE COPYRIGHT HOLDERS AND CONTRIBUTORS "AS IS"
 * AND ANY EXPRESS OR IMPLIED WARRANTIES, INCLUDING, BUT NOT LIMITED TO, THE
 * IMPLIED WARRANTIES OF MERCHANTABILITY AND FITNESS FOR A PARTICULAR PURPOSE
 * ARE DISCLAIMED. IN NO EVENT SHALL THE HYPERSONIC SQL GROUP,
 * OR CONTRIBUTORS BE LIABLE FOR ANY DIRECT, INDIRECT, INCIDENTAL, SPECIAL,
 * EXEMPLARY, OR CONSEQUENTIAL DAMAGES (INCLUDING, BUT NOT LIMITED TO,
 * PROCUREMENT OF SUBSTITUTE GOODS OR SERVICES;
 * LOSS OF USE, DATA, OR PROFITS; OR BUSINESS INTERRUPTION) HOWEVER CAUSED AND
 * ON ANY THEORY OF LIABILITY, WHETHER IN CONTRACT, STRICT LIABILITY, OR TORT
 * (INCLUDING NEGLIGENCE OR OTHERWISE) ARISING IN ANY WAY OUT OF THE USE OF THIS
 * SOFTWARE, EVEN IF ADVISED OF THE POSSIBILITY OF SUCH DAMAGE.
 *
 * This software consists of voluntary contributions made by many individuals
 * on behalf of the Hypersonic SQL Group.
 *
 *
 * For work added by the HSQL Development Group:
 *
 * Copyright (c) 2001-2009, The HSQL Development Group
 * All rights reserved.
 *
 * Redistribution and use in source and binary forms, with or without
 * modification, are permitted provided that the following conditions are met:
 *
 * Redistributions of source code must retain the above copyright notice, this
 * list of conditions and the following disclaimer.
 *
 * Redistributions in binary form must reproduce the above copyright notice,
 * this list of conditions and the following disclaimer in the documentation
 * and/or other materials provided with the distribution.
 *
 * Neither the name of the HSQL Development Group nor the names of its
 * contributors may be used to endorse or promote products derived from this
 * software without specific prior written permission.
 *
 * THIS SOFTWARE IS PROVIDED BY THE COPYRIGHT HOLDERS AND CONTRIBUTORS "AS IS"
 * AND ANY EXPRESS OR IMPLIED WARRANTIES, INCLUDING, BUT NOT LIMITED TO, THE
 * IMPLIED WARRANTIES OF MERCHANTABILITY AND FITNESS FOR A PARTICULAR PURPOSE
 * ARE DISCLAIMED. IN NO EVENT SHALL HSQL DEVELOPMENT GROUP, HSQLDB.ORG,
 * OR CONTRIBUTORS BE LIABLE FOR ANY DIRECT, INDIRECT, INCIDENTAL, SPECIAL,
 * EXEMPLARY, OR CONSEQUENTIAL DAMAGES (INCLUDING, BUT NOT LIMITED TO,
 * PROCUREMENT OF SUBSTITUTE GOODS OR SERVICES;
 * LOSS OF USE, DATA, OR PROFITS; OR BUSINESS INTERRUPTION) HOWEVER CAUSED AND
 * ON ANY THEORY OF LIABILITY, WHETHER IN CONTRACT, STRICT LIABILITY, OR TORT
 * (INCLUDING NEGLIGENCE OR OTHERWISE) ARISING IN ANY WAY OUT OF THE USE OF THIS
 * SOFTWARE, EVEN IF ADVISED OF THE POSSIBILITY OF SUCH DAMAGE.
 */


package org.hsqldb_voltpatches;

// A VoltDB extension to transfer Expression structures to the VoltDB planner
import java.lang.reflect.Field;
import java.util.HashMap;
import java.util.Iterator;
import java.util.List;
import java.util.Map;
import java.util.Vector;

<<<<<<< HEAD
=======
/// We DO NOT reorganize imports in hsql code. And we try to keep these structured comment in place.
import org.hsqldb_voltpatches.types.BinaryData;
import org.hsqldb_voltpatches.types.TimestampData;
import org.hsqldb_voltpatches.HSQLInterface.HSQLParseException;
// End of VoltDB extension

>>>>>>> 14b32b3b
import org.hsqldb_voltpatches.HsqlNameManager.SimpleName;
import org.hsqldb_voltpatches.ParserDQL.CompileContext;
import org.hsqldb_voltpatches.lib.ArrayListIdentity;
import org.hsqldb_voltpatches.lib.HsqlArrayList;
import org.hsqldb_voltpatches.lib.HsqlList;
import org.hsqldb_voltpatches.lib.OrderedHashSet;
import org.hsqldb_voltpatches.lib.OrderedIntHashSet;
import org.hsqldb_voltpatches.lib.Set;
import org.hsqldb_voltpatches.persist.PersistentStore;
import org.hsqldb_voltpatches.types.BinaryData;
import org.hsqldb_voltpatches.types.CharacterType;
import org.hsqldb_voltpatches.types.NullType;
import org.hsqldb_voltpatches.types.TimestampData;
import org.hsqldb_voltpatches.types.Type;

/**
 * Expression class.
 *
 * @author Campbell Boucher-Burnett (boucherb@users dot sourceforge.net)
 * @author Fred Toussi (fredt@users dot sourceforge.net)
 * @version 1.9.0
 * @since 1.9.0
 */
public class Expression {

    public static final int LEFT   = 0;
    public static final int RIGHT  = 1;
    public static final int UNARY  = 1;
    public static final int BINARY = 2;

    //
    //
    static final Expression[] emptyExpressionArray = new Expression[]{};

    //
    static final Expression EXPR_TRUE  = new ExpressionLogical(true);
    static final Expression EXPR_FALSE = new ExpressionLogical(false);

    //
    static final OrderedIntHashSet aggregateFunctionSet =
        new OrderedIntHashSet();

    static {
        aggregateFunctionSet.add(OpTypes.COUNT);
        aggregateFunctionSet.add(OpTypes.SUM);
        aggregateFunctionSet.add(OpTypes.MIN);
        aggregateFunctionSet.add(OpTypes.MAX);
        aggregateFunctionSet.add(OpTypes.AVG);
        aggregateFunctionSet.add(OpTypes.EVERY);
        aggregateFunctionSet.add(OpTypes.SOME);
        aggregateFunctionSet.add(OpTypes.STDDEV_POP);
        aggregateFunctionSet.add(OpTypes.STDDEV_SAMP);
        aggregateFunctionSet.add(OpTypes.VAR_POP);
        aggregateFunctionSet.add(OpTypes.VAR_SAMP);
    }

    static final OrderedIntHashSet columnExpressionSet =
        new OrderedIntHashSet();

    static {
        columnExpressionSet.add(OpTypes.COLUMN);
    }

    static final OrderedIntHashSet subqueryExpressionSet =
        new OrderedIntHashSet();

    static {
        subqueryExpressionSet.add(OpTypes.ROW_SUBQUERY);
        subqueryExpressionSet.add(OpTypes.TABLE_SUBQUERY);
    }

    static final OrderedIntHashSet subqueryAggregateExpressionSet =
        new OrderedIntHashSet();

    static {
        subqueryAggregateExpressionSet.add(OpTypes.COUNT);
        subqueryAggregateExpressionSet.add(OpTypes.SUM);
        subqueryAggregateExpressionSet.add(OpTypes.MIN);
        subqueryAggregateExpressionSet.add(OpTypes.MAX);
        subqueryAggregateExpressionSet.add(OpTypes.AVG);
        subqueryAggregateExpressionSet.add(OpTypes.EVERY);
        subqueryAggregateExpressionSet.add(OpTypes.SOME);
        subqueryAggregateExpressionSet.add(OpTypes.STDDEV_POP);
        subqueryAggregateExpressionSet.add(OpTypes.STDDEV_SAMP);
        subqueryAggregateExpressionSet.add(OpTypes.VAR_POP);
        subqueryAggregateExpressionSet.add(OpTypes.VAR_SAMP);

        //
        subqueryAggregateExpressionSet.add(OpTypes.TABLE_SUBQUERY);
        subqueryAggregateExpressionSet.add(OpTypes.ROW_SUBQUERY);
    }

    static final OrderedIntHashSet emptyExpressionSet =
        new OrderedIntHashSet();

    // type
    protected int opType;

    // type qualifier
    protected int exprSubType;

    //
    SimpleName alias;

    // aggregate
    protected boolean isAggregate;

    // VALUE
    protected Object       valueData;
    protected Expression[] nodes;
    Type[]                 nodeDataTypes;

    // QUERY - in single value selects, IN, EXISTS etc.
    SubQuery subQuery;

    // for query and value lists, etc
    boolean isCorrelated;

    // for COLUMN
    int columnIndex = -1;

    // data type
    protected Type dataType;

    //
    int     queryTableColumnIndex = -1;    // >= 0 when it is used for order by
    boolean isParam;

    // index of a session-dependent field
    int parameterIndex = -1;

    //
    int rangePosition = -1;

    //
    boolean isColumnEqual;

    Expression(int type) {
        opType = type;
        nodes  = emptyExpressionArray;
    }

    // IN condition optimisation

    /**
     * Creates a SCALAR SUBQUERY expression. Is called as ROW_SUBQUERY
     */
    Expression(int exprType, SubQuery sq) {

        this(OpTypes.TABLE_SUBQUERY);

        subQuery = sq;
    }

    /**
     * ROW or VALUELIST
     */
    Expression(int type, Expression[] list) {

        this(type);

        this.nodes = list;
    }

    public String describe(Session session) {
        return describe(session, 0);
    }

    static String getContextSQL(Expression expression) {

        if (expression == null) {
            return null;
        }

        String ddl = expression.getSQL();

        switch (expression.opType) {

            case OpTypes.VALUE :
            case OpTypes.COLUMN :
            case OpTypes.ROW :
            case OpTypes.FUNCTION :
            case OpTypes.SQL_FUNCTION :
            case OpTypes.ALTERNATIVE :
            case OpTypes.CASEWHEN :
            case OpTypes.CAST :
                return ddl;
        }

        StringBuffer sb = new StringBuffer();

        ddl = sb.append('(').append(ddl).append(')').toString();

        return ddl;
    }

    /**
     * For use with CHECK constraints. Under development.
     *
     * Currently supports a subset of expressions and is suitable for CHECK
     * search conditions that refer only to the inserted/updated row.
     *
     * For full DDL reporting of VIEW select queries and CHECK search
     * conditions, future improvements here are dependent upon improvements to
     * SELECT query parsing, so that it is performed in a number of passes.
     * An early pass should result in the query turned into an Expression tree
     * that contains the information in the original SQL without any
     * alterations, and with tables and columns all resolved. This Expression
     * can then be preserved for future use. Table and column names that
     * are not user-defined aliases should be kept as the HsqlName structures
     * so that table or column renaming is reflected in the precompiled
     * query.
     */
    public String getSQL() {

        StringBuffer sb = new StringBuffer(64);

        switch (opType) {

            case OpTypes.VALUE :
                if (valueData == null) {
                    return Tokens.T_NULL;
                }

                return dataType.convertToSQLString(valueData);

            case OpTypes.ROW :
                sb.append('(');

                for (int i = 0; i < nodes.length; i++) {
                    sb.append(nodes[i].getSQL());

                    if (i < nodes.length - 1) {
                        sb.append(',');
                    }
                }

                sb.append(')');

                return sb.toString();

            //
            case OpTypes.TABLE :
                for (int i = 0; i < nodes.length; i++) {
                    sb.append(nodes[i].getSQL());

                    if (i < nodes.length - 1) {
                        sb.append(',');
                    }
                }

                return sb.toString();
        }

        switch (opType) {

            case OpTypes.ROW_SUBQUERY :
            case OpTypes.TABLE_SUBQUERY :
/*
                buf.append('(');
                buf.append(subSelect.getSQL());
                buf.append(')');
*/
                break;

            default :
                throw Error.runtimeError(ErrorCode.U_S0500, "Expression");
        }

        return sb.toString();
    }

    protected String describe(Session session, int blanks) {

        StringBuffer sb = new StringBuffer(64);

        sb.append('\n');

        for (int i = 0; i < blanks; i++) {
            sb.append(' ');
        }

        switch (opType) {

            case OpTypes.VALUE :
                sb.append("VALUE = ").append(valueData);
                sb.append(", TYPE = ").append(dataType.getNameString());

                return sb.toString();

            case OpTypes.ROW_SUBQUERY :
            case OpTypes.TABLE_SUBQUERY :
                sb.append("QUERY ");
                sb.append(subQuery.queryExpression.describe(session));

                return sb.toString();

            case OpTypes.ROW :
                sb.append("ROW = ");

                for (int i = 0; i < nodes.length; i++) {
                    sb.append(nodes[i].describe(session, blanks + 1));
                }

                sb.append("), TYPE = ").append(dataType.getNameString());
                break;

            case OpTypes.TABLE :
                sb.append("VALUELIST ");

                for (int i = 0; i < nodes.length; i++) {
                    sb.append(nodes[i].describe(session, blanks + 1));
                    sb.append(' ');
                }
                break;
        }

        if (nodes[LEFT] != null) {
            sb.append(" arg1=[");
            sb.append(nodes[LEFT].describe(session, blanks + 1));
            sb.append(']');
        }

        if (nodes[RIGHT] != null) {
            sb.append(" arg2=[");
            sb.append(nodes[RIGHT].describe(session, blanks + 1));
            sb.append(']');
        }

        return sb.toString();
    }

    /**
     * Set the data type
     */
    void setDataType(Session session, Type type) {

        if (opType == OpTypes.VALUE) {
            valueData = type.convertToType(session, valueData, dataType);
        }

        dataType = type;
    }

    public boolean equals(Expression other) {

        if (other == this) {
            return true;
        }

        if (other == null) {
            return false;
        }

        if (opType != other.opType || exprSubType != other.exprSubType
                || !equals(dataType, other.dataType)) {
            return false;
        }

        switch (opType) {

            case OpTypes.SIMPLE_COLUMN :
                return this.columnIndex == other.columnIndex;

            case OpTypes.VALUE :
                return equals(valueData, other.valueData);

            default :
                return equals(nodes, other.nodes)
                       && equals(subQuery, other.subQuery);
        }
    }

    @Override
    public boolean equals(Object other) {

        if (other == this) {
            return true;
        }

        if (other instanceof Expression) {
            return equals((Expression) other);
        }

        return false;
    }

    @Override
    public int hashCode() {

        int val = opType + exprSubType;

        for (int i = 0; i < nodes.length; i++) {
            if (nodes[i] != null) {
                val += nodes[i].hashCode();
            }
        }

        return val;
    }

    static boolean equals(Object o1, Object o2) {

        if (o1 == o2) {
            return true;
        }

        return (o1 == null) ? o2 == null
                            : o1.equals(o2);
    }

    static boolean equals(Expression[] row1, Expression[] row2) {

        if (row1 == row2) {
            return true;
        }

        if (row1.length != row2.length) {
            return false;
        }

        int len = row1.length;

        for (int i = 0; i < len; i++) {
            Expression e1     = row1[i];
            Expression e2     = row2[i];
            boolean    equals = (e1 == null) ? e2 == null
                                             : e1.equals(e2);

            if (!equals) {
                return false;
            }
        }

        return true;
    }

    boolean isComposedOf(Expression exprList[], int start, int end,
                         OrderedIntHashSet excludeSet) {

        if (opType == OpTypes.VALUE) {
            return true;
        }

        if (excludeSet.contains(opType)) {
            return true;
        }

        for (int i = start; i < end; i++) {
            if (equals(exprList[i])) {
                return true;
            }
        }

        switch (opType) {

            case OpTypes.LIKE :
            case OpTypes.MATCH_SIMPLE :
            case OpTypes.MATCH_PARTIAL :
            case OpTypes.MATCH_FULL :
            case OpTypes.MATCH_UNIQUE_SIMPLE :
            case OpTypes.MATCH_UNIQUE_PARTIAL :
            case OpTypes.MATCH_UNIQUE_FULL :
            case OpTypes.UNIQUE :
            case OpTypes.EXISTS :
            case OpTypes.TABLE_SUBQUERY :
            case OpTypes.ROW_SUBQUERY :

            //
            case OpTypes.COUNT :
            case OpTypes.SUM :
            case OpTypes.MIN :
            case OpTypes.MAX :
            case OpTypes.AVG :
            case OpTypes.EVERY :
            case OpTypes.SOME :
            case OpTypes.STDDEV_POP :
            case OpTypes.STDDEV_SAMP :
            case OpTypes.VAR_POP :
            case OpTypes.VAR_SAMP :
                return false;
        }

        if (nodes.length == 0) {
            return false;
        }

        boolean result = true;

        for (int i = 0; i < nodes.length; i++) {
            result &= (nodes[i] == null
                       || nodes[i].isComposedOf(exprList, start, end,
                                                excludeSet));
        }

        return result;
    }

    boolean isComposedOf(OrderedHashSet expressions,
                         OrderedIntHashSet excludeSet) {

        if (opType == OpTypes.VALUE) {
            return true;
        }

        if (excludeSet.contains(opType)) {
            return true;
        }

        for (int i = 0; i < expressions.size(); i++) {
            if (equals(expressions.get(i))) {
                return true;
            }
        }

        switch (opType) {

            case OpTypes.COUNT :
            case OpTypes.SUM :
            case OpTypes.MIN :
            case OpTypes.MAX :
            case OpTypes.AVG :
            case OpTypes.EVERY :
            case OpTypes.SOME :
            case OpTypes.STDDEV_POP :
            case OpTypes.STDDEV_SAMP :
            case OpTypes.VAR_POP :
            case OpTypes.VAR_SAMP :
                return false;
        }

/*
        case OpCodes.LIKE :
        case OpCodes.ALL :
        case OpCodes.ANY :
        case OpCodes.IN :
        case OpCodes.MATCH_SIMPLE :
        case OpCodes.MATCH_PARTIAL :
        case OpCodes.MATCH_FULL :
        case OpCodes.MATCH_UNIQUE_SIMPLE :
        case OpCodes.MATCH_UNIQUE_PARTIAL :
        case OpCodes.MATCH_UNIQUE_FULL :
        case OpCodes.UNIQUE :
        case OpCodes.EXISTS :
        case OpCodes.TABLE_SUBQUERY :
        case OpCodes.ROW_SUBQUERY :
*/
        if (nodes.length == 0) {
            return false;
        }

        boolean result = true;

        for (int i = 0; i < nodes.length; i++) {
            result &= (nodes[i] == null
                       || nodes[i].isComposedOf(expressions, excludeSet));
        }

        return result;
    }

    Expression replace(OrderedHashSet expressions,
                       OrderedHashSet replacements) {

        if (opType == OpTypes.VALUE) {
            return this;
        }

        int index = expressions.getIndex(this);

        if (index != -1) {
            return (Expression) replacements.get(index);
        }

        for (int i = 0; i < nodes.length; i++) {
            if (nodes[i] == null) {
                continue;
            }

            nodes[i] = nodes[i].replace(expressions, replacements);
        }

        return this;
    }

    Expression replaceColumnReferences(RangeVariable range,
                                       Expression[] list) {

        for (int i = 0; i < nodes.length; i++) {
            if (nodes[i] == null) {
                continue;
            }

            nodes[i] = nodes[i].replaceColumnReferences(range, list);
        }

        return this;
    }

    void convertToSimpleColumn(OrderedHashSet expressions,
                               OrderedHashSet replacements) {

        if (opType == OpTypes.VALUE) {
            return;
        }

        int index = expressions.getIndex(this);

        if (index != -1) {
            Expression e = (Expression) replacements.get(index);

            nodes         = emptyExpressionArray;
            opType        = OpTypes.SIMPLE_COLUMN;
            columnIndex   = e.columnIndex;
            rangePosition = e.rangePosition;

            return;
        }

        for (int i = 0; i < nodes.length; i++) {
            if (nodes[i] == null) {
                continue;
            }

            nodes[i].convertToSimpleColumn(expressions, replacements);
        }
    }

    boolean isSelfAggregate() {
        return false;
    }

    /**
     * Set the column alias
     */
    void setAlias(SimpleName name) {
        alias = name;
    }

    /**
     * Get the column alias
     */
    String getAlias() {

        if (alias != null) {
            return alias.name;
        }

        return "";
    }

    SimpleName getSimpleName() {

        if (alias != null) {
            return alias;
        }

        return null;
    }

    /**
     * Returns the type of expression
     */
    public int getType() {
        return opType;
    }

    /**
     * Returns the left node
     */
    Expression getLeftNode() {
        return nodes.length > 0 ? nodes[LEFT]
                                : null;
    }

    /**
     * Returns the right node
     */
    Expression getRightNode() {
        return nodes.length > 1 ? nodes[RIGHT]
                                : null;
    }

    void setLeftNode(Expression e) {
        nodes[LEFT] = e;
    }

    void setRightNode(Expression e) {
        nodes[RIGHT] = e;
    }

    /**
     * Returns the range variable for a COLUMN expression
     */
    RangeVariable getRangeVariable() {
        return null;
    }

    /**
     * return the expression for an alias used in an ORDER BY clause
     */
    Expression replaceAliasInOrderBy(Expression[] columns, int length) {

        for (int i = 0; i < nodes.length; i++) {
            if (nodes[i] == null) {
                continue;
            }

            nodes[i] = nodes[i].replaceAliasInOrderBy(columns, length);
        }

        return this;
    }

    /**
     * Find a range variable with the given table alias
     */
    int findMatchingRangeVariableIndex(RangeVariable[] rangeVarArray) {
        return -1;
    }

    /**
     * collects all range variables in expression tree
     */
    void collectRangeVariables(RangeVariable[] rangeVariables, Set set) {

        for (int i = 0; i < nodes.length; i++) {
            if (nodes[i] != null) {
                nodes[i].collectRangeVariables(rangeVariables, set);
            }
        }

        if (subQuery != null && subQuery.queryExpression != null) {
            HsqlList unresolvedExpressions =
                subQuery.queryExpression.getUnresolvedExpressions();

            if (unresolvedExpressions != null) {
                for (int i = 0; i < unresolvedExpressions.size(); i++) {
                    Expression e = (Expression) unresolvedExpressions.get(i);

                    e.collectRangeVariables(rangeVariables, set);
                }
            }
        }
    }

    /**
     * collects all range variables in expression tree
     */
    void collectObjectNames(Set set) {

        for (int i = 0; i < nodes.length; i++) {
            if (nodes[i] != null) {
                nodes[i].collectObjectNames(set);
            }
        }

        if (subQuery != null) {
            if (subQuery.queryExpression != null) {
                subQuery.queryExpression.collectObjectNames(set);
            }
        }
    }

    /**
     * return true if given RangeVariable is used in expression tree
     */
    boolean hasReference(RangeVariable range) {

        for (int i = 0; i < nodes.length; i++) {
            if (nodes[i] != null) {
                if (nodes[i].hasReference(range)) {
                    return true;
                }
            }
        }

        if (subQuery != null && subQuery.queryExpression != null) {
            if (subQuery.queryExpression.hasReference(range)) {
                return true;
            }
        }

        return false;
    }

    /**
     * resolve tables and collect unresolved column expressions
     */
    public HsqlList resolveColumnReferences(RangeVariable[] rangeVarArray,
            HsqlList unresolvedSet) {
        return resolveColumnReferences(rangeVarArray, rangeVarArray.length,
                                       unresolvedSet, true);
    }

    public HsqlList resolveColumnReferences(RangeVariable[] rangeVarArray,
            int rangeCount, HsqlList unresolvedSet, boolean acceptsSequences) {

        if (opType == OpTypes.VALUE) {
            return unresolvedSet;
        }

        switch (opType) {

            case OpTypes.CASEWHEN :
                acceptsSequences = false;
                break;

            case OpTypes.TABLE : {
                HsqlList localSet = null;

                for (int i = 0; i < nodes.length; i++) {
                    if (nodes[i] == null) {
                        continue;
                    }

                    localSet = nodes[i].resolveColumnReferences(
                        RangeVariable.emptyArray, localSet);
                }

                if (localSet != null) {
                    isCorrelated = true;

                    if (subQuery != null) {
                        subQuery.setCorrelated();
                    }

                    for (int i = 0; i < localSet.size(); i++) {
                        Expression e = (Expression) localSet.get(i);

                        unresolvedSet =
                            e.resolveColumnReferences(rangeVarArray,
                                                      unresolvedSet);
                    }

                    unresolvedSet = Expression.resolveColumnSet(rangeVarArray,
                            localSet, unresolvedSet);
                }

                return unresolvedSet;
            }
        }

        for (int i = 0; i < nodes.length; i++) {
            if (nodes[i] == null) {
                continue;
            }

            unresolvedSet = nodes[i].resolveColumnReferences(rangeVarArray,
                    rangeCount, unresolvedSet, acceptsSequences);
        }

        switch (opType) {

            case OpTypes.ROW_SUBQUERY :
            case OpTypes.TABLE_SUBQUERY : {
                QueryExpression queryExpression = subQuery.queryExpression;

                if (!queryExpression.areColumnsResolved()) {
                    isCorrelated = true;

                    subQuery.setCorrelated();

                    // take to enclosing context
                    if (unresolvedSet == null) {
                        unresolvedSet = new ArrayListIdentity();
                    }

                    unresolvedSet.addAll(
                        queryExpression.getUnresolvedExpressions());
                }

                break;
            }
            default :
        }

        return unresolvedSet;
    }

    public OrderedHashSet getUnkeyedColumns(OrderedHashSet unresolvedSet) {

        if (opType == OpTypes.VALUE) {
            return unresolvedSet;
        }

        for (int i = 0; i < nodes.length; i++) {
            if (nodes[i] == null) {
                continue;
            }

            unresolvedSet = nodes[i].getUnkeyedColumns(unresolvedSet);
        }

        switch (opType) {

            case OpTypes.ROW_SUBQUERY :
            case OpTypes.TABLE_SUBQUERY :
                if (subQuery != null) {
                    if (unresolvedSet == null) {
                        unresolvedSet = new OrderedHashSet();
                    }

                    unresolvedSet.add(this);
                }
                break;
        }

        return unresolvedSet;
    }

    public void resolveTypes(Session session, Expression parent) {

        for (int i = 0; i < nodes.length; i++) {
            if (nodes[i] != null) {
                nodes[i].resolveTypes(session, this);
            }
        }

        switch (opType) {

            case OpTypes.VALUE :
                break;

            case OpTypes.TABLE :

                /** @todo - should it fall through */
                break;

            case OpTypes.ROW :
                nodeDataTypes = new Type[nodes.length];

                for (int i = 0; i < nodes.length; i++) {
                    if (nodes[i] != null) {
                        nodeDataTypes[i] = nodes[i].dataType;
                    }
                }
                break;

            case OpTypes.ROW_SUBQUERY :
            case OpTypes.TABLE_SUBQUERY : {
                QueryExpression queryExpression = subQuery.queryExpression;

                queryExpression.resolveTypes(session);
                subQuery.prepareTable(session);

                nodeDataTypes = queryExpression.getColumnTypes();
                dataType      = nodeDataTypes[0];

                break;
            }
            default :
                throw Error.runtimeError(ErrorCode.U_S0500,
                                         "Expression.resolveTypes()");
        }
    }

    void setAsConstantValue(Session session) {

        valueData = getConstantValue(session);
        opType    = OpTypes.VALUE;
        nodes     = emptyExpressionArray;
    }

    void setAsConstantValue(Object value) {

        valueData = value;
        opType    = OpTypes.VALUE;
        nodes     = emptyExpressionArray;
    }

    void prepareTable(Session session, Expression row, int degree) {

        if (nodeDataTypes != null) {
            return;
        }

        for (int i = 0; i < nodes.length; i++) {
            Expression e = nodes[i];

            if (e.opType == OpTypes.ROW) {
                if (degree != e.nodes.length) {
                    throw Error.error(ErrorCode.X_42564);
                }
            } else if (degree == 1) {
                nodes[i]       = new Expression(OpTypes.ROW);
                nodes[i].nodes = new Expression[]{ e };
            } else {
                throw Error.error(ErrorCode.X_42564);
            }
        }

        nodeDataTypes = new Type[degree];

        for (int j = 0; j < degree; j++) {
            Type type = row == null ? null
                                    : row.nodes[j].dataType;

            for (int i = 0; i < nodes.length; i++) {
                type = Type.getAggregateType(nodes[i].nodes[j].dataType, type);
            }

            if (type == null) {
                throw Error.error(ErrorCode.X_42567);
            }

            nodeDataTypes[j] = type;

            if (row != null && row.nodes[j].isParam) {
                row.nodes[j].dataType = type;
            }

            for (int i = 0; i < nodes.length; i++) {
                if (nodes[i].nodes[j].isParam) {
                    nodes[i].nodes[j].dataType = nodeDataTypes[j];

                    continue;
                }

                if (nodes[i].nodes[j].opType == OpTypes.VALUE) {
                    if (nodes[i].nodes[j].valueData == null) {
                        nodes[i].nodes[j].dataType = nodeDataTypes[j];
                    }
                }
            }

            if (nodeDataTypes[j].isCharacterType()
                    && !((CharacterType) nodeDataTypes[j])
                        .isEqualIdentical()) {

                // collation issues
            }
        }
    }

    /**
     * Details of IN condition optimisation for 1.9.0
     * Predicates with SELECT are QUERY expressions
     *
     * Predicates with IN list
     *
     * Parser adds a SubQuery to the list for each predicate
     * At type resolution IN lists that are entirely fixed constant or parameter
     * values are selected for possible optimisation. The flags:
     *
     * IN expression right side isCorrelated == true if there are non-constant,
     * non-param expressions in the list (Expressions may have to be resolved
     * against the full set of columns of the query, so must be re-evaluated
     * for each row and evaluated after all the joins have been made)
     *
     * VALUELIST expression isFixedConstantValueList == true when all
     * expressions are fixed constant and none is a param. With this flag,
     * a single-column VALUELIST can be accessed as a HashMap.
     *
     * Predicates may be optimised as joins if isCorrelated == false
     *
     */
    void insertValuesIntoSubqueryTable(Session session,
                                       PersistentStore store) {

        TableDerived table = subQuery.getTable();

        for (int i = 0; i < nodes.length; i++) {
            Object[] data = nodes[i].getRowValue(session);

            for (int j = 0; j < nodeDataTypes.length; j++) {
                data[j] = nodeDataTypes[j].convertToType(session, data[j],
                        nodes[i].nodes[j].dataType);
            }

            Row row = (Row) store.getNewCachedObject(session, data);

            try {
                store.indexRow(session, row);
            } catch (HsqlException e) {}
        }
    }

    /**
     * Returns the name of a column as string
     *
     * @return column name
     */
    String getColumnName() {
        return getAlias();
    }

    ColumnSchema getColumn() {
        return null;
    }

    /**
     * Returns the column index in the table
     */
    int getColumnIndex() {
        return columnIndex;
    }

    /**
     * Returns the data type
     */
    Type getDataType() {
        return dataType;
    }

    int getDegree() {
        return opType == OpTypes.ROW ? nodes.length
                                     : 1;
    }

    public Object[] getRowValue(Session session) {

        switch (opType) {

            case OpTypes.ROW : {
                Object[] data = new Object[nodes.length];

                for (int i = 0; i < nodes.length; i++) {
                    data[i] = nodes[i].getValue(session);
                }

                return data;
            }
            case OpTypes.ROW_SUBQUERY :
            case OpTypes.TABLE_SUBQUERY : {
                return subQuery.queryExpression.getValues(session);
            }
            default :
                throw Error.runtimeError(ErrorCode.U_S0500, "Expression");
        }
    }

    Object getValue(Session session, Type type) {

        Object o = getValue(session);

        if (o == null || dataType == type) {
            return o;
        }

        return type.convertToType(session, o, dataType);
    }

    public Object getConstantValue(Session session) {
        return getValue(session);
    }

    public Object getConstantValueNoCheck(Session session) {

        try {
            return getValue(session);
        } catch (HsqlException e) {
            return null;
        }
    }

    public Object getValue(Session session) {

        switch (opType) {

            case OpTypes.VALUE :
                return valueData;

            case OpTypes.SIMPLE_COLUMN : {
                Object[] data =
                    session.sessionContext.rangeIterators[rangePosition]
                        .getCurrent();

                return data[columnIndex];
            }
            case OpTypes.ROW : {
                if (nodes.length == 1) {
                    return nodes[0].getValue(session);
                }

                Object[] row = new Object[nodes.length];

                for (int i = 0; i < nodes.length; i++) {
                    row[i] = nodes[i].getValue(session);
                }

                return row;
            }
            case OpTypes.ROW_SUBQUERY :
            case OpTypes.TABLE_SUBQUERY : {
                subQuery.materialiseCorrelated(session);

                Object value = subQuery.getValue(session);

                return value;
            }
            default :
                throw Error.runtimeError(ErrorCode.U_S0500, "Expression");
        }
    }

    boolean testCondition(Session session) {
        return Boolean.TRUE.equals(getValue(session));
    }

    static int countNulls(Object[] a) {

        int nulls = 0;

        for (int i = 0; i < a.length; i++) {
            if (a[i] == null) {
                nulls++;
            }
        }

        return nulls;
    }

    static void convertToType(Session session, Object[] data, Type[] dataType,
                              Type[] newType) {

        for (int i = 0; i < data.length; i++) {
            data[i] = newType[i].convertToType(session, data[i], dataType[i]);
        }
    }

    /**
     * Returns a Select object that can be used for checking the contents
     * of an existing table against the given CHECK search condition.
     */
    static QuerySpecification getCheckSelect(Session session, Table t,
            Expression e) {

        CompileContext     compileContext = new CompileContext(session);
        QuerySpecification s = new QuerySpecification(compileContext);

        s.exprColumns    = new Expression[1];
        s.exprColumns[0] = EXPR_TRUE;

        RangeVariable range = new RangeVariable(t, null, null, null,
            compileContext);

        s.rangeVariables = new RangeVariable[]{ range };

        HsqlList unresolved = e.resolveColumnReferences(s.rangeVariables,
            null);

        ExpressionColumn.checkColumnsResolved(unresolved);
        e.resolveTypes(session, null);

        if (Type.SQL_BOOLEAN != e.getDataType()) {
            throw Error.error(ErrorCode.X_42568);
        }

        Expression condition = new ExpressionLogical(OpTypes.NOT, e);

        s.queryCondition = condition;

        s.resolveReferences(session);
        s.resolveTypes(session);

        return s;
    }

    boolean isParam() {
        return isParam;
    }

    void setAttributesAsColumn(ColumnSchema column, boolean isWritable) {
        throw Error.runtimeError(ErrorCode.U_S0500,
                                 "Expression.setAttributesAsColumn");
    }

    String getValueClassName() {

        Type type = dataType == null ? NullType.getNullType()
                                     : dataType;

        return type.getJDBCClassName();
    }

    public void collectAllFunctionExpressions(HsqlList set) {

        Expression.collectAllExpressions(set, this,
                                         Expression.emptyExpressionSet,
                                         Expression.emptyExpressionSet);
    }

    /**
     * collect all extrassions of a set of expression types appearing anywhere
     * in a select statement and its subselects, etc.
     */
    static void collectAllExpressions(HsqlList set, Expression e,
                                      OrderedIntHashSet typeSet,
                                      OrderedIntHashSet stopAtTypeSet) {

        if (e == null) {
            return;
        }

        if (stopAtTypeSet.contains(e.opType)) {
            return;
        }

        for (int i = 0; i < e.nodes.length; i++) {
            collectAllExpressions(set, e.nodes[i], typeSet, stopAtTypeSet);
        }

        if (typeSet.contains(e.opType)) {
            set.add(e);
        }

        if (e.subQuery != null && e.subQuery.queryExpression != null) {
            e.subQuery.queryExpression.collectAllExpressions(set, typeSet,
                    stopAtTypeSet);
        }
    }

    /**
     * isCorrelated
     */
    public boolean isCorrelated() {

        if (opType == OpTypes.TABLE_SUBQUERY && subQuery != null
                && subQuery.isCorrelated()) {
            return true;
        }

        return false;
    }

    /**
     * checkValidCheckConstraint
     */
    public void checkValidCheckConstraint() {

        HsqlArrayList set = new HsqlArrayList();

        Expression.collectAllExpressions(set, this, subqueryExpressionSet,
                                         emptyExpressionSet);

        if (!set.isEmpty()) {
            throw Error.error(ErrorCode.X_0A000,
                              "subquery in check constraint");
        }
    }

    static HsqlList resolveColumnSet(RangeVariable[] rangeVars,
                                     HsqlList sourceSet, HsqlList targetSet) {

        if (sourceSet == null) {
            return targetSet;
        }

        for (int i = 0; i < sourceSet.size(); i++) {
            Expression e = (Expression) sourceSet.get(i);

            targetSet = e.resolveColumnReferences(rangeVars, targetSet);
        }

        return targetSet;
    }

    Expression getIndexableExpression(RangeVariable rangeVar) {
        return null;
    }

    /************************* Volt DB Extensions *************************/

    // A VoltDB extension to support indexed expressions
    public void collectAllColumnExpressions(HsqlList set) {

        Expression.collectAllExpressions(set, this,
                                         Expression.columnExpressionSet,
                                         Expression.emptyExpressionSet);
    }

    static Map<Integer, VoltXMLElement> prototypes = new HashMap<Integer, VoltXMLElement>();

    static {
        prototypes.put(OpTypes.VALUE,         new VoltXMLElement("value")); // constant value
        prototypes.put(OpTypes.COLUMN,        new VoltXMLElement("columnref")); // reference
        prototypes.put(OpTypes.COALESCE,      new VoltXMLElement("columnref")); // for now, another reference form?
        prototypes.put(OpTypes.DEFAULT,       new VoltXMLElement("columnref")); // uninteresting!? ExpressionColumn
        prototypes.put(OpTypes.SIMPLE_COLUMN, (new VoltXMLElement("simplecolumn")));

        prototypes.put(OpTypes.VARIABLE,      null); // Some kind of HSQL session parameter? --paul
        prototypes.put(OpTypes.PARAMETER,     null); // Some kind of HSQL session parameter? --paul
        prototypes.put(OpTypes.DYNAMIC_PARAM, (new VoltXMLElement("value")).withValue("isparam", "true")); // param
        prototypes.put(OpTypes.ASTERISK,      new VoltXMLElement("asterisk"));
        prototypes.put(OpTypes.SEQUENCE,      null); // not yet supported sequence type
        prototypes.put(OpTypes.SCALAR_SUBQUERY,null); // not yet supported subquery feature, query based row/table
        prototypes.put(OpTypes.ROW_SUBQUERY,  null); // not yet supported subquery feature
        prototypes.put(OpTypes.TABLE_SUBQUERY,new VoltXMLElement("tablesubquery"));
        prototypes.put(OpTypes.ROW,           new VoltXMLElement("row")); // rows
        prototypes.put(OpTypes.TABLE,         new VoltXMLElement("table")); // not yet supported subquery feature, but needed for "in"
        prototypes.put(OpTypes.FUNCTION,      null); // not used (HSQL user-defined functions).
        prototypes.put(OpTypes.SQL_FUNCTION,  new VoltXMLElement("function"));
        prototypes.put(OpTypes.ROUTINE_FUNCTION, null); // not used

        //arithmetic operations
        prototypes.put(OpTypes.NEGATE,        (new VoltXMLElement("operation")).withValue("optype", "negate"));

        prototypes.put(OpTypes.ADD,           (new VoltXMLElement("operation")).withValue("optype", "add"));
        prototypes.put(OpTypes.SUBTRACT,      (new VoltXMLElement("operation")).withValue("optype", "subtract"));
        prototypes.put(OpTypes.MULTIPLY,      (new VoltXMLElement("operation")).withValue("optype", "multiply"));
        prototypes.put(OpTypes.DIVIDE,        (new VoltXMLElement("operation")).withValue("optype", "divide"));

        prototypes.put(OpTypes.CONCAT,        (new VoltXMLElement("function")) // concatenation
                                               .withValue("function_id", FunctionCustom.FUNC_CONCAT_ID_STRING)
                                               .withValue("name", Tokens.T_CONCAT_WORD)
                                               .withValue("valuetype", Type.SQL_VARCHAR.getNameString()));

        // logicals - comparisons
        prototypes.put(OpTypes.EQUAL,         (new VoltXMLElement("operation")).withValue("optype", "equal"));
        prototypes.put(OpTypes.GREATER_EQUAL, (new VoltXMLElement("operation")).withValue("optype", "greaterthanorequalto"));
        prototypes.put(OpTypes.GREATER,       (new VoltXMLElement("operation")).withValue("optype", "greaterthan"));
        prototypes.put(OpTypes.SMALLER,       (new VoltXMLElement("operation")).withValue("optype", "lessthan"));
        prototypes.put(OpTypes.SMALLER_EQUAL, (new VoltXMLElement("operation")).withValue("optype", "lessthanorequalto"));
        prototypes.put(OpTypes.NOT_EQUAL,     (new VoltXMLElement("operation")).withValue("optype", "notequal"));
        prototypes.put(OpTypes.IS_NULL,       (new VoltXMLElement("operation")).withValue("optype", "is_null"));

        // logicals - operations
        prototypes.put(OpTypes.NOT,           (new VoltXMLElement("operation")).withValue("optype", "not"));
        prototypes.put(OpTypes.AND,           (new VoltXMLElement("operation")).withValue("optype", "and"));
        prototypes.put(OpTypes.OR,            (new VoltXMLElement("operation")).withValue("optype", "or"));

        // logicals - quantified comparison
        prototypes.put(OpTypes.ALL_QUANTIFIED,null); // not used -- an ExpressionLogical exprSubType value only
        prototypes.put(OpTypes.ANY_QUANTIFIED,null); // not used -- an ExpressionLogical exprSubType value only

        // logicals - other predicates
        prototypes.put(OpTypes.LIKE,          (new VoltXMLElement("operation")).withValue("optype", "like"));
        prototypes.put(OpTypes.IN,            null); // not yet supported ExpressionLogical
        prototypes.put(OpTypes.EXISTS,        null); // not yet supported ExpressionLogical for subqueries
        prototypes.put(OpTypes.OVERLAPS,      null); // not yet supported ExpressionLogical
        prototypes.put(OpTypes.UNIQUE,        null); // not yet supported ExpressionLogical
        prototypes.put(OpTypes.NOT_DISTINCT,  null); // not yet supported ExpressionLogical
        prototypes.put(OpTypes.MATCH_SIMPLE,  null); // not yet supported ExpressionLogical
        prototypes.put(OpTypes.MATCH_PARTIAL, null); // not yet supported ExpressionLogical
        prototypes.put(OpTypes.MATCH_FULL,    null); // not yet supported ExpressionLogical
        prototypes.put(OpTypes.MATCH_UNIQUE_SIMPLE,  null); // not yet supported ExpressionLogical
        prototypes.put(OpTypes.MATCH_UNIQUE_PARTIAL, null); // not yet supported ExpressionLogical
        prototypes.put(OpTypes.MATCH_UNIQUE_FULL,    null); // not yet supported ExpressionLogical
        // aggregate functions
        prototypes.put(OpTypes.COUNT,         (new VoltXMLElement("aggregation")).withValue("optype", "count"));
        prototypes.put(OpTypes.SUM,           (new VoltXMLElement("aggregation")).withValue("optype", "sum"));
        prototypes.put(OpTypes.MIN,           (new VoltXMLElement("aggregation")).withValue("optype", "min"));
        prototypes.put(OpTypes.MAX,           (new VoltXMLElement("aggregation")).withValue("optype", "max"));
        prototypes.put(OpTypes.AVG,           (new VoltXMLElement("aggregation")).withValue("optype", "avg"));
        prototypes.put(OpTypes.EVERY,         (new VoltXMLElement("aggregation")).withValue("optype", "every"));
        prototypes.put(OpTypes.SOME,          (new VoltXMLElement("aggregation")).withValue("optype", "some"));
        prototypes.put(OpTypes.STDDEV_POP,    (new VoltXMLElement("aggregation")).withValue("optype", "stddevpop"));
        prototypes.put(OpTypes.STDDEV_SAMP,   (new VoltXMLElement("aggregation")).withValue("optype", "stddevsamp"));
        prototypes.put(OpTypes.VAR_POP,       (new VoltXMLElement("aggregation")).withValue("optype", "varpop"));
        prototypes.put(OpTypes.VAR_SAMP,      (new VoltXMLElement("aggregation")).withValue("optype", "varsamp"));
        // other operations
        prototypes.put(OpTypes.CAST,          (new VoltXMLElement("operation")).withValue("optype", "cast"));
        prototypes.put(OpTypes.ZONE_MODIFIER, null); // ???
        prototypes.put(OpTypes.CASEWHEN,      (new VoltXMLElement("operation")).withValue("optype", "operator_case_when"));
        prototypes.put(OpTypes.ORDER_BY,      new VoltXMLElement("orderby"));
        prototypes.put(OpTypes.LIMIT,         new VoltXMLElement("limit"));
        prototypes.put(OpTypes.ALTERNATIVE,   (new VoltXMLElement("operation")).withValue("optype", "operator_alternative"));
        prototypes.put(OpTypes.MULTICOLUMN,   null); // an uninteresting!? ExpressionColumn case
    }

    /**
     * @param session
     * @return
     * @throws org.hsqldb_voltpatches.HSQLInterface.HSQLParseException
     */
    VoltXMLElement voltGetXML(Session session)
            throws org.hsqldb_voltpatches.HSQLInterface.HSQLParseException
    {
        return voltGetXML(session, null, null, -1);
    }

    VoltXMLElement voltGetXML(Session session, List<Expression> displayCols,
            java.util.Set<Integer> ignoredDisplayColIndexes, int startKey)
            throws org.hsqldb_voltpatches.HSQLInterface.HSQLParseException
    {
        return voltGetXML(session, displayCols, ignoredDisplayColIndexes, startKey, null);
    }

    /**
     * VoltDB added method to get a non-catalog-dependent
     * representation of this HSQLDB object.
     * @param session The current Session object may be needed to resolve
     * some names.
     * @return XML, correctly indented, representing this object.
     * @throws org.hsqldb_voltpatches.HSQLInterface.HSQLParseException
     */
    VoltXMLElement voltGetXML(Session session, List<Expression> displayCols,
            java.util.Set<Integer> ignoredDisplayColIndexes, int startKey, String realAlias)
        throws org.hsqldb_voltpatches.HSQLInterface.HSQLParseException
    {
        // The voltXML representations of expressions tends to be driven much more by the expression's opType
        // than its Expression class.
        int exprOp = getType();

        // The opType value of "SIMPLE_COLUMN" is a special case that spans Expression classes and seems to
        // need to use the Expression's exact class to be able to correctly determine its VoltXMLElement
        // representation.
        // Last minute "SIMPLE_COLUMN" substitutions can blast a new opType into an Expression of a class
        // other than ExpressionColumn as an optimization for duplicated expressions.
        // VoltDB currently uses "alias" matching to navigate to the correct (duplicate) expression structure
        // typically an ExpressionAggregate.
        // The prototypes dictionary is set up to handle a SIMPLE_COLUMN of any class EXCEPT ExpressionColumn.
        // A SIMPLE_COLUMN ExpressionColumn can be treated as a normal "COLUMN" ExpressionColumn.
        // That case gets explicitly enabled here by fudging the opType from SIMPLE_COLUMN to COLUMN.
        if (exprOp == OpTypes.SIMPLE_COLUMN) {
            // find the substitue from displayCols list
            for (int ii=startKey+1; ii < displayCols.size(); ++ii)
            {
                Expression otherCol = displayCols.get(ii);
                if (otherCol != null && (otherCol.opType != OpTypes.SIMPLE_COLUMN) &&
                         (otherCol.columnIndex == this.columnIndex))
                {
                    ignoredDisplayColIndexes.add(ii);
                    // serialize the column this simple column stands-in for.
                    // Prepare to skip displayCols that are the referent of a SIMPLE_COLUMN."
                    // quit seeking simple_column's replacement.
                    return otherCol.voltGetXML(session, displayCols, ignoredDisplayColIndexes, startKey, getAlias());
                }
            }
            assert(false);
        }

        // Use the opType to find a pre-initialized prototype VoltXMLElement with the correct
        // name and any required hard-coded values pre-set.
        VoltXMLElement exp = prototypes.get(exprOp);
        if (exp == null) {
            // Must have found an unsupported opType.
            throwForUnsupportedExpression(exprOp);
        }

        // Duplicate the prototype and add any expression particulars needed for the specific opType value,
        // as well as a unique identifier, a possible alias, and child nodes.
        exp = exp.duplicate();
        exp.attributes.put("id", this.getUniqueId(session));

        if (realAlias != null) {
            exp.attributes.put("alias", realAlias);
        } else if ((alias != null) && (getAlias().length() > 0)) {
            exp.attributes.put("alias", getAlias());
        }

        for (Expression expr : nodes) {
            if (expr != null) {
                VoltXMLElement vxmle = expr.voltGetXML(session, displayCols, ignoredDisplayColIndexes, startKey);
                exp.children.add(vxmle);
                assert(vxmle != null);
            }
        }

        // Few opTypes need additional special case detailing or special case error detection.
        // Very few need access to members defined on specific Expression classes, but they
        // can usually be accessed via down-casting.
        // Even fewer need private members, and they are accessed by delegation to a
        // class-specific voltAnnotate... member function that directly manipulates the
        // VoltXMLElement.
        switch (exprOp) {
        case OpTypes.VALUE:
            // Apparently at this stage, all valid non-NULL values must have a type determined by HSQL.
            // I'm not sure why this must be the case --paul.
            // if the actual value is null, make sure the type is null as well
            if (valueData == null) {
                if (dataType == null) {
                    exp.attributes.put("valuetype", "NULL");
                    return exp;
                }
                exp.attributes.put("valuetype", Types.getTypeName(dataType.typeCode));
                return exp;
            }

            if (dataType.isBooleanType()) {
                // FIXME: Since BOOLEAN is not a valid user data type a BOOLEAN VALUE is always the result of a constant logical
                // expression (WHERE clause) like "2 > 1" that HSQL has optimized to a constant value.
                // VoltDB could someday be enabled to support a Boolean-valued ConstantExpression.
                // OR VoltDB's native representation for logical values (BIG INT 1 or 0) could be substituted here
                // and MAYBE that would solve this whole problem.
                // There used to be VoltDB code to deserialize an expression into a (BIGINT 1 or 0) ConstantExpression.
                // BIGINT IS the VoltDB planner's native type for logical expressions.
                // That code was only triggered by an impossible case of (essentially) optype=="boolean"
                // -- a victim of past ambiguity in the "type" attributes -- sometimes meaning "optype" sometimes "valuetype"
                // -- so that code got dropped.
                // Going forward, it seems to make more sense to leverage the surviving VoltDB code path by hard-wiring here:
                // valueType="BIGINT", value="1"/"0".
                throw new org.hsqldb_voltpatches.HSQLInterface.HSQLParseException(
                        "VoltDB does not support WHERE clauses containing only constants");
            }

            exp.attributes.put("valuetype", Types.getTypeName(dataType.typeCode));

            if (valueData instanceof TimestampData) {
                // When we get the default from the DDL,
                // it gets jammed into a TimestampData object.  If we
                // don't do this, we get a Java class/reference
                // string in the output schema for the DDL.
                // EL HACKO: I'm just adding in the timezone seconds
                // at the moment, hope this is right --izzy
                TimestampData time = (TimestampData) valueData;
                exp.attributes.put("value", Long.toString(Math.round((time.getSeconds() +
                                                                      time.getZone()) * 1e6) +
                                                          time.getNanos() / 1000));
                return exp;
            }

            // convert binary values to hex
            if (valueData instanceof BinaryData) {
                BinaryData bd = (BinaryData) valueData;
                exp.attributes.put("value", hexEncode(bd.getBytes()));
                return exp;
            }

            // Otherwise just string format the value.
            exp.attributes.put("value", valueData.toString());
            return exp;

        case OpTypes.COLUMN:
        case OpTypes.COALESCE:
            ExpressionColumn ec = (ExpressionColumn)this;
            return ec.voltAnnotateColumnXML(exp);

        case OpTypes.SQL_FUNCTION:
            FunctionSQL fn = (FunctionSQL)this;
            return fn.voltAnnotateFunctionXML(exp);

        case OpTypes.COUNT:
        case OpTypes.SUM:
        case OpTypes.AVG:
            if (((ExpressionAggregate)this).isDistinctAggregate) {
                exp.attributes.put("distinct", "true");
            }
            return exp;

        case OpTypes.ORDER_BY:
            if (((ExpressionOrderBy)this).isDescending()) {
                exp.attributes.put("desc", "true");
            }
            return exp;

        case OpTypes.CAST:
            if (dataType == null) {
                throw new org.hsqldb_voltpatches.HSQLInterface.HSQLParseException(
                        "VoltDB could not determine the type in a CAST operation");
            }
            exp.attributes.put("valuetype", dataType.getNameString());
            return exp;

        case OpTypes.TABLE_SUBQUERY:
            if (subQuery == null || subQuery.queryExpression == null) {
<<<<<<< HEAD
                throw new org.hsqldb_voltpatches.HSQLInterface.HSQLParseException(
                        "VoltDB could not determine the SubQuery");
=======
                throw new HSQLParseException("VoltDB could not determine the subquery");
>>>>>>> 14b32b3b
            }
            // @TODO: SubQuery doesn't have an information about the query parameters
            // Or maybe there is a way?
            ExpressionColumn parameters[] = new ExpressionColumn[0];
            exp.children.add(StatementQuery.voltGetXMLExpression(subQuery.queryExpression, parameters, session));
            return exp;

        case OpTypes.ALTERNATIVE:
            assert(nodes.length == 2);
            // If with ELSE clause, pad NULL with it.
            if (nodes[RIGHT] instanceof ExpressionValue) {
                ExpressionValue val = (ExpressionValue) nodes[RIGHT];
                if (val.valueData == null && val.dataType == Type.SQL_ALL_TYPES) {
                    exp.children.get(RIGHT).attributes.put("valuetype", dataType.getNameString());
                }
            }
        case OpTypes.CASEWHEN:
            // Hsql has check dataType can not be null.
            assert(dataType != null);
            exp.attributes.put("valuetype", dataType.getNameString());
            return exp;

        default:
            return exp;
        }
    }

    private static final int caseDiff = ('a' - 'A');
    /**
     *
     * @param data A binary array of bytes.
     * @return A hex-encoded string with double length.
     */
    public static String hexEncode(byte[] data) {
        if (data == null)
            return null;

        StringBuilder sb = new StringBuilder();
        for (byte b : data) {
            // hex encoding same way as java.net.URLEncoder.
            char ch = Character.forDigit((b >> 4) & 0xF, 16);
            // to uppercase
            if (Character.isLetter(ch)) {
                ch -= caseDiff;
            }
            sb.append(ch);
            ch = Character.forDigit(b & 0xF, 16);
            if (Character.isLetter(ch)) {
                ch -= caseDiff;
            }
            sb.append(ch);
        }
        return sb.toString();
    }

    private static void throwForUnsupportedExpression(int exprOp)
            throws org.hsqldb_voltpatches.HSQLInterface.HSQLParseException
    {
        String opAsString;
        switch (exprOp) {
        //case OpTypes.COALESCE:
        //    opAsString = "the COALESCE operator. Consider using DECODE."; break; //MAY require ExpressionColumn state

        case OpTypes.VARIABLE:
            opAsString = "HSQL session variables"; break; // Some kind of HSQL session parameter? --paul
        case OpTypes.PARAMETER:
            opAsString = "HSQL session parameters"; break; // Some kind of HSQL session parameter? --paul

        case OpTypes.SEQUENCE:
            opAsString = "sequence types"; break; // not yet supported sequence type

        case OpTypes.SCALAR_SUBQUERY:
        case OpTypes.ROW_SUBQUERY:
        case OpTypes.TABLE_SUBQUERY:
        case OpTypes.ROW:
        case OpTypes.TABLE:
        case OpTypes.EXISTS:
<<<<<<< HEAD
            throw new org.hsqldb_voltpatches.HSQLInterface.HSQLParseException(
                    "VoltDB does not support subqueries within expressions, consider using views or multiple statements instead");
=======
            throw new HSQLParseException("Unsupported subquery syntax within an expression. Consider using a join or multiple statements instead");
>>>>>>> 14b32b3b

        case OpTypes.FUNCTION:             opAsString = "HSQL-style user-defined Java SQL functions"; break;

        case OpTypes.ROUTINE_FUNCTION:     opAsString = "HSQL routine functions"; break; // not used

        case OpTypes.ALL_QUANTIFIED:
        case OpTypes.ANY_QUANTIFIED:
            opAsString = "sequences or subqueries"; break; // not used -- an ExpressionLogical exprSubType value only

        case OpTypes.IN:
            opAsString = "the IN operator. Consider using an OR expression"; break; // not yet supported

        case OpTypes.OVERLAPS:
        case OpTypes.UNIQUE:
        case OpTypes.NOT_DISTINCT:
            opAsString = "sequences or subqueries"; break; // not yet supported ExpressionLogical

        case OpTypes.MATCH_SIMPLE:
        case OpTypes.MATCH_PARTIAL:
        case OpTypes.MATCH_FULL:
        case OpTypes.MATCH_UNIQUE_SIMPLE:
        case OpTypes.MATCH_UNIQUE_PARTIAL:
        case OpTypes.MATCH_UNIQUE_FULL:
            opAsString = "the MATCH operator"; break; // not yet supported ExpressionLogical

        case OpTypes.ZONE_MODIFIER:
            opAsString = "ZONE modifier operations"; break; // ???
        case OpTypes.MULTICOLUMN:
            opAsString = "a MULTICOLUMN operation"; break; // an uninteresting!? ExpressionColumn case

        default:
            opAsString = " the unknown operator with numeric code (" + String.valueOf(exprOp) + ")";
        }
        throw new org.hsqldb_voltpatches.HSQLInterface.HSQLParseException(
                "VoltDB does not support " + opAsString);
    }

    /**
     * VoltDB added method to simplify an expression by eliminating identical subexpressions (same id)
     * The original expression must be a logical conjunction of form e1 AND e2 AND e3 AND e4.
     * If subexpression e1 is identical to the subexpression e2 the simplified expression would be
     * e1 AND e3 AND e4.
     * @param session The current Session object may be needed to resolve
     * some names.
     * @return simplified expression.
     */
    public Expression eliminateDuplicates(final Session session) {
        // First build the map of child expressions joined by the logical AND
        // The key is the expression id and the value is the expression itself
        Map<String, Expression> subExprMap = new HashMap<String, Expression>();
        extractAndSubExpressions(session, this, subExprMap);
        // Reconstruct the expression
        if (!subExprMap.isEmpty()) {
            Iterator<Map.Entry<String, Expression>> itExpr = subExprMap.entrySet().iterator();
            Expression finalExpr = itExpr.next().getValue();
            while (itExpr.hasNext()) {
                finalExpr = new ExpressionLogical(OpTypes.AND, finalExpr, itExpr.next().getValue());
            }
            return finalExpr;
        }
        return this;
    }

    protected void extractAndSubExpressions(final Session session, Expression expr,
            Map<String, Expression> subExprMap) {
        // If it is a logical expression AND then traverse down the tree
        if (expr instanceof ExpressionLogical && ((ExpressionLogical) expr).opType == OpTypes.AND) {
            extractAndSubExpressions(session, expr.nodes[LEFT], subExprMap);
            extractAndSubExpressions(session, expr.nodes[RIGHT], subExprMap);
        } else {
            String id = expr.getUniqueId(session);
            subExprMap.put(id, expr);
       }
    }

    protected String cached_id = null;

    /**
     * Get the hex address of this Expression Object in memory,
     * to be used as a unique identifier.
     * @return The hex address of the pointer to this object.
     */
    protected String getUniqueId(final Session session) {
        if (cached_id != null) {
            return cached_id;
        }

        //
        // Calculated an new Id
        //

        // this line ripped from the "describe" method
        // seems to help with some types like "equal"
        cached_id = new String();
        int hashCode = 0;
        //
        // If object is a leaf node, then we'll use John's original code...
        //
        if (getType() == OpTypes.VALUE || getType() == OpTypes.COLUMN) {
            hashCode = super.hashCode();
        //
        // Otherwise we need to generate and Id based on what our children are
        //
        } else {
            //
            // Horribly inefficient, but it works for now...
            //
            final List<String> id_list = new Vector<String>();
            new Object() {
                public void traverse(Expression exp) {
                    for (Expression expr : exp.nodes) {
                        if (expr != null)
                            id_list.add(expr.getUniqueId(session));
                    }
                }
            }.traverse(this);

            if (id_list.size() > 0) {
                // Flatten the id list, intern it, and then do the same trick from above
                for (String temp : id_list)
                    this.cached_id += temp;
                hashCode = this.cached_id.intern().hashCode();
            }
            else
                hashCode = super.hashCode();
        }

        long id = session.getNodeIdForExpression(hashCode);
        cached_id = Long.toString(id);
        return cached_id;
    }

    // A VoltDB extension to support indexed expressions
    public VoltXMLElement voltGetExpressionXML(Session session, Table table)
            throws org.hsqldb_voltpatches.HSQLInterface.HSQLParseException {
        resolveTableColumns(table);
        Expression parent = null; // As far as I can tell, this argument just gets passed around but never used !?
        resolveTypes(session, parent);
        return voltGetXML(session);
    }

    // A VoltDB extension to support indexed expressions
    private void resolveTableColumns(Table table) {
        HsqlList set = new HsqlArrayList();
        collectAllColumnExpressions(set);
        for (int i = 0; i < set.size(); i++) {
            ExpressionColumn array_element = (ExpressionColumn)set.get(i);
            ColumnSchema column = table.getColumn(table.getColumnIndex(array_element.getAlias()));
            array_element.setAttributesAsColumn(column, false);

        }
    }

    /**
     * This ugly code is never called by HSQL or VoltDB
     * explicitly, but it does make debugging in eclipse
     * easier because it makes expressions display their
     * type when you mouse over them.
     */
    @Override
    public String toString() {
        String type = null;

        // iterate through all optypes, looking for
        // a match...
        // sadly do this with reflection
        Field[] fields = OpTypes.class.getFields();
        for (Field f : fields) {
            if (f.getType() != int.class) continue;
            int value = 0;
            try {
                value = f.getInt(null);
            } catch (Exception e) {
                // TODO Auto-generated catch block
                e.printStackTrace();
            }

            // found a match
            if (value == opType) {
                type = f.getName();
                break;
            }
        }
        assert(type != null);

        // return the original default impl + the type
        return super.toString() + ": " + type;
    }
    /**********************************************************************/
}<|MERGE_RESOLUTION|>--- conflicted
+++ resolved
@@ -74,15 +74,12 @@
 import java.util.Map;
 import java.util.Vector;
 
-<<<<<<< HEAD
-=======
 /// We DO NOT reorganize imports in hsql code. And we try to keep these structured comment in place.
 import org.hsqldb_voltpatches.types.BinaryData;
 import org.hsqldb_voltpatches.types.TimestampData;
 import org.hsqldb_voltpatches.HSQLInterface.HSQLParseException;
 // End of VoltDB extension
 
->>>>>>> 14b32b3b
 import org.hsqldb_voltpatches.HsqlNameManager.SimpleName;
 import org.hsqldb_voltpatches.ParserDQL.CompileContext;
 import org.hsqldb_voltpatches.lib.ArrayListIdentity;
@@ -92,10 +89,8 @@
 import org.hsqldb_voltpatches.lib.OrderedIntHashSet;
 import org.hsqldb_voltpatches.lib.Set;
 import org.hsqldb_voltpatches.persist.PersistentStore;
-import org.hsqldb_voltpatches.types.BinaryData;
 import org.hsqldb_voltpatches.types.CharacterType;
 import org.hsqldb_voltpatches.types.NullType;
-import org.hsqldb_voltpatches.types.TimestampData;
 import org.hsqldb_voltpatches.types.Type;
 
 /**
@@ -456,7 +451,6 @@
         }
     }
 
-    @Override
     public boolean equals(Object other) {
 
         if (other == this) {
@@ -470,7 +464,6 @@
         return false;
     }
 
-    @Override
     public int hashCode() {
 
         int val = opType + exprSubType;
@@ -1730,12 +1723,7 @@
 
         case OpTypes.TABLE_SUBQUERY:
             if (subQuery == null || subQuery.queryExpression == null) {
-<<<<<<< HEAD
-                throw new org.hsqldb_voltpatches.HSQLInterface.HSQLParseException(
-                        "VoltDB could not determine the SubQuery");
-=======
                 throw new HSQLParseException("VoltDB could not determine the subquery");
->>>>>>> 14b32b3b
             }
             // @TODO: SubQuery doesn't have an information about the query parameters
             // Or maybe there is a way?
@@ -1813,12 +1801,7 @@
         case OpTypes.ROW:
         case OpTypes.TABLE:
         case OpTypes.EXISTS:
-<<<<<<< HEAD
-            throw new org.hsqldb_voltpatches.HSQLInterface.HSQLParseException(
-                    "VoltDB does not support subqueries within expressions, consider using views or multiple statements instead");
-=======
             throw new HSQLParseException("Unsupported subquery syntax within an expression. Consider using a join or multiple statements instead");
->>>>>>> 14b32b3b
 
         case OpTypes.FUNCTION:             opAsString = "HSQL-style user-defined Java SQL functions"; break;
 
