beginEE CatalogInteger  "Wrapper for an integer so it can be in a list."
  int value             "Integer Value"
end

beginEE Cluster                    "A set of connected hosts running one or more database application contexts"
  Database* databases              "The set of databases the cluster is running"
  Deployment* deployment           "Storage for settings passed in on deployment"
  int localepoch                   "The number of seconds since the epoch that we're calling our local epoch"
  bool securityEnabled             "Whether security and authentication should be enabled/disabled"
  int httpdportno                  "The port number httpd will listen on. A 0 value implies 8080."
  bool jsonapi                     "Is the http/json interface enabled?"
  bool networkpartition            "Is network partition detection enabled?"
  string voltRoot                  "Directory tree where snapshots, ppd snapshots, export data etc. will be output to"
  string exportOverflow            "Directory where export data should overflow to"
  SnapshotSchedule* faultSnapshots "Configuration for snapshots generated in response to faults."
<<<<<<< HEAD
  int adminport                    "The port number of the admin port"
  bool adminstartup                "Does the server start in admin mode?"
  CommandLog* logconfig            "Command log configuration"
  int heartbeatTimeout             "How long to wait, in seconds, between messages before deciding a host is dead"
  bool useadhocschema              "Manage the database schemas via catalog updates or adhoc DDL"
=======
  int adminport         "The port number of the admin port"
  bool adminstartup     "Does the server start in admin mode?"
  CommandLog* logconfig "Command log configuration"
  int heartbeatTimeout  "How long to wait, in seconds, between messages before deciding a host is dead"
  bool useddlschema   "Manage the database schemas via catalog updates or live DDL"
>>>>>>> 83b41537
end

begin Deployment                  "Run-time deployment settings"
  int hostcount                   "The number of hosts in the cluster"
  int kfactor                     "The required k-safety factor"
  int sitesperhost                "The number of execution sites per host"
  Systemsettings* systemsettings  "Values from the systemsettings element"
end

begin Systemsettings    "Container for deployment systemsettings element"
<<<<<<< HEAD
  int maxtemptablesize  "The maximum allocation size for temp tables in the EE"
  int snapshotpriority  "The priority of snapshot work"
  int elasticPauseTime  "Maximum pause time for rebalancing"
  int elasticThroughput "Target throughput in megabytes for elasticity"
=======
  int temptablemaxsize  "The maximum allocation size for temp tables in the EE"
  int snapshotpriority  "The priority of snapshot work"
  int elasticduration   "Maximum duration time for rebalancing"
  int elasticthroughput "Target throughput in megabytes for elasticity"
  int querytimeout      "The maximum latency for a query batch before timing out"
>>>>>>> 83b41537
end

beginEE Database                     "A set of schema, procedures and other metadata that together comprise an application"
  string     schema                  "Full SQL DDL for the database's schema"
  User*      users                   "The set of users"
  Group*     groups                  "The set of groups"
  Table*     tables                  "The set of Tables for the database"
  Program*   programs                "The set of programs allowed to access this database"
  Procedure* procedures              "The set of stored procedures/transactions for this database"
  Connector* connectors              "Export connector configuration"
  SnapshotSchedule* snapshotSchedule "Schedule for automated snapshots"
  string securityprovider            "The security provider used to authenticate users"
end

begin CommandLog              "Configuration for a command log"
  bool enabled                "Is command logging enabled"
  bool synchronous            "Should commands be executed only once durable"
  int fsyncInterval           "How often commands should be written to disk"
  int maxTxns                 "How many txns waiting to go to disk should trigger a flush"
  int logSize                 "Size of the command log in megabytes"
  string logPath              "Directory to store log files"
  string internalSnapshotPath "Directory to store internal snapshots for the command log"
end

beginEE ConnectorTableInfo  "Per-export connector table configuration"
  Table? table              "Reference to the table being appended"
  bool appendOnly           "DEPRECATED: True if this table is an append-only table for export."
end

beginEE ConnectorProperty  "Connector configuration property"
  string name              "Configuration property name"
  string value             "Configuration property value"
end

beginEE Connector               "Export connector"
  string loaderclass            "The class name of the connector"
  bool enabled                  "Is the connector enabled"
  ConnectorTableInfo* tableInfo "Per table configuration"
  ConnectorProperty* config     "Connector configuration properties"
end

begin Group
  UserRef* users
  bool admin            "Can perform all database operations"
  bool defaultproc      "Can invoke default procedures"
  bool defaultprocread  "Can invoke read-only default procedures"
  bool sql              "Can invoke the adhoc system procedures"
  bool sqlread          "Can invoke read-only adhoc system procedures"
  bool allproc          "Can invoke any user defined procedures"
end

begin GroupRef
  Group? group
end

begin UserRef
  User? user
end

begin User
  GroupRef* groups
  string shadowPassword "SHA-1 double hashed hex encoded version of the password"
end

begin Program "The name of a program with access (effectively a username for an app server)"
end

begin Procedure             "A stored procedure (transaction) in the system"
  string classname          "The full class name for the Java class for this procedure"
  UserRef* authUsers        "Users authorized to invoke this procedure"
  GroupRef* authGroups      "Groups authorized to invoke this procedure"
  bool readonly             "Can the stored procedure modify data"
  bool singlepartition      "Does the stored procedure need data on more than one partition?"
  bool everysite	    "Does the stored procedure as a single procedure txn at every site?"
  bool systemproc           "Is this procedure an internal system procedure?"
  bool defaultproc          "Is this procedure a default auto-generated CRUD procedure?"
  bool hasjava              "Is this a full java stored procedure or is it just a single stmt?"
  bool hasseqscans          "Do any of the proc statements use sequential scans?"
  string language           "What language is the procedure implemented with"
  Table? partitiontable     "Which table contains the partition column for this procedure?"
  Column? partitioncolumn   "Which column in the partitioned table is this procedure mapped on?"
  int partitionparameter    "Which parameter identifies the partition column?"
  AuthProgram* authPrograms "The set of authorized programs for this procedure (users)"
  Statement* statements     "The set of SQL statements this procedure may call"
  ProcParameter* parameters "The set of parameters to this stored procedure"
end

<<<<<<< HEAD
beginEE Table                 "A table (relation) in the database"
  Column* columns             "The set of columns in the table"
  Index* indexes              "The set of indexes on the columns in the table"
  Constraint* constraints     "The set of constraints on the table"
  bool isreplicated           "Is the table replicated?"
  Column? partitioncolumn     "On which column is the table partitioned"
  int estimatedtuplecount     "A rough estimate of the number of tuples in the table; used for planning"
  MaterializedViewInfo* views "Information about materialized views based on this table's content"
  Table? materializer         "If this is a materialized view, this field stores the source table"
  string signature            "Catalog version independent signature of the table consisting of name and schema"
  int tuplelimit              "A maximum number of rows in a table"
=======
begin Table                        "A table (relation) in the database"
  Column* columns                  "The set of columns in the table"
  Index* indexes                   "The set of indexes on the columns in the table"
  Constraint* constraints          "The set of constraints on the table"
  bool isreplicated                "Is the table replicated?"
  Column? partitioncolumn          "On which column is the table partitioned"
  int estimatedtuplecount          "A rough estimate of the number of tuples in the table; used for planning"
  MaterializedViewInfo* views      "Information about materialized views based on this table's content"
  Table? materializer              "If this is a materialized view, this field stores the source table"
  string signature                 "Catalog version independent signature of the table consisting of name and schema"
  int tuplelimit                   "A maximum number of rows in a table"
  Statement* tuplelimitDeleteStmt  "Delete statement to execute if tuple limit will be exceeded"
>>>>>>> 83b41537
end

beginEE MaterializedViewInfo        "Information used to build and update a materialized view"
  Table? dest                       "The table which will be updated when the source table is updated"
  ColumnRef* groupbycols            "The columns involved in the group by of the aggregation"
  string predicate                  "A filtering predicate"
  string groupbyExpressionsJson     "A serialized representation of the groupby expression trees"
  string aggregationExpressionsJson "A serialized representation of the aggregation expression trees"
  string indexForMinMax             "The name of index on srcTable which can be used to maintain min()/max()"
end

begin AuthProgram "The name of a program with access to a specific procedure. This is effectively a weak reference to a 'program'"
end

begin ProcParameter "Metadata for a parameter to a stored procedure"
  int type          "The data type for the parameter (int/float/date/etc)"
  bool isarray      "Is the parameter an array of value"
  int index         "The index of the parameter within the list of parameters for the stored procedure"
end

begin Statement             "A parameterized SQL statement embedded in a stored procedure"
  string sqltext            "The text of the sql statement"
  int querytype             ""
  bool readonly             "Can the statement modify any data?"
  bool singlepartition      "Does the statement only use data on one partition?"
  bool replicatedtabledml   "Should the result of this statememt be divided by partition count before returned"
  bool iscontentdeterministic "Is the result of this statement deterministic not accounting for row order"
  bool isorderdeterministic "Is the result of this statement deterministic even accounting for row order"
  string nondeterminismdetail "Explanation for any non-determinism in the statement result"
  bool batched              ""
  int paramnum              ""
  StmtParameter* parameters "The set of parameters to this SQL statement"
  PlanFragment* fragments   "The set of plan fragments used to execute this statement"
  int cost                  "The cost of this plan measured in arbitrary units"
  int seqscancount          "The number of sequential table scans in the plan"
  string explainplan        "A human-readable plan description"
end

begin StmtParameter            "A parameter for a parameterized SQL statement"
  int sqltype                  "The SQL type of the parameter (int/float/date/etc)"
  int javatype                 "The Java class of the parameter (int/float/date/etc)"
  bool isarray                 "Is the parameter an array of value"
  int index                    "The index of the parameter in the set of statement parameters"
  ProcParameter? procparameter "Reference back to original input parameter"
end

begin PlanFragment               "Instructions to the executor to execute part of an execution plan"
  bool hasdependencies           "Dependencies must be received before this plan fragment can execute"
  bool multipartition            "Should this plan fragment be sent to all partitions"
  string plannodetree            "A serialized representation of the plan-graph/plan-pipeline"
  bool nontransactional          "True if this fragment doesn't read from or write to any persistent tables"
  string planhash                "SHA-1 Hash of the plan assumed to be unique"
end

beginEE Index            "A index structure on a database table's columns"
  bool unique            "May the index contain duplicate keys?"
  bool assumeUnique      "User allow unique index on partition table without including partition key?"
  bool countable         "Index counter feature"
  int type               "What data structure is the index using and what kinds of keys does it support?"
  ColumnRef* columns     "Columns referenced by the index"
  string expressionsjson "A serialized representation of the optional expression trees"
end

beginEE ColumnRef  "A reference to a table column"
  int index        "The index within the set"
  Column? column   "The table column being referenced"
end

beginEE Constraint          "A constraint on a database table"
  int type                  "The type of constraint"
  string oncommit           "(currently unused)"
  Index? index              "The index used by this constraint (if needed)"
  Table? foreignkeytable    "The table referenced by the foreign key (if needed)"
  ColumnRef* foreignkeycols "The columns in the foreign table referenced by the constraint (if needed)"
end

beginEE ConstraintRef EE   "A reference to a table constraint"
  Constraint? constraint "The constraint that is referenced"
end

beginEE Column                  "A table column"
  int index                     "The column's order in the table"
  int type                      "The type of the column (int/double/date/etc)"
  int size                      "(currently unused)"
  bool nullable                 "Is the column nullable?"
  string name                   "Name of column"
  string defaultvalue           "Default value of the column"
  int defaulttype               "Type of the default value of the column"
  ConstraintRef* constraints    "Constraints that use this column"
  MaterializedViewInfo? matview "If part of a materialized view, ref of view info"
  int aggregatetype             "If part of a materialized view, represents aggregate type"
  Column? matviewsource         "If part of a materialized view, represents source column"
  bool inbytes                  "If a varchar column and size was specified in bytes"
end

begin SnapshotSchedule          "A schedule for the database to follow when creating automated snapshots"
  bool enabled                  "Is this auto snapshot schedule enabled?"
  string frequencyUnit          "Unit of time frequency is specified in"
  int frequencyValue            "Frequency in some unit"
  int retain                    "How many snapshots to retain"
  string path                   "Path where snapshots should be stored"
  string prefix                 "Prefix for snapshot filenames"
end<|MERGE_RESOLUTION|>--- conflicted
+++ resolved
@@ -13,19 +13,11 @@
   string voltRoot                  "Directory tree where snapshots, ppd snapshots, export data etc. will be output to"
   string exportOverflow            "Directory where export data should overflow to"
   SnapshotSchedule* faultSnapshots "Configuration for snapshots generated in response to faults."
-<<<<<<< HEAD
   int adminport                    "The port number of the admin port"
   bool adminstartup                "Does the server start in admin mode?"
   CommandLog* logconfig            "Command log configuration"
   int heartbeatTimeout             "How long to wait, in seconds, between messages before deciding a host is dead"
-  bool useadhocschema              "Manage the database schemas via catalog updates or adhoc DDL"
-=======
-  int adminport         "The port number of the admin port"
-  bool adminstartup     "Does the server start in admin mode?"
-  CommandLog* logconfig "Command log configuration"
-  int heartbeatTimeout  "How long to wait, in seconds, between messages before deciding a host is dead"
-  bool useddlschema   "Manage the database schemas via catalog updates or live DDL"
->>>>>>> 83b41537
+  bool useddlschema                "Manage the database schemas via catalog updates or live DDL"
 end
 
 begin Deployment                  "Run-time deployment settings"
@@ -36,18 +28,11 @@
 end
 
 begin Systemsettings    "Container for deployment systemsettings element"
-<<<<<<< HEAD
-  int maxtemptablesize  "The maximum allocation size for temp tables in the EE"
-  int snapshotpriority  "The priority of snapshot work"
-  int elasticPauseTime  "Maximum pause time for rebalancing"
-  int elasticThroughput "Target throughput in megabytes for elasticity"
-=======
   int temptablemaxsize  "The maximum allocation size for temp tables in the EE"
   int snapshotpriority  "The priority of snapshot work"
   int elasticduration   "Maximum duration time for rebalancing"
   int elasticthroughput "Target throughput in megabytes for elasticity"
   int querytimeout      "The maximum latency for a query batch before timing out"
->>>>>>> 83b41537
 end
 
 beginEE Database                     "A set of schema, procedures and other metadata that together comprise an application"
@@ -135,20 +120,7 @@
   ProcParameter* parameters "The set of parameters to this stored procedure"
 end
 
-<<<<<<< HEAD
-beginEE Table                 "A table (relation) in the database"
-  Column* columns             "The set of columns in the table"
-  Index* indexes              "The set of indexes on the columns in the table"
-  Constraint* constraints     "The set of constraints on the table"
-  bool isreplicated           "Is the table replicated?"
-  Column? partitioncolumn     "On which column is the table partitioned"
-  int estimatedtuplecount     "A rough estimate of the number of tuples in the table; used for planning"
-  MaterializedViewInfo* views "Information about materialized views based on this table's content"
-  Table? materializer         "If this is a materialized view, this field stores the source table"
-  string signature            "Catalog version independent signature of the table consisting of name and schema"
-  int tuplelimit              "A maximum number of rows in a table"
-=======
-begin Table                        "A table (relation) in the database"
+beginEE Table                      "A table (relation) in the database"
   Column* columns                  "The set of columns in the table"
   Index* indexes                   "The set of indexes on the columns in the table"
   Constraint* constraints          "The set of constraints on the table"
@@ -160,7 +132,6 @@
   string signature                 "Catalog version independent signature of the table consisting of name and schema"
   int tuplelimit                   "A maximum number of rows in a table"
   Statement* tuplelimitDeleteStmt  "Delete statement to execute if tuple limit will be exceeded"
->>>>>>> 83b41537
 end
 
 beginEE MaterializedViewInfo        "Information used to build and update a materialized view"
