<?xml version="1.0" ?>
<project default="default" name="VoltDB">

<!-- GENERAL HELPER MACROS -->
<macrodef name="envdefault">
    <attribute name="prop" />
    <attribute name="var" />
    <attribute name="default" />
    <sequential>
        <condition property="@{prop}" value="${env.@{var}}" else="@{default}">
            <isset property="env.@{var}" />
        </condition>
    </sequential>
</macrodef>

<macrodef name="invoke-javac">
    <attribute name="srcdir"/>
    <attribute name="destdir" default="${build.prod.dir}"/>
    <attribute name="excludes" default=""/>
    <attribute name="includes" default=""/>
    <sequential>
        <javac
            target="1.7"
            source="1.7"
            srcdir="@{srcdir}"
            destdir="@{destdir}"
            excludes="@{excludes}"
            includes="@{includes}"
            encoding='UTF-8'
            debug='true'
            includeAntRuntime='false'>
            <classpath refid="project.classpath" />
        </javac>
    </sequential>
</macrodef>

<!-- PATHS AND PROPERTIES -->

<tstamp/>

<!-- make environment var foo available as env.foo -->
<property environment="env"/>

<!-- allow env.VOLTBUILD to override "build" property -->
<envdefault prop="build" var="VOLTBUILD" default="release" />

<!-- allow env.VOLTPRO to override "voltpro" property -->
<condition property="voltpro" value="${env.VOLTPRO}">
    <isset property="env.VOLTPRO"/>
</condition>

<!-- stub the voltpro classpath and src.dir fileset so a fileset with this id always exists -->
<fileset id="voltpro.classpath" file="." excludes="**"/>
<fileset id="voltpro.src.dir" file="." excludes="**"/>

<!-- import the pro build.xml if it exists and is requested -->
<import file="${voltpro}/build.xml" optional="true"/>

<property name='base.dir'                    location='.' />
<property name='build.dir'                   location='obj/${build}' />
<property name='build.prod.dir'              location='${build.dir}/prod' />
<property name='build.test.dir'              location='${build.dir}/test' />
<property name='build.client.dir'            location='${build.dir}/clientobj' />
<property name='build.admin.dir'             location='${build.dir}/admin' />
<property name='raw.dist.dir'                location='${build.dir}' />
<property name='dist.dir'                    location='${build.dir}/dist' />
<property name='dist.examples.dir'           location='${dist.dir}/examples' />
<property name='doc.dir'                     location='doc' />
<property name='src.gpl.dir'                 location='src/frontend' />
<property name='src.hsqldb.dir'              location='src/hsqldb19b3' />
<property name='src.test.dir'                location='tests/frontend' />
<property name='src.hsqldb.test.dir'         location='tests/hsqldb' />
<property name='src.ee.test.dir'             location='tests/ee' />
<property name='src.studio.dir'              location='src/frontend/org/voltdb/studio' />
<property name='build.testoutput.dir'        location='${build.dir}/testoutput' />
<property name='build.testobjects.dir'       location='${build.dir}/testobjects' />
<property name='lib.dir'                     location='lib' />
<property name='vendor.lib.dir'              location='third_party/java/jars' />
<property name='vendor.src.dir'              location='third_party/java/src'  />
<property name='vendor.cpp.dir'              location='third_party/cpp' />
<property name='src.ee.parent.dir'           location='src/ee' />
<property name='src.ee.dir'                  location='src/ee' />
<property name='src.catalog.dir'             location='src/catgen' />
<property name='depcache'                    value='.depcache' />
<property name='project.parsergen.dir'       location='${src.gpl.dir}/org/voltdb/compiler/projectfile' />
<property name='project.parsergen.pkg'       value='org.voltdb.compiler.projectfile' />
<property name='project.parsergen.xsd'       value='org/voltdb/compiler/ProjectFileSchema.xsd' />
<property name='deployment.parsergen.dir'    location='${src.gpl.dir}/org/voltdb/compiler/deploymentfile' />
<property name='deployment.parsergen.pkg'    value='org.voltdb.compiler.deploymentfile' />
<property name='deployment.parsergen.xsd'    value='org/voltdb/compiler/DeploymentFileSchema.xsd' />
<property name='debian.package.dir'          value='obj/debian' />
<property name='rpm.package.dir'             value='obj/rpms' />

<!-- os.mac is set when build is running on Mac OSX -->
<condition property="os.mac">
    <os family="mac"/>
</condition>



<!-- emma build instrumentation location -->
<property name='build.instr.dir'             location='${build.dir}/instr' />

<!-- Default heap size for Volt server (MB)  -->
<condition property="volt.server.memory" value="2048">
    <not><isset property="volt.server.memory"/></not>
</condition>

<!-- Default heap size for Volt clients+loaders (MB)  -->
<condition property="volt.client.memory" value="2048">
    <not><isset property="volt.client.memory"/></not>
</condition>

<!-- Overridden in the Hudson test script. -->
<property name='junit.haltonfailure'    value='false' />
<property name="j2se_api" value="http://docs.oracle.com/javase/7/docs/api/"/>

<path id='project.classpath'>
    <pathelement location='${build.instr.dir}' />
    <pathelement location='${build.client.dir}' />
    <pathelement location='${build.prod.dir}' />
    <pathelement location='${build.test.dir}' />
    <fileset dir='${lib.dir}'>
        <include name='*.jar' />
    </fileset>
    <fileset dir='${vendor.lib.dir}'>
        <include name='*.jar' />
        <exclude name='ant.jar' />
    </fileset>
    <pathelement path="${java.class.path}"/>
    <fileset refid="voltpro.classpath"/>
</path>

<patternset id='junit.exclusions'>
<!--Global exclude list for junit -->
    <!-- Exclude nested classes -->
    <exclude name="**/*$*.class"/>

    <!-- Exclude quarantine -->
    <exclude name="org/voltdb/quarantine/**/*.class"/>

    <!-- Specifig exclude community tests -->
    <exclude name="org/voltdb/regressionsuites/TestMaliciousClientSuite.class" /> <!-- fails legacy -->
    <exclude name="org/voltdb/regressionsuites/TestIV2BlacklistSaveRestoreSysprocSuite.class" />
    <!-- Recorded as ENG-4423 -->
    <exclude name="**/TestRejoinFuzz.class" />
    <exclude name="**/TestRejoinFuzz2.class" />

    <!-- Specific Excluded pro tests -->
    <exclude name="**/TestCommandLogServer.class" />
    <exclude name="**/TestCommandLog.class"/>
    <exclude name="**/TestPauselessRejoinFuzz.class" /> <!-- fails legacy -->
    <exclude name="**/TestExportBase.class"/>
    <exclude name="org/voltdb/regressionsuites/TestIV2BlacklistSaveRestoreSysprocSuite.class" /> <!-- fails legacy -->

</patternset>

<patternset id='junit.regression.h1.path'>
    <!-- Standard junit fileset -->
    <include name='org/voltdb/regressionsuites/TestA*.class' />
    <include name='org/voltdb/regressionsuites/TestB*.class' />
    <include name='org/voltdb/regressionsuites/TestC*.class' />
    <include name='org/voltdb/regressionsuites/TestD*.class' />
    <include name='org/voltdb/regressionsuites/TestE*.class' />
    <include name='org/voltdb/regressionsuites/TestF*.class' />
    <include name='org/voltdb/regressionsuites/TestG*.class' />
    <include name='org/voltdb/regressionsuites/TestH*.class' />
    <include name='org/voltdb/regressionsuites/TestI*.class' />
    <include name='org/voltdb/regressionsuites/TestJ*.class' />
    <include name='org/voltdb/regressionsuites/TestK*.class' />
    <include name='org/voltdb/regressionsuites/TestL*.class' />
    <include name='org/voltdb/regressionsuites/TestM*.class' />
    <include name='org/voltdb/regressionsuites/TestN*.class' />
    <include name='org/voltdb/regressionsuites/TestO*.class' />
    <include name='org/voltdb/regressionsuites/TestP*.class' />
    <!-- Exclude tests -->
    <patternset refid='junit.exclusions'/>
</patternset>

<patternset id='junit.regression.h2.path'>
    <!-- Standard junit fileset -->
    <include name='org/voltdb/regressionsuites/TestQ*.class' />
    <include name='org/voltdb/regressionsuites/TestR*.class' />
    <include name='org/voltdb/regressionsuites/TestS*.class' />
    <include name='org/voltdb/regressionsuites/TestT*.class' />
    <include name='org/voltdb/regressionsuites/TestU*.class' />
    <include name='org/voltdb/regressionsuites/TestV*.class' />
    <include name='org/voltdb/regressionsuites/TestW*.class' />
    <include name='org/voltdb/regressionsuites/TestX*.class' />
    <include name='org/voltdb/regressionsuites/TestY*.class' />
    <include name='org/voltdb/regressionsuites/TestZ*.class' />
    <!-- Exclude tests -->
    <patternset refid='junit.exclusions'/>
</patternset>

<patternset id='junit.all.path'>
    <!-- Standard junit fileset -->
    <include name='org/hsqldb_voltpatches/**/Test*.class'/>
    <include name='org/voltcore/**/Test*.class' />
    <include name='org/voltdb/**/Test*.class'/>
    <!-- Exclude tests -->
    <patternset refid="junit.exclusions"/>
</patternset>

<patternset id='junit.exclude.regression.path'>
    <exclude name="org/voltdb/regressionsuites/*.class"/>
</patternset>

<!-- Workload Tracer Properties -->
<condition property="workload.trace.class" value="">
    <not><isset property="workload.trace.class"/></not>
</condition>
<condition property="workload.trace.path" value="">
    <not><isset property="workload.trace.path"/></not>
</condition>
<condition property="workload.trace.ignore" value="">
    <not><isset property="workload.trace.ignore"/></not>
</condition>

<!--
***************************************
PRIMARY ENTRY POINTS
***************************************
-->

<target name="default"
    depends="compile, ee, voltdb.jar, voltdbclient.jar"
    description="Compile Java classes and C++ JNI library."
/>
<target name="check"
    depends="licensecheck, compile, voltdbipc"
    description="Run Java and C++ JNI testcases." >
    <condition property="timeoutLength" value="${timeoutLength}" else='1800000'>
        <isset property="timeoutLength"/>
    </condition>

    <exec executable="/usr/bin/ant" failonerror="true" timeout="9000000">
        <arg value="eecheck" />
        <arg value="junit" />
        <arg value="distcheck" />
        <arg value="pythonfser" />
        <arg value="-Dbuild=${build}" />
        <arg value="-DtimeoutLength=${timeoutLength}" />
        <arg value="-DVOLT_REGRESSIONS=${VOLT_REGRESSIONS}" />
        <arg value="-DVOLT_ENABLEIV2=${VOLT_ENABLEIV2}" />
    </exec>
</target>
<target name="check_noclustering"
    depends="licensecheck, compile, voltdbipc"
    description="Run Java and C++ JNI testcases that apply to a single node." >
    <condition property="timeoutLength" value="${timeoutLength}" else='1800000'>
        <isset property="timeoutLength"/>
    </condition>

    <exec executable="/usr/bin/ant" failonerror="true" timeout="9000000">
        <arg value="eecheck" />
        <arg value="junit_noclustering" />
        <arg value="distcheck" />
        <arg value="pythonfser" />
        <arg value="-Dbuild=${build}" />
        <arg value="-DtimeoutLength=${timeoutLength}" />
        <arg value="-DVOLT_REGRESSIONS=localhsql" />
        <arg value="-DVOLT_ENABLEIV2=${VOLT_ENABLEIV2}" />
    </exec>
</target>
<target name="check_quick"
    depends="compile, voltdbipc"
    description="Run a subset of Java testcases and test fragments." >
    <condition property="timeoutLength" value="${timeoutLength}" else='480000'>
        <isset property="timeoutLength"/>
    </condition>

    <exec executable="/usr/bin/ant" failonerror="true" timeout="1800000">
        <arg value="licensecheck" />
        <arg value="junit_quick" />
        <arg value="distcheck" />
        <arg value="-Dbuild=${build}" />
        <arg value="-DtimeoutLength=${timeoutLength}" />
        <arg value="-DVOLT_REGRESSIONS=${VOLT_REGRESSIONS}" />
        <arg value="-DVOLT_ENABLEIV2=${VOLT_ENABLEIV2}" />
    </exec>
</target>

<target name="check_sql"
    depends="licensecheck, compile, voltdbipc"
    description="Run Java and C++ JNI testcases stressing sql functionality over process architecture." >
    <condition property="timeoutLength" value="${timeoutLength}" else='1800000'>
        <isset property="timeoutLength"/>
    </condition>

    <exec executable="/usr/bin/ant" failonerror="true" timeout="9000000">
        <arg value="eecheck" />
        <arg value="junit_sql" />
        <arg value="distcheck" />
        <arg value="pythonfser" />
        <arg value="-Dbuild=${build}" />
        <arg value="-DtimeoutLength=${timeoutLength}" />
        <arg value="-DVOLT_REGRESSIONS=${VOLT_REGRESSIONS}" />
        <arg value="-DVOLT_ENABLEIV2=${VOLT_ENABLEIV2}" />
    </exec>
</target>

<target name="quarantine"
    depends="compile, ee"
    description="Run quarantined tests." >
    <condition property="timeoutLength" value="${timeoutLength}" else='480000'>
        <isset property="timeoutLength"/>
    </condition>

    <exec executable="/usr/bin/ant" failonerror="true" timeout="1800000">
        <arg value="junit_quarantine" />
        <arg value="-Dbuild=${build}" />
        <arg value="-DtimeoutLength=${timeoutLength}" />
        <arg value="-DVOLT_REGRESSIONS=${VOLT_REGRESSIONS}" />
        <arg value="-DVOLT_ENABLEIV2=${VOLT_ENABLEIV2}" />
    </exec>
</target>

<target name="killstragglers"
        description="Run the killstragglers script">
    <exec executable="tools/killstragglers.sh"
          failonerror="true" timeout="1800000">
    </exec>
</target>

<target name="all"
    depends="compile, ee, junit, eecheck, javadoc, jars, bindoc"
    description="Do all tasks."
/>
<target name="jars"
    depends="voltdb.jar, voltdbfat.jar, voltdbclient.jar"
    description="Create production JAR files."
/>
<target name="dist"
    depends="dist_client, dist_internal, dist_tools"
    description="Create VoltDB release packages with examples and documentation."
/>

<target name="bindoc" depends="buildinfo"
        description="Generate README for certain bin programs.">
    <exec executable="/bin/sh">
        <arg value="-c" />
        <arg value="${base.dir}/bin/voltadmin help &gt; ${base.dir}/README.voltadmin" />
    </exec>
</target>

<target name="dist_tools" depends="buildinfo, bindoc"
        description="Create VoltDB tools release package.">

    <!-- add tools and support files -->
    <dist_tools_macro distlabel="-tools" />

    <!-- add README.voltadmin -->
    <copy todir="${dist.dir}-tools" file="${base.dir}/README.voltadmin"/>

    <!-- LICENSE isn't handled by dist_tools_macro -->
    <copy todir="${dist.dir}-tools" file="${dist.dir}/LICENSE"/>

    <!-- tools/volt is unwanted for now in the tools distribution -->
    <delete dir="${dist.dir}-tools/tools" failonerror="false" />

    <!-- copy recursively to the tarball staging directory -->
    <copy todir="${raw.dist.dir}/voltdb-tools-${dist.version}">
        <fileset dir="${dist.dir}-tools" defaultexcludes="yes">
            <include name="**" />
        </fileset>
    </copy>

    <!-- make bin and tools contents executable -->
    <chmod perm="ugo+rx">
        <fileset dir="${raw.dist.dir}/voltdb-tools-${dist.version}">
            <include name="bin/*"/>
            <include name="tools/*"/>
        </fileset>
    </chmod>

    <!-- create the tools distribution tarball -->
    <exec executable="tar" failonerror="true">
        <arg value="-cz"/>
        <arg value="-C"/>
        <arg value="${raw.dist.dir}"/>
        <arg value="-f"/>
        <arg value="${raw.dist.dir}/voltdb-tools-${dist.version}.tar.gz"/>
        <arg value="voltdb-tools-${dist.version}"/>
    </exec>

    <!-- remove the tarball staging directory -->
    <exec dir='.' executable='/bin/sh'>
        <arg line="-c 'rm -rfv ${raw.dist.dir}/voltdb-tools-${dist.version}'"/>
    </exec>

</target>

<!--
***************************************
DISTRIBUTION
***************************************
-->

<target name="javadoc">
    <echo message="Building Stored Procedure JavaDoc"/>
    <!-- populate selected server/compiler javadoc documentation -->
    <javadoc
        destdir="doc/javadoc/procedure-api"
        Public="true"
        version="true"
        use="true"
        failonerror="true"
        additionalparam="-quiet"
        Overview='${src.gpl.dir}/overview-public.html'
        Windowtitle='VoltDB Server APIs'>
        <link href="${j2se_api}"/>
        <classpath refid='project.classpath' />
        <fileset dir="." defaultexcludes="yes">
            <include name="src/frontend/org/voltdb/VoltTable.java" />
            <include name="src/frontend/org/voltdb/VoltTableRow.java" />
            <include name="src/frontend/org/voltdb/VoltProcedure.java" />
            <include name="src/frontend/org/voltdb/SQLStmt.java" />
            <include name="src/frontend/org/voltdb/VoltType.java" />
            <include name="src/frontend/org/voltdb/ProcInfo.java" />
            <include name="src/frontend/org/voltdb/types/TimestampType.java" />
        </fileset>
    </javadoc>

    <!-- populate selected client javadoc documentation -->
    <ant antfile="build-client.xml" target="javadoc" inheritAll="false">
        <property name="build" value="${build}"/>
    </ant>
</target>

<!-- dist_internal_core populates the core distribution components needed by all
     distributions except tools. -->
<target name="dist_internal_core" depends="compile, ee, javadoc, voltdb.jar, voltdbclient.jar, bindoc">
    <!-- prepare release directory for new content -->
    <delete includeemptydirs="true" failonerror='false'>
        <fileset dir="${dist.dir}" includes="**/*" />
    </delete>
    <mkdir dir="${dist.dir}" />

    <!-- populate the docs and other core files -->
    <copy todir="${dist.dir}/">
        <fileset dir="." defaultexcludes="yes">
            <include name="README"/>
            <include name="README.thirdparty"/>
            <include name="LICENSE"/>
            <include name="doc/**"/>
            <include name="lib/*"/>
            <include name="voltdb/**"/>
            <exclude name=".gitignore"/>
            <exclude name="lib/python" />
            <exclude name="doc/tutorials/**" />
        </fileset>
    </copy>

    <!-- create, and leave empty extension directory for user supplied jars -->
    <mkdir dir="${dist.dir}/lib/extension"/>

    <!-- populate java client and native libraries -->
    <copy todir="${dist.dir}/voltdb" flatten="true" >
        <fileset dir="voltdb" defaultexcludes="yes">
            <include name="voltdbclient-${dist.version}.jar" />
            <include name="voltdbclient-${dist.version}-javadoc.jar" />
        </fileset>
    </copy>
    <copy todir="${dist.dir}/voltdb" flatten="true" >
        <fileset dir="${build.dir}" defaultexcludes="yes">
            <include name="nativelibs/libvoltdb*" />
        </fileset>
    </copy>
    <copy todir="${dist.dir}/voltdb" flatten="true" >
        <fileset dir="." defaultexcludes="yes">
            <include name="third_party/cpp/jnilib/libjzmq*" />
        </fileset>
    </copy>

    <!-- add the Project and Deployment file schemas to the dist -->
    <copy todir="${dist.dir}/tools" file="src/frontend/org/voltdb/compiler/ProjectFileSchema.xsd"/>
    <copy todir="${dist.dir}/tools" file="src/frontend/org/voltdb/compiler/DeploymentFileSchema.xsd"/>

    <!-- add misc. other tools in the tools directory -->
    <copy todir="${dist.dir}/tools" >
        <fileset dir="tools" defaultexcludes="yes">
            <include name="toolrunner.py" />
            <include name="voltify" />
            <include name="voltify-README.md" />
            <include name="voltify.d/**" />
            <include name="lib/**" />
        </fileset>
    </copy>

    <!-- 3rd party libraries copied to the same location in the dist -->
    <copy todir="${dist.dir}/third_party" >
        <fileset dir="third_party" defaultexcludes="yes">
            <include name="python/**" />
        </fileset>
    </copy>

    <!-- OS-specific preparation of libvoltdb* -->
    <antcall target="dist_libvoltdb" />

    <!-- copy license to voltdb dir -->
    <copy todir="${dist.dir}/voltdb" file="LICENSE"/>

</target>

<!-- internal target for building a full distribution. dist_internal_core
     populates the core components used by the client distribution. -->
<target name="dist_internal" depends="dist_internal_core">

    <!-- populate the stuff not handled by dist_internal_core -->
    <copy todir="${dist.dir}/">
        <fileset dir="." defaultexcludes="yes">
            <include name="Click Here to Start.html"/>
            <include name="bin/**"/>
            <include name="doc/tutorials/**" />
            <include name="examples/**"/>
            <include name="lib/python/**"/>
            <exclude name="**/*.pyc" />
        </fileset>
    </copy>

    <!-- populate the voltdb java libraries -->
    <copy todir="${dist.dir}/voltdb" flatten="true" >
        <fileset dir="voltdb" defaultexcludes="yes">
            <include name="voltdb-${dist.version}.jar" />
            <include name="voltdb-${dist.version}-javadoc.jar" />
        </fileset>
    </copy>

    <!-- add tools and support files -->
    <dist_tools_macro distlabel="" />

    <antcall target="copy_pro_bin"/>

    <!-- copy studio.web -->
    <mkdir dir="${dist.dir}/tools/studio.web" />
    <copy todir="${dist.dir}/tools/studio.web">
        <fileset dir="${src.gpl.dir}/org/voltdb/studio" defaultexcludes="yes">
            <include name="**"/>
        </fileset>
    </copy>

    <!-- make shell scripts executable -->
    <chmod perm="ugo+rx">
        <fileset dir="${dist.dir}" defaultexcludes="yes">
            <include name="bin/*"/>
            <include name="tools/volt"/>
            <include name="examples/**/run.sh"/>
            <include name="doc/tutorials/**/run.sh"/>
        </fileset>
    </chmod>

    <!-- create an archive for distribution -->
    <exec executable="mv" failonerror="true">
        <arg value="${raw.dist.dir}/dist"/>
        <arg value="${raw.dist.dir}/voltdb-${dist.version}"/>
    </exec>
    <exec executable="tar" failonerror="true">
        <arg value="-cz"/>
        <arg value="-C"/>
        <arg value="${raw.dist.dir}"/>
        <arg value="-f"/>
        <arg value="${raw.dist.dir}/voltdb-${dist.version}.tar.gz"/>
        <arg value="voltdb-${dist.version}"/>
    </exec>
    <!-- move it back to dist directory for downstream dependencies -->
    <exec executable="mv" failonerror="true">
        <arg value="${raw.dist.dir}/voltdb-${dist.version}"/>
        <arg value="${raw.dist.dir}/dist"/>
    </exec>

    <!-- package up studio web trivially -->
    <zip destfile="${raw.dist.dir}/voltdb-studio.web-${dist.version}.zip">
        <fileset dir="${src.studio.dir}" defaultexcludes="yes">
            <include name="**/*" />
        </fileset>
    </zip>
</target>

<target name="dist_client" depends="dist_internal_core"
        description="Java client package target">
    <!-- prepare release directory for new content -->
    <delete includeemptydirs="true" failonerror='false'>
        <fileset dir="${dist.dir}-client-java" includes="**/*" />
    </delete>
    <mkdir dir="${dist.dir}-client-java" />

    <!-- populate the dist-client-java dir from the superset dist -->
    <copy todir="${dist.dir}-client-java/">
        <fileset dir="${dist.dir}/" defaultexcludes="yes">
            <include name="**/*"/>
            <exclude name=".gitignore"/>
            <include name="bin/sqlcmd"/>
            <exclude name="voltdb/libvoltdb*"/>
            <exclude name="voltdb/voltdb-*.jar"/>
            <exclude name="voltdb/libjzmq*"/>
        </fileset>
    </copy>

    <!-- make shell scripts executable -->
    <chmod perm="ugo+rx">
        <fileset dir="${dist.dir}-client-java/" defaultexcludes="yes">
            <include name="doc/tutorials/auction/run.sh"/>
            <include name="doc/tutorials/helloworld/run.sh"/>
            <include name="examples/voltcache/run.sh"/>
            <include name="examples/voltkv/run.sh"/>
            <include name="examples/voter/run.sh"/>
            <include name="bin/sqlcmd"/>
        </fileset>
    </chmod>

    <!-- create an archive for distribution -->
    <exec executable="mv" failonerror="true">
        <arg value="${raw.dist.dir}/dist-client-java"/>
        <arg value="${raw.dist.dir}/voltdb-client-java-${dist.version}"/>
    </exec>
    <exec executable="tar" failonerror="true">
        <arg value="-cz"/>
        <arg value="-C"/>
        <arg value="${raw.dist.dir}"/>
        <arg value="-f"/>
        <arg value="${raw.dist.dir}/voltdb-client-java-${dist.version}.tar.gz"/>
        <arg value="voltdb-client-java-${dist.version}"/>
    </exec>
    <!-- move it back to dist directory for downstream dependencies -->
    <exec executable="mv" failonerror="true">
        <arg value="${raw.dist.dir}/voltdb-client-java-${dist.version}"/>
        <arg value="${raw.dist.dir}/dist-client-java"/>
    </exec>
</target>

<!-- Prepare libvoltdb* for distribution. -->
<target name="dist_libvoltdb" depends="dist_libvoltdb_linux, dist_libvoltdb_mac" />

<!-- Linux prepare libvoltdb* for distribution. -->
<target name="dist_libvoltdb_linux" unless="os.mac">

    <!-- save the symbols from the shared library -->
    <exec dir='${dist.dir}/voltdb' executable='/bin/sh'>
        <arg line="-c '/usr/bin/objcopy --only-keep-debug libvoltdb-${dist.version}.so ${build.dir}/voltdb-${dist.version}.sym'" />
    </exec>

    <!-- strip the voltbin shared library (~40x size reduction) -->
    <exec dir='${dist.dir}/voltdb' executable='/bin/sh'>
        <arg line="-c '/usr/bin/strip --strip-debug --strip-unneeded libvoltdb*'"/>
    </exec>

    <!-- embed the path to the symbol file into the ELF binary -->
    <exec dir='${dist.dir}/voltdb' executable='/bin/sh'>
        <arg line="-c '/usr/bin/objcopy --add-gnu-debuglink=voltdb-${dist.version}.sym libvoltdb-${dist.version}.so'" />
    </exec>

</target>

<!-- Mac prepare libvoltdb* for distribution. -->
<target name="dist_libvoltdb_mac" if="os.mac">
    <!-- objcopy is unavailable by default on Mac -->

    <!-- Just use strip -S since strip-unneeded option is unavailable. -->
    <exec dir='${dist.dir}/voltdb' executable='/bin/sh'>
        <arg line="-c '/usr/bin/strip -S libvoltdb*'"/>
    </exec>
</target>

<macrodef name="dist_tools_macro"
        description="Copy tools and supporting files to a distribution staging directory">
    <attribute name="distlabel"/>
    <sequential>
        <mkdir dir="${dist.dir}@{distlabel}/bin" />
        <mkdir dir="${dist.dir}@{distlabel}/lib" />
        <mkdir dir="${dist.dir}@{distlabel}/tools" />
        <mkdir dir="${raw.dist.dir}/voltdb-@{distlabel}-${dist.version}" />
        <copy todir="${dist.dir}@{distlabel}">
            <fileset dir="${base.dir}">
                <include name="version.txt" />
            </fileset>
        </copy>
        <copy todir="${dist.dir}@{distlabel}/bin">
            <fileset dir="${base.dir}/bin">
                <include name="voltadmin" />
            </fileset>
        </copy>
        <copy todir="${dist.dir}@{distlabel}/lib">
            <fileset dir="${base.dir}/lib">
                <include name="python/**" />
                <exclude name="**/*.pyc" />
            </fileset>
        </copy>
        <chmod perm="ugo+rx">
            <fileset dir="${dist.dir}@{distlabel}/bin">
                <include name="voltadmin" />
            </fileset>
        </chmod>
        <chmod perm="ugo+rx">
            <fileset dir="${dist.dir}@{distlabel}/tools">
            </fileset>
        </chmod>
    </sequential>
</macrodef>

<!--
***************************************
CLEANING
***************************************
-->

<target name='clean'
	description="Remove all compiled and generated files."
	depends="cleantmp, clean_client, clean_project_gen, clean_deployment_gen,
	         clean_debian_package, clean_rpm_package, clean_bindoc, clean_other_gen">
  <exec dir='examples/voter' executable='/usr/bin/env'><arg line="bash run.sh clean"/></exec>
  <exec dir='examples/voltcache' executable='/usr/bin/env'><arg line="bash run.sh clean"/></exec>
  <exec dir='examples/voltkv' executable='/usr/bin/env'><arg line="bash run.sh clean"/></exec>
  <exec dir='doc/tutorials/auction' executable='/usr/bin/env'><arg line="bash run.sh clean"/></exec>
  <exec dir='doc/tutorials/helloworld' executable='/usr/bin/env'><arg line="bash run.sh clean"/></exec>  <exec dir='.' executable='/bin/sh'>
    <arg line="-c 'rm -rf obj/*'"/>
  </exec>
  <exec dir='.' executable='/bin/sh'>
    <arg line="-c 'rm -rf voltdb/*.jar'"/>
  </exec>
  <exec dir='.' executable='/bin/sh'>
    <arg line="-c 'rm -rf voltdb/*.so voltdb/*.jnilib'"/>
  </exec>
  <exec dir='.' executable='/bin/sh'>
    <arg line="-c 'rm -rf src/ee/catalog/*'"/>
  </exec>
  <exec dir='.' executable='/bin/sh'>
    <arg line="-c 'rm -rf src/catgen/out/*'"/>
  </exec>
  <exec dir='.' executable='/bin/sh'>
    <arg line="-c 'rm -rf src/frontend/org/voltdb/catalog/*.java'"/>
  </exec>
  <exec dir='.' executable='/bin/sh'>
    <arg line="-c 'rm -rf *.jar'"/>
  </exec>
  <exec dir='.' executable='/bin/sh'>
    <arg line="-c 'rm -rf doc/javadoc/procedure-api/* doc/javadoc/java-client-api/*'"/>
  </exec>
</target>

<target name="clean_client">
    <ant antfile="build-client.xml" target="clean" inheritAll="false">
        <property name="build" value="${build}"/>
    </ant>
</target>

<target name='cleanugh' description="Remove stack traces and crash dumps dropped by tests">
    <exec dir='.' executable='/bin/sh'>
        <arg line="-c 'rm -f voltdb_crash*.txt'"/>
    </exec>
    <exec dir='.' executable='/bin/sh'>
        <arg line="-c 'rm -f host*-*-*.txt'"/>
    </exec>
</target>

<target name='cleantmp' description="Remove all data files Volt generated in /tmp.">
  <exec dir='.' executable='/bin/sh' failonerror='false'>
    <arg line="-c 'rm -rf /tmp/myApp*.tmp *.vpt *.digest'"/>
  </exec>
</target>

<target name="clean_bindoc" description="Remove generated READMEs.">
    <delete file="${base.dir}/README.voltadmin" failonerror="false" />
</target>

<!--
***************************************
JAR BUILDING
***************************************
-->

<target name="buildinfo">
  <loadfile property='dist.version' srcFile='version.txt'>
      <filterchain><striplinebreaks/></filterchain>
  </loadfile>
  <exec dir="." executable="tools/getgitinfo.py">
      <arg line='${dist.version}' />
  </exec>
</target>

<target name="voltdb.jar" depends="compile, buildinfo">
    <jar destfile="voltdb/voltdb-${dist.version}.jar" duplicate="preserve">
        <fileset dir="${build.client.dir}" defaultexcludes="yes">
            <include name="**"/>
        </fileset>
        <fileset dir="${build.prod.dir}" defaultexcludes="yes">
            <include name="org/voltdb/**"/>
            <include name="org/voltcore/**"/>
            <include name="org/hsqldb_voltpatches/**" />
            <include name="org/apache/**" />
            <include name="javax/annotation_voltpatches/**" />
            <include name="com/google_voltpatches/**" />
            <include name="vanilla/**" />
            <include name="jsr166y/**"/>
            <include name="org/eclipse/jetty_voltpatches/**" />
            <include name="javax/servlet_voltpatches/**" />
            <include name="au/com/bytecode/opencsv_voltpatches/**" />
            <include name="org/cliffc_voltpatches/**" />
            <include name="groovy_voltpatches/**"/>
	    <include name="org/supercsv_voltpatches/tokenizer/*" />
            <include name="org/hsqldb_voltpatches/**" />
            <include name="org/json_voltpatches/**" />
            <include name="org/mindrot/**" />
            <include name="org/spearce_voltpatches/**" />
        </fileset>
        <fileset dir="${build.test.dir}" defaultexcludes="yes" >
            <include name="org/voltdb/ServerThread.class" />
            <include name="org/voltdb/benchmark/*" />
            <include name="org/voltdb/regressionsuites/Local*" />
            <include name="org/voltdb/regressionsuites/MultiConfigSuiteBuilder.class" />
            <include name="org/voltdb/regressionsuites/RegressionSuite.class" />
            <include name="org/voltdb/regressionsuites/VoltServerConfig.class" />
        </fileset>
        <fileset dir="."><include name="buildstring.txt"/></fileset>
        <manifest>
            <section name="Credits">
                <attribute name="Author" value="VoltDB Inc." />
            </section>
            <section name="Shared">
                <attribute
                    name="Title"
                    value="VoltDB compiler, server, and client interface libraries"
                />
                <attribute name="Date" value="${TODAY}" />
            </section>
        </manifest>
    </jar>
    <!--jar destfile="voltdb/voltdb-${dist.version}-javadoc.jar">
        <fileset dir="${doc.dir}/javadoc/procedure-api" defaultexcludes="no" >
            <include name="**"/>
        </fileset>
        <manifest>
            <section name="Credits">
                <attribute name="Author" value="VoltDB Inc." />
            </section>
            <section name="Shared">
                <attribute
                    name="Title"
                    value="VoltDB Database JavaDoc"
                />
                <attribute name="Date" value="${TODAY}" />
            </section>
        </manifest>
    </jar>
    <jar destfile="voltdb/voltdbclient-${dist.version}-javadoc.jar">
        <fileset dir="${doc.dir}/javadoc/java-client-api" defaultexcludes="no" >
            <include name="**"/>
        </fileset>
        <manifest>
            <section name="Credits">
                <attribute name="Author" value="VoltDB Inc." />
            </section>
            <section name="Shared">
                <attribute
                    name="Title"
                    value="VoltDB Client JavaDoc"
                />
                <attribute name="Date" value="${TODAY}" />
            </section>
        </manifest>
    </jar-->

</target>

<target name="voltdbclient.jar" depends="compile, buildinfo">
    <ant antfile="build-client.xml" target="voltdbclient.jar" inheritAll="false">
        <property name="build" value="${build}"/>
    </ant>
</target>

<target name="voltdbthin.jar" depends="compile"
    description="used by testability-explorer">
    <jar destfile="${build.prod.dir}/voltdbthin.jar">
        <fileset dir="${build.prod.dir}" defaultexcludes="yes" >
            <include name="org/voltdb/**" />
        </fileset>
    </jar>
</target>

<target name="voltdbfat.jar" depends="compile, buildinfo">
    <jar destfile="${build.prod.dir}/voltdbfat.jar">
        <fileset dir="${build.prod.dir}" defaultexcludes="yes" >
            <include name="org/voltdb/**" />
            <include name="org/hsqldb_voltpatches/**" />
            <include name="org/eclipse/jetty_voltpatches/**" />
            <include name="org/opencsv_voltpatches/**" />
            <include name="javax/servlet_voltpatches/**" />
            <include name="org/json_voltpatches/**" />
            <include name="org/apache/**" />
            <include name="vanilla/**" />
            <include name="javax/annotation_voltpatches/**" />
            <include name="com/google_voltpatches/**" />
        </fileset>
        <fileset dir="${build.test.dir}" defaultexcludes="no" >
            <include name="org/voltdb/**" />
        </fileset>
        <fileset dir="${src.gpl.dir}" defaultexcludes="yes" >
            <include name="org/voltdb/**" />
        </fileset>
        <fileset dir="${src.test.dir}" defaultexcludes="yes" >
            <include name="org/voltdb/**" />
        </fileset>
        <fileset dir="."><include name="buildstring.txt"/></fileset>
        <manifest>
            <section name="Credits">
                <attribute name="Author" value="VoltDB Inc." />
            </section>
            <section name="Shared">
                <attribute
                    name="Title"
                    value="VoltDB compiler, server, client and test libraries"
                />
                <attribute name="Date" value="${TODAY}" />
            </section>
        </manifest>
    </jar>
</target>

<!--
***************************************
JAVA COMPILATION
***************************************
-->

<target name="compile" depends="catalog, project_gen, deployment_gen, compile_core, compile_pro"
        description="Compile all Java source and test classes"/>

<target name="compile_client">
    <ant antfile="build-client.xml" target="compile" inheritAll="false">
        <property name="build" value="${build}"/>
    </ant>
</target>

<target name="compile_core" depends="compile_client">
    <mkdir dir='${build.prod.dir}' />
    <mkdir dir='${build.test.dir}' />
    <exec
        dir='${src.gpl.dir}/org/voltdb/utils'
        executable='${src.gpl.dir}/org/voltdb/utils/generate_logkeys.py'
        failonerror='true' />
    <depend
        srcdir="${src.hsqldb.dir}:${src.hsqldb.test.dir}:${src.gpl.dir}:${src.test.dir}:${vendor.src.dir}"
        destdir="${build.prod.dir}:${build.test.dir}"
        cache="${depcache}">
        <classpath refid="project.classpath" />
    </depend>

    <!-- copy resources needed for logging messages -->
    <copy todir="${build.prod.dir}">
        <fileset dir="${src.hsqldb.dir}" includes="**/*.properties" />
        <fileset dir="${src.gpl.dir}" includes="**/*.properties"/>
        <fileset dir="${src.gpl.dir}" includes="**/*.xml" />
        <fileset dir="${src.gpl.dir}" includes="**/*template.html" />
    </copy>

    <copy todir='${build.prod.dir}/org/hsqldb_voltpatches/resources'>
        <fileset dir="${src.hsqldb.dir}/org/hsqldb_voltpatches/resources">
            <include name="*"/>
        </fileset>
    </copy>

    <copy todir='${build.prod.dir}/org/voltdb/studio'>
        <fileset dir="${src.gpl.dir}/org/voltdb/studio">
            <include name="**"/>
        </fileset>
    </copy>

    <!-- README files we want to include in the jar -->
    <copy flatten='false' todir='${build.prod.dir}'>
        <fileset dir="${src.gpl.dir}">
           <include name="**/*Readme.txt"/>
        </fileset>
    </copy>

    <!-- pick src//** schemas as package resources -->
    <copy flatten='false' todir="${build.prod.dir}">
        <fileset dir="${src.gpl.dir}">
            <include name="**/*.xsd"/>
        </fileset>
    </copy>

    <!-- the ddl files used by tests and benchmark clients are copied
         relative to the client class and found with class.getResource() -->
    <copy flatten='false' todir='${build.test.dir}'>
        <fileset dir="${src.test.dir}">
            <include name="**/*.sql"/>
        </fileset>
    </copy>

    <!-- Compressed resources for tests -->
    <copy flatten='false' todir='${build.test.dir}'>
        <fileset dir="${src.test.dir}">
            <include name="**/*.tar.gz"/>
        </fileset>
    </copy>

    <!-- copy file containing workloads for voltdbfat.jar -->
    <copy flatten='false' todir='${build.test.dir}'>
        <fileset dir="${src.test.dir}">
            <include name="**/microbench.xml"/>
        </fileset>
    </copy>

    <copy todir='${build.test.dir}/org/hsqldb_voltpatches'>
        <fileset dir="${src.hsqldb.test.dir}/org/hsqldb_voltpatches">
            <include name="*.sql"/>
        </fileset>
    </copy>

    <!-- copy zmq to voltdb dir / would be nice to only copy the right one -->
    <copy todir="voltdb" flatten="true" >
        <fileset dir="." defaultexcludes="yes">
            <include name="third_party/cpp/jnilib/libjzmq*" />
        </fileset>
    </copy>

    <!-- compile the individual source directories -->
    <!-- hsql -->
    <invoke-javac srcdir="${src.hsqldb.dir}"/>
    <!-- voltcore and third-party java (including our zookeeper -->
    <invoke-javac
        srcdir="${src.gpl.dir}:${vendor.src.dir}"
        includes="org/voltcore/**/*.java,org/apache/**/*.java
                  au/**/*.java,org/spearce_voltpatches/**/*.java
                  org/json_voltpatches/**/*.java
                  vanilla/**/*.java
                  javax/annotation_voltpatches/**/*.java
                  com/google_voltpatches/**/*.java
                  org/cliffc_voltpatches/**
                  groovy_voltpatches/**
		  org/supercsv_voltpatches/tokenizer/*.java"/>
    <!-- non-voltcore voltdb code -->
    <invoke-javac srcdir="${src.gpl.dir}" excludes="org/voltcore/**/*.java" />

    <!-- compile the individual test directories -->
    <invoke-javac srcdir="${src.hsqldb.test.dir}" destdir='${build.test.dir}'/>
    <invoke-javac srcdir="${src.test.dir}" destdir='${build.test.dir}'
        excludes="org/voltdb/benchmark/tpcc/JDBCClient.java"/>
</target>

<!-- This task only executes if the voltpro.flavor property is set. -->
<target name="compile_pro" if="voltpro.flavor">
  <antcall target="voltpro.compile"/>
</target>

<target name="copy_pro_bin" if="voltpro.flavor">
  <copy todir="${dist.dir}/">
    <fileset dir="${voltpro.basedir}" includes="bin/**"/>
  </copy>
</target>


<!--
***************************************
NATIVE EE STUFF
***************************************
-->

<target name='catalog' description="Generate catalog source code.">
  <exec dir="${src.catalog.dir}" executable='python' failonerror='true'>
    <arg line="catalog.py"/>
  </exec>
  <exec dir="${src.catalog.dir}" executable='python' failonerror='true'>
    <arg line="install.py"/>
  </exec>
</target>

<target name='jnicompile'
    depends='compile, jnicompile_temp, uptodate_jni_h.check'
    description="Build C++ JNI library."
    unless='uptodate_jni_h'>
    <delete file="${src.ee.dir}/org_voltdb_jni_ExecutionEngine.h" />
    <delete file="${src.ee.dir}/org_voltcore_utils_DBBPool.h" />
    <move
        file='${build.dir}/org_voltdb_jni_ExecutionEngine.h'
        todir='${src.ee.dir}'
    />
    <move
        file='${build.dir}/org_voltcore_utils_DBBPool.h'
        todir='${src.ee.dir}'
    />
</target>


<target name='uptodate_jni_h.check' depends='jnicompile_temp'>
    <condition property='uptodate_jni_h'>
        <and>
            <filesmatch
                file1="${src.ee.dir}/org_voltdb_jni_ExecutionEngine.h"
                file2="${build.dir}/org_voltdb_jni_ExecutionEngine.h"
            />
            <filesmatch
                file1="${src.ee.dir}/org_voltcore_utils_DBBPool.h"
                file2="${build.dir}/org_voltcore_utils_DBBPool.h"
            />
        </and>
    </condition>
</target>

<target name='jnicompile_temp'>
    <delete file="${build.dir}/org_voltdb_jni_ExecutionEngine.h"/>
    <delete file="${build.dir}/org_voltcore_utils_DBBPool.h" />
    <javah
        classpathref="project.classpath"
        force="yes"
        verbose="yes"
        class="org.voltdb.jni.ExecutionEngine"
        destdir="${build.dir}"
    />
    <javah
        classpathref="project.classpath"
        force="yes"
        verbose="yes"
        class="org.voltcore.utils.DBBPool"
        destdir="${build.dir}"
    />
</target>

<target name="eecheck" depends="ee"
    description="Run testcases for C++ JNI library.">
    <exec dir='.' executable='python' failonerror='true'>
        <env key="TEST_DIR" value="${build.testobjects.dir}" />
        <env key="EETESTSUITE" value="${eetestsuite}"/>
        <arg line="build.py ${build} test" />
    </exec>
</target>

<target name="eebuild" depends="voltdbipc"
    description="Build but do not run test cases for C++ JNI library.">
    <exec dir='.' executable='python' failonerror='true'>
        <env key="TEST_DIR" value="${build.testobjects.dir}" />
        <env key="EETESTSUITE" value="${eetestsuite}"/>
        <arg line="build.py ${build} build" />
    </exec>
</target>

<target name='voltdbipc' depends="ee"
    description="Build the IPC client.">
    <exec dir='.' executable='python' failonerror='true'>
        <arg line="build.py ${build} voltdbipc" />
    </exec>
</target>

<target name='ee' depends="ee_buildmakefile, catalog, jnicompile, buildinfo"
    description="Build C++ JNI library and copy it to production folder.">
    <exec dir='.' executable='python' failonerror='true'>
        <env key="EESKIPBUILDMAKEFILE" value="true" />
        <arg line="build.py ${build}" />
    </exec>
    <copy todir='voltdb'>
        <fileset dir="${build.dir}/nativelibs">
            <include name="libvoltdb-${dist.version}.*"/>
        </fileset>
    </copy>
</target>

<target name='ee_makefile.uptodate'>
  <condition property="makefile.uptodate">
    <and>
    <!--set if makefile up to date and makefile non-zero length
            Eliminates timeconsuming build.py in ee -->
    <uptodate>
      <srcfiles dir='${src.ee.dir}' includes='**/*' />
      <srcfiles dir='${vendor.cpp.dir}'  includes='**/*' />
      <srcfiles dir='${src.ee.test.dir}'  includes='**/*' />
      <mapper type="merge" to="${build.dir}/makefile"/>
    </uptodate>
    <length file="${build.dir}/makefile" when="greater" length="0" />
    </and>
  </condition>
</target>

<target name='ee_buildmakefile' depends="catalog, jnicompile, buildinfo, ee_makefile.uptodate"
    unless="makefile.uptodate"
    description="Just make the makefile for the C++ JNI library.">
    <exec dir='.' executable='python' failonerror='true'>
        <env key="EEONLYBUILDMAKEFILE" value="true"/>
        <arg line="build.py ${build}" />
    </exec>
</target>

<target name='recompile_ee_nodepends'
    description="Build C++ JNI library and copy it to production folder.">
    <exec dir='.' executable='python' failonerror='true'>
        <arg line="build.py ${build}" />
    </exec>
    <copy todir='voltdb'>
        <fileset dir="${build.dir}/nativelibs">
            <include name="libvoltdb-${dist.version}.*"/>
        </fileset>
    </copy>
</target>

<target name='ee_profile' depends="catalog, jnicompile"
    description="Build C++ JNI lib dl-ing perf tools and copy it to production folder.">
    <exec dir='.' executable='python' failonerror='true'>
        <arg line="build.py ${build} profile" />
    </exec>
</target>

<target name='execplanfrag' depends="ee"
        description="Create test program that loads catalog and tables and executes a plan fragment.">
    <exec dir='.' executable='python' failonerror='true'>
        <arg line="build.py EXECPLANFRAG ${build}" />
    </exec>
</target>


<!--
***************************************
LICENSING
***************************************
-->

<target name='licensecheck' description="make sure all source files have approved licenses">
    <exec dir='.' executable='python' failonerror='true'>
        <arg line="tools/licensescheck.py" />
        <arg line="${voltpro}"/>
    </exec>
</target>


<!--
***************************************
TEST CASES
***************************************
-->

<target name="pythonfser" description="run python voltdbclient tests">
    <property name="build.dir.suffix" value="" /> <!-- Default -->
    <property name='classpath' refid='project.classpath' />
    <property name='echoserver.command' value="java
    -Djava.library.path=${build.dir}${build.dir.suffix}/nativelibs -classpath
    ${classpath} -server -Xmx256m -ea
    org.voltdb.messaging.EchoServer" />
    <exec dir='tests/scripts/' executable='python' failonerror='true'>
        <arg line="Testvoltdbclient.py"/>
        <arg line='"${echoserver.command}"'/>
    </exec>
</target>

<!-- script that runs junit_onesuite for each class in a fileset -->
<!-- if there's a better way to do this than embedding javascript, please help... -->
<scriptdef name="junit-files" language="javascript">
<element name="fileset" type="fileset"/>
<![CDATA[
  filesets = elements.get("fileset");
  for (i = 0; i < filesets.size(); ++i) {
    fileset = filesets.get(i);
    scanner = fileset.getDirectoryScanner(project);
    scanner.scan();
    files = scanner.getIncludedFiles();
    for( j=0; j < files.length; j++) {
        jfile = self.project.createTask("antcall");
        project.setProperty("testfilename", files[j]);
        jfile.setTarget("junit_onesuite");
        jfile.execute();
    }
  }
]]>
</scriptdef>

<!-- run junit for one suite -->
<target name='junit_onesuite'>
    <!-- set defaults for junit vars if not already set -->
    <condition property="junit.timeout" value="${junit.timeout}" else='1800000'>
        <isset property="junit.timeout"/>
    </condition>
    <condition property="junit.printsummary" value="${junit.printsummary}" else='yes'>
        <isset property="junit.printsummary"/>
    </condition>
    <condition property="junit.showoutput" value="${junit.showoutput}" else="false">
        <isset property="junit.showoutput"/>
    </condition>
    <!-- select which set of regression suite configuration types to run -->
    <condition property="regressions" value="${regressions}" else="all">
        <isset property="regressions"/>
    </condition>

    <sequential>

        <!-- convert the filename to a classname -->
        <!-- assumes the file coming in has 1-1 folders to packages -->
        <loadresource property="testname">
            <string value="${testfilename}" />
            <filterchain>
                <replaceregex pattern="/" replace="\." flags="g" />
                <replaceregex pattern="\.class" replace="" />
            </filterchain>
        </loadresource>

        <!-- run ant's junit runner -->
        <junit
            fork="yes"
            haltonfailure="${junit.haltonfailure}"
            failureproperty="junit.failures"
            printsummary="false"
            timeout="${junit.timeout}"
            maxmemory='2048M'
            showoutput="${junit.showoutput}"
        >
            <classpath refid='project.classpath' />
            <jvmarg value="-Djava.library.path=${build.dir}/nativelibs:${base.dir}/third_party/cpp/jnilib" />
            <jvmarg value="-server" />
            <jvmarg value="-Xcheck:jni" />
            <jvmarg value="-Xmx256m"/>
            <jvmarg value="-XX:+HeapDumpOnOutOfMemoryError"/>
            <jvmarg value="-XX:-UseSplitVerifier"/>
            <env key="VOLTDB_BUILD_DIR" value="${build.dir}"/>
            <env key="TEST_DIR" value="${build.testobjects.dir}" />
            <env key="VOLT_REGRESSIONS" value="${regressions}" />
            <env key="VOLT_ENABLEIV2" value="${enableiv2}" />
            <!-- Leave breadcrumbs so we can figure out deep in the bowels of VoltDB if
                 this is a test -->
            <env key="VOLT_JUSTATEST" value="YESYESYES" />
            <!-- Following two env vars are used by Java code
                 when running ant check -Dbuild=memcheck
                 The voltdbipc client is used in concert with valgrind
                 for most tests (those that would normally run against
                 the single process JNI backend. -->
            <env key="BUILD" value="${build}" />
            <env key="VOLTDBIPC_PATH" value="${build.prod.dir}/voltdbipc" />
            <!-- code coverage output settings, harmless if not in use -->
            <jvmarg value="-Demma.coverage.out.file=${emma.dir}/coverage.emma" />
            <jvmarg value="-Demma.coverage.out.merge=true" />
            <!-- junit log4j settings, generates log output of last suite -->
            <jvmarg value="-Dlog4j.configuration=file:${base.dir}/tests/log4j-allconsole.xml" />

            <!-- write per-testcase output to console if verbose mode -->
            <formatter type="plain" usefile="false" if="verbosereport"/>
            <!-- write per-testcase output to testoutput folder -->
            <formatter type="plain" usefile="true" />
            <!-- write all kinds of fun voltdb output to testoutput folder -->
            <formatter
                type='xml'
                classname="org.voltdb.VoltJUnitFormatter"
                usefile='false'
                extension="none"
            />
            <!-- write xml output for the report  -->
            <formatter type="xml" />

            <!-- specify the tests here (there should be only one) -->
            <batchtest todir="${build.testoutput.dir}">
                <fileset dir='${build.test.dir}'>
                    <include name='${testfilename}'/>
                </fileset>
            </batchtest>

            <assertions><enable/></assertions>
        </junit>

        <!-- per-test post processing script
             1. ensure a result xml file got written
             2. ensure no whacky processes were stranded -->
        <exec executable="/usr/bin/env">
            <arg value="python" />
            <arg value="${base.dir}/tools/junit-post-process.py" />
            <arg value="--testname=${testname}" />
            <arg value="--outputpath=${build.testoutput.dir}" />
            <arg value="--testresult=${junit.failures}" />
        </exec>
    </sequential>
</target>

<target name="junit"
    description="Execute JUnit test suites.">
    <run_junit>
        <tests>
            <fileset dir='${build.test.dir}'>
                <patternset refid="junit.all.path" />
            </fileset>
        </tests>
    </run_junit>
</target>

<target name="junit_sql"
    description="Execute JUnit test suites stressing sql functionality vs. process architecture.">
    <run_junit>
        <tests>
            <fileset dir='${build.test.dir}'>
                <!-- Standard junit fileset -->
                <patternset refid="junit.all.path" />
                <!-- Exclude many tests not directly related to sql functionality -->
                <exclude name="**/*$*.class"/>
<<<<<<< HEAD
                <exclude name='org/voltcore/**/*.class'/>
=======
                <exclude name="org/voltcore/**/*.class"/>
>>>>>>> 09897000
                <exclude name='org/voltdb/client/TestClientFeatures.class'/>
                <exclude name='org/voltdb/client/TestDistributer.class'/>
                <exclude name='org/voltdb/dtxn/Test*.class'/>
                <exclude name='org/voltdb/iv2/Test*.class'/>
                <exclude name='org/voltdb/jdbc/Test*.class'/>
                <exclude name='org/voltdb/jni/Test*.class'/>
                <exclude name='org/voltdb/messaging/Test*.class'/>
                <exclude name='org/voltdb/regressionsuites/TestAdminMode.class'/>
                <exclude name='org/voltdb/regressionsuites/TestClientPort*.class'/>
                <exclude name="org/voltdb/quarantine/**/*.class"/>
                <exclude name="**/TestCommandLog*.class" />
                <exclude name="**/TestExport*.class"/>
                <exclude name="**/TestJoin.class"/>
                <exclude name="**/TestLogReader.class"/>
                <exclude name="**/TestMaliciousClientSuite.class" />
                <exclude name="**/Test*Rejoin*.class" />
                <exclude name="**/Test*Replication*.class" />
                <exclude name="**/Test*Restore*.class" />
                <exclude name="**/Test*Snapshot*.class" />
                <exclude name="**/TestMultipleOuterJoinPlans.class" />
            </fileset>
        </tests>
    </run_junit>
</target>

<target name="junit_regression"
    description="Execute JUnit regression test suites.">
    <run_junit>
        <tests>
            <fileset dir='${build.test.dir}'>
                <patternset refid="junit.regression.h1.path" />
                <patternset refid="junit.regression.h2.path" />
            </fileset>
        </tests>
    </run_junit>
</target>

<target name="junit_regression_h1"
    description="Execute first half of JUnit regression test suites.">
    <run_junit>
        <tests>
            <fileset dir='${build.test.dir}'>
                <patternset refid="junit.regression.h1.path" />
            </fileset>
        </tests>
    </run_junit>
</target>

<target name="junit_regression_h2"
    description="Execute second half of JUnit regression test suites.">
    <run_junit>
        <tests>
            <fileset dir='${build.test.dir}'>
                <patternset refid="junit.regression.h2.path" />
            </fileset>
        </tests>
    </run_junit>
</target>

<target name="junit_other"
    description="Execute JUnit test suites except regression tests.">
    <run_junit>
        <tests>
            <fileset dir='${build.test.dir}'>
                <patternset refid="junit.all.path" />
                <patternset refid="junit.exclude.regression.path" />
            </fileset>
        </tests>
    </run_junit>
</target>

<!-- common macro to run a bynch of junit -->
<macrodef name='run_junit'>
    <element name='tests'/>
    <sequential>
        <mkdir dir='${build.testoutput.dir}' />
        <mkdir dir='${build.dir}/testoutput-archive/' />
        <exec executable="/usr/bin/env" failonerror='true'>
            <arg value="python" />
            <arg value="${base.dir}/tools/junit-pre-process.py" />
            <arg value="--archivepath=${build.dir}/testoutput-archive/" />
            <arg value="--outputpath=${build.testoutput.dir}" />
        </exec>
        <junit-files>
            <tests/>
        </junit-files>

        <echo message='' /><echo message='' />
        <junitreport todir="${build.testoutput.dir}">
            <fileset dir="${build.testoutput.dir}">
                <include name="TEST-*.xml" />
            </fileset>
            <report format="noframes" todir="${build.testoutput.dir}/report"/>
            <report
                styledir="tools"
                format="noframes"
                todir="${build.testoutput.dir}"
            />
        </junitreport>

        <exec dir="${build.testoutput.dir}" executable='cat'>
            <arg line="junit-noframes.html"/>
        </exec>

        <!-- Fail the build if there were any problems.
             This runs all the tests before failing. -->
        <available file="${build.testoutput.dir}/JUNITHADFAILURES" property="junit.failures"/>
        <fail if="junit.failures" unless="emma.enabled" message="JUnit had failures" />
    </sequential>
</macrodef>

<target name="junit_legacy" description="Run JUnit in pre-iv2 mode.">
    <condition property="enableiv2" value="${enableiv2}" else="false">
        <isset property="enableiv2"/>
    </condition>
    <run_junit>
        <tests>
            <fileset dir='${build.test.dir}'>
                <include name='org/hsqldb_voltpatches/**/Test*.class'/>
                <include name='org/voltcore/**/Test*.class' />
                <include name='org/voltdb/**/Test*.class'/>
                <include name='org/voltdb/network/**/Test*.class'/>
                <exclude name="**/*$*.class"/>
                <exclude name="**/TestMaliciousClientSuite.class" />
                <exclude name="org/voltdb/quarantine/**/*.class"/>
                <exclude name="**/TestExportBase.class"/>
                <exclude name="**/TestPauselessRejoinFuzz.class" /> <!-- regressed during 3.0 bugfix? -->
            </fileset>
        </tests>
    </run_junit>
</target>

<target name="junit_lite_sql" description="lightweight junit tests for sql">
  <run_junit>
    <tests>
      <fileset dir='${build.test.dir}'>
          <include name="org/voltdb/regressionsuites/TestSQLFeaturesSuite.class"/>
      </fileset>
    </tests>
  </run_junit>
</target>

<target name="junit_quarantine" description="Run testcases which fail unpredictably.">
    <run_junit>
        <tests>
            <fileset dir='${build.test.dir}'>
                <include name='org/voltdb/quarantine/**/Test*.class'/>
                <exclude name="**/*$*.class"/>
            </fileset>
        </tests>
    </run_junit>
</target>

<target name='emma_junit'
        description="run junit target and generate coverage report"
        depends="with.emma, junit, emma-report"
/>

<target name='emma_junit_legacy'
        description="run junit_legacy target and generate coverage report"
        depends="with.emma, junit_legacy, emma-report"
/>

<target name='with.emma' description="enable code coverage analysis" >
    <!-- set up emma -->
    <path id="emma.lib" >
        <pathelement location="${vendor.lib.dir}/emma.jar" />
        <pathelement location="${vendor.lib.dir}/emma_ant.jar" />
    </path>
    <taskdef resource="emma_ant.properties" classpathref="emma.lib" />
    <!-- enable emma -->
    <property name="emma.enabled" value="true" />
    <!-- instrument the code -->
    <property name="emma.dir" location="${build.dir}/emma" />
    <mkdir dir="${emma.dir}" />
    <emma>
        <instr destdir="${build.instr.dir}/org/"
               metadatafile="${emma.dir}/metadata.emma"
               merge="true">
          <instrpath path="${build.prod.dir}/org"/>

          <filter includes="*voltdb.*"/>
          <filter includes="*voltcore.*"/>
          <!--pmsg is the protobuf-generated code for dragent-->
          <filter excludes="*pmsg.*"/>
          <filter excludes="*exampleutils.*"/>
        </instr>
    </emma>
</target>

<target
    name='emma-report'
    description="Generate code coverage reports.  You need call the with.emma target before your test target">
    <emma>
        <report
            sourcepath="${src.gpl.dir}"
            sort="+name"
            metrics="method:70,block:80,line:80,class:100">
            <fileset dir="${emma.dir}"><include name="*.emma"/></fileset>
            <xml outfile="${emma.dir}/coverage.xml" depth="method" />
            <html
                outfile="${emma.dir}/coverage.html"
                depth="method"
                columns="name,class,method,block,line"
                encoding="UTF-8"
            />
        </report>
    </emma>
</target>


<!--
    this target is intended to be called only with antcall!
    set two properties beforehand or as part of the call:
    lcov.dir is the directory in which to put the coverage report
    lcov.target is the ant target to run under coverage
-->
<target name='with.lcov' depends="jnicompile"
        description="Generate C++ code coverage reports.">
  <property name="lcov.base.tracefile" value="lcov_base.info" />
  <property name="lcov.test.tracefile" value="lcov_test.info" />
  <property name="lcov.tracefile" value="lcov.info" />
  <!-- Generate instrumented objects -->
  <!-- Whether any work needs doing is left to the C++ makefile -->
  <exec dir='.' executable='python' failonerror='true'>
    <arg line="build.py ${build} coverage" />
  </exec>
  <mkdir dir="${lcov.dir}" />
  <!-- Reset all counters -->
  <exec dir="${lcov.dir}" executable='lcov' failonerror="true">
    <arg line="--directory ${build.dir}-coverage/objects"/>
    <arg line="--zerocounters"/>
  </exec>
  <!-- Get baseline coverage (zero coverage) -->
  <exec dir="${lcov.dir}" executable='lcov' failonerror="true">
    <arg line="--directory ${build.dir}-coverage/objects"/>
    <arg line="-i --capture"/>
    <arg line="--output-file ${lcov.base.tracefile}"/>
    <arg line="-b ${src.ee.parent.dir}"/>
  </exec>
  <!-- Run the tests -->
  <antcall target="lcov-unit-tests">
    <param name="build.dir.suffix" value="-coverage" />
  </antcall>
  <antcall target="sqlcoverage">
    <param name="build.dir.suffix" value="-coverage" />
    <param name="sqlcoverage.failonerror" value="false" />
  </antcall>
  <!-- Get test coverage -->
  <echo>Processing coverage</echo>
  <exec dir="${lcov.dir}" executable='lcov' failonerror="true">
    <arg line="--directory ${build.dir}-coverage/objects"/>
    <arg line="--capture"/>
    <arg line="--output-file ${lcov.test.tracefile}"/>
    <arg line="-b ${src.ee.parent.dir}"/>
  </exec>
  <!-- Combine the baseline coverage and the test coverage -->
  <exec dir="${lcov.dir}" executable='lcov' failonerror="true">
    <arg line="-a ${lcov.base.tracefile}"/>
    <arg line="-a ${lcov.test.tracefile}"/>
    <arg line="-o ${lcov.tracefile}"/>
  </exec>
  <!-- Remove standard library and third party coverages -->
  <exec dir="${lcov.dir}" executable='lcov' failonerror="true">
    <arg line="-r ${lcov.tracefile}"/>
    <arg line='"/usr/include/*"'/>
    <arg line='"*third_party*"'/>
    <arg line="-o ${lcov.tracefile}"/>
  </exec>
  <!-- Generate HTML report -->
  <exec dir="${lcov.dir}" executable='genhtml' failonerror="true">
    <arg line="${lcov.tracefile}"/>
  </exec>
</target>

<target name='lcov-report' description=''>
    <property name="lcov.dir" location="${build.dir}-coverage/lcov" />
    <!-- <property name="lcov.target" value="sqlcoverage" /> -->
    <antcall target="with.lcov" />
</target>

<target
    name='lcov-unit-tests'
    description="Run C++ unit tests from the coverage directory">
    <exec dir='.' executable='python' failonerror='true'>
        <env key="TEST_DIR" value="${build.dir}-coverage/testobjects" />
        <arg line="build.py ${build} test coverage" />
    </exec>
</target>

<!-- <target -->
<!--     name='lcov-unit-tests-report' -->
<!--     description="Generate C++ unit test coverage reports."> -->
<!--     <property -->
<!--         name="lcov.dir" -->
<!--         location="${build.dir}-coverage/lcov-unit-tests" -->
<!--     /> -->
<!--     <property name="lcov.target" value="lcov-unit-tests" /> -->
<!--     <antcall target="with.lcov" /> -->
<!-- </target> -->

<target
    name='testability-report'
    depends="voltdbthin.jar"
    description="produce Google Code testability-explorer report">
    <path id="testability.lib">
        <pathelement
            location="${vendor.lib.dir}/ant-testability-explorer.jar"
        />
        <pathelement
            location="${vendor.lib.dir}/testability-explorer.jar"
        />
    </path>
    <taskdef
        name="testability"
        classname="com.google.ant.TestabilityTask"
        classpathref="testability.lib"
    />
    <testability
        resultfile="${build.dir}/testability.result.html" print="html"
        errorfile="${build.dir}/testability.err.txt">
        <classpath>
            <fileset dir="${build.prod.dir}">
                <include name="voltdbthin.jar" />
            </fileset>
        </classpath>
    </testability>
</target>

<target name="cpd">
    <taskdef
        name="cpdtask"
        classname="net.sourceforge.pmd.cpd.CPDTask"
        classpath="${vendor.lib.dir}/pmd-4.2.5.jar"
    />
    <macrodef name="cpd">
        <attribute name="language"/>
        <attribute name="srcdir"/>
        <attribute name="format"/>
        <sequential>
            <echo>@{language} @{srcdir} @{format}</echo>
            <cpdtask
                minimumTokenCount="100"
                outputFile="${build.dir}/cpd-@{language}.@{format}"
                language="@{language}"
                format="@{format}">
                <fileset dir="@{srcdir}">
                    <include name="**/*.@{language}"/>
                    <exclude name="**/pmsg/*.@{language}"/>
                </fileset>
            </cpdtask>
        </sequential>
    </macrodef>
    <cpd language="java" srcdir="${src.gpl.dir}" format="text"/>
    <cpd language="java" srcdir="${src.gpl.dir}" format="xml"/>
    <cpd language="cpp" srcdir="${src.ee.dir}" format="text"/>
    <cpd language="cpp" srcdir="${src.ee.dir}" format="xml"/>
</target>

<!-- This target will run a junit suite. It will also run a single
     suite under valgrind with -Dbuild=memcheck.  NOTE: to use valgrind,
     you must "cd obj/memcheck && make prod/voltdbipc" separately. -->
<target name="junitclass"
    description="Run one junit suite (i.e, -Djunitclass=TestSQLFeaturesSuite)">

    <condition property="timeoutLength" value="${timeoutLength}" else='900000'>
        <isset property="timeoutLength"/>
    </condition>
    <condition property="junit.showoutput" value="${junit.showoutput}" else="true">
        <isset property="junit.showoutput"/>
    </condition>
    <!-- output per-testcase stats at the end of each suite -->
    <condition property="verbosereport" value="${verbosereport}" else="true">
        <isset property="verbosereport"/>
    </condition>
    <!-- run iv2 by default. -Denableiv2=false to get legacy -->
    <condition property="enableiv2" value="${enableiv2}" else="true">
        <isset property="enableiv2"/>
    </condition>

    <run_junit>
        <tests>
            <fileset dir='${build.test.dir}'>
              <include name="**/${junitclass}.class"/>
            </fileset>
        </tests>
    </run_junit>
    <fail if="junit.failures" message="JUnit had failures" />
</target>

<macrodef name="samplecheck">
    <attribute name="app"/>
    <!-- make sure example application compiles -->
    <sequential>
        <exec dir="${dist.examples.dir}/@{app}" executable="/usr/bin/env" failonerror='true'>
            <arg value="bash" />
            <arg value="run.sh" />
            <arg value="srccompile" />
        </exec>
    </sequential>
</macrodef>

<target name="distcheck" depends='dist'
    description="Verify distribution sample applications compile and run.">

    <echo>checking voltcache</echo>
    <samplecheck app="voltcache" />
    <echo>checking voltkv</echo>
    <samplecheck app="voltkv" />
    <echo>checking voter</echo>
    <samplecheck app="voter" />
</target>

<target name='sqlcoverage' depends="ee,compile"
    description="Run the SQL coverage tests.">
    <property name="build.dir.suffix" value="" /> <!-- Default -->
    <property name="sqlcoverage.failonerror" value="true" />
    <property name="test.example.dir"
    location="tests/scripts/examples/sql_coverage" />
    <property name="log4j.configuration" location="tests/log4j-allconsole.xml" />
    <property name="default_config" location="${test.example.dir}/config.py" />
    <property name="regression_config"
              location="${test.example.dir}/regression-config.py" />
    <property name="sqlcov.dir" location="${build.dir}/sqlcoverage" />
    <exec dir='.' executable='/bin/sh'>
        <arg line="-c 'rm -rf ${sqlcov.dir}'"/>
    </exec>
    <mkdir dir="${sqlcov.dir}" />
    <condition property="enableiv2" value="${enableiv2}" else="true">
        <isset property="enableiv2"/>
    </condition>
    <condition property="" value="${env.VOLTBUILD}" else='release'>
        <isset property="env.VOLTBUILD"/>
    </condition>
    <condition property="seed_arg" value="-s ${sql_coverage_seed}" else="">
        <isset property="sql_coverage_seed"/>
    </condition>
    <condition property="meta_config" value="${default_config}"
               else="${regression_config}">
        <isset property="sql_coverage_default"/>
    </condition>
    <condition property="config_arg" value="-c ${sql_coverage_config}" else="">
        <isset property="sql_coverage_config"/>
    </condition>
    <condition property="config_verbose" value="-r" else="">
        <isset property="sql_coverage_verbose"/>
    </condition>
    <condition property="debug_output" value="" else="quietadhoc">
        <isset property="sql_coverage_verbose"/>
    </condition>
    <condition property="generate_only" value="-g" else="">
        <isset property="generate_only"/>
    </condition>
    <condition property="hosts" value="${sql_coverage_hosts}" else="1">
        <isset property="sql_coverage_hosts"/>
    </condition>
    <condition property="sitesperhost" value="${sql_coverage_sites}" else="3">
        <isset property="sql_coverage_sites"/>
    </condition>
    <condition property="replicas" value="${sql_coverage_replicas}" else="0">
        <isset property="sql_coverage_replicas"/>
    </condition>
    <condition property="hostname" value="-l ${sql_coverage_hostname}" else="">
        <isset property="sql_coverage_hostname"/>
    </condition>
    <condition property="hostport" value="-p ${sql_coverage_hostport}" else="">
        <isset property="sql_coverage_hostport"/>
    </condition>
    <condition property="hostcount" value="-n ${sql_coverage_hosts}" else="-n 1">
        <isset property="sql_coverage_hosts"/>
    </condition>
    <condition property="kfactor" value="-k ${sql_coverage_replicas}" else="-k 0">
        <isset property="sql_coverage_replicas"/>
    </condition>
    <condition property="sitescount" value="-t ${sql_coverage_sites}" else="-t 3">
        <isset property="sql_coverage_sites"/>
    </condition>
    <condition property="flushddl" value="-f ${sql_coverage_flushddl}" else="-f flush-DDL.sql">
        <isset property="sql_coverage_flushddl"/>
    </condition>
    <property name='classpath' refid='project.classpath' />
    <property name='simpleserver.command' value='java
    -Djava.library.path=${build.dir}${build.dir.suffix}/nativelibs -classpath
    ${classpath} -Dlog4j.configuration=file://${log4j.configuration} -server -Xmx640m -XX:+AggressiveOpts -ea
    org.voltdb.sqlgenerator.SimpleServer create hosts=${hosts}
    sitesperhost=${sitesperhost} replicas=${replicas}
    ${debug_output}' />
    <copy todir="${build.test.dir}/org/voltdb/sqlgenerator">
      <fileset dir="${test.example.dir}">
        <include name="**/*.sql"/>
      </fileset>
    </copy>
    <copy todir="tests/scripts">
      <fileset dir=".">
        <include name="buildstring.txt"/>
        <include name="version.txt"/>
      </fileset>
    </copy>
    <exec dir='tests/scripts' executable='python2.6' failonerror="${sqlcoverage.failonerror}">
        <env key="TEST_DIR" value="${build.testobjects.dir}" />
        <env key="VOLTDB_BUILD_DIR" value="${build.dir}"/>
        <env key="VOLT_ENABLEIV2" value="${enableiv2}" />
        <arg line='sql_coverage_test.py' />
        <arg line="${seed_arg}" />
        <arg line="${config_arg}" />
        <arg line="${config_verbose}" />
        <arg file="${meta_config}" />
        <arg file="${sqlcov.dir}" />
        <arg line='"${simpleserver.command}"' />
        <arg line="${hostname}" />
        <arg line="${hostport}" />
        <arg line="${hostcount}" />
        <arg line="${kfactor}" />
        <arg line="${sitescount}" />
        <arg line="${flushddl}" />
        <arg line="${generate_only}" />
    </exec>
</target>


<property name="findbugs.home" value="${vendor.lib.dir}/findbugs-2.0.0" />

<taskdef name="findbugs" classname="edu.umd.cs.findbugs.anttask.FindBugsTask" >
  <classpath>
    <fileset dir="${findbugs.home}/lib" includes="**/*.jar"/>
  </classpath>
</taskdef>

<target name="findbugs" depends="voltdb.jar">
  <property name="findbugs.dir" location="${build.dir}/findbugs" />
  <mkdir dir="${findbugs.dir}" />
  <findbugs home="${findbugs.home}"
            excludeFilter="tools/findbugs-exclude.xml"
            output="xml"
            outputFile="${build.dir}/findbugs/findbugs.xml">
    <class location="voltdb/voltdb-${dist.version}.jar" />
    <auxClasspath>
      <fileset dir="${lib.dir}" includes ="*.jar" />
      <fileset dir="${vendor.lib.dir}" includes="*.jar" />
      <pathelement location="${build.test.dir}" />
      <fileset refid="voltpro.classpath"/>
    </auxClasspath>
    <sourcePath path="${src.gpl.dir}" />
    <sourcePath path="${voltpro.src.dir}"/>
  </findbugs>
</target>

<property name="ptdefaultconfigs"
         value="json,voter,voltkv,voltcache,cust-report-2012-11-28,ENG-2549,joins,testplans-join,testjoins,aggs,join-order,inlist,indexes"
   description="default hard-coded set of plannertester configs to run or refresh" />

<target name="plannertester" description="Run plannertester">
    <property name="plannertester.dir" value="tests/scripts/plannertester"/>
    <echo message="Running from ${plannertester.dir}"/>

    <condition property="user" value="${env.USER}" else="anonymous">
        <isset property="env.USER"/>
    </condition>
    <condition property="config" value="${config}" else="${ptdefaultconfigs}">
        <isset property="config"/>
    </condition>
    <condition property="explain" value="${explain}" else=""> <!-- Enable with -Dexplain=-re -->
        <isset property="explain"/>
    </condition>
    <condition property="workpath" value="${workpath}" else="/tmp/${user}/plannertester/">
        <isset property="workpath"/>
    </condition>
    <condition property="reportpath" value="${reportpath}" else="reports/">
        <isset property="reportpath"/>
    </condition>

    <java classname="org.voltdb.planner.plannerTester"
          classpathref="project.classpath"
          dir="${plannertester.dir}"
          failonerror="true"
          fork="true">
        <arg line="-C=${config} -dv ${explain} -r=${reportpath} -sp=${workpath}"/>
    </java>
</target>

<target name="plannertestrefresh" description="Run plannertester baseline refresh">
    <property name="plannertester.dir" value="tests/scripts/plannertester"/>
    <echo message="Running from ${plannertester.dir}"/>

    <condition property="user" value="${env.USER}" else="anonymous">
        <isset property="env.USER"/>
    </condition>
    <condition property="config" value="${config}" else="${ptdefaultconfigs}">
        <isset property="config"/>
    </condition>
    <condition property="explain" value="${explain}" else=""> <!-- Enable with -Dexplain=-re -->
        <isset property="explain"/>
    </condition>
    <condition property="workpath" value="${workpath}" else="/tmp/${user}/plannertester/">
        <isset property="workpath"/>
    </condition>
    <condition property="reportpath" value="${reportpath}" else="reports/">
        <isset property="reportpath"/>
    </condition>

    <java classname="org.voltdb.planner.plannerTester"
          classpathref="project.classpath"
          dir="${plannertester.dir}"
          failonerror="true"
          fork="true">
        <arg line="-C=${config} -sv ${explain} -r=${reportpath} -sp=${workpath} "/>
    </java>
</target>

<!--
***************************************
BENCHMARKS
***************************************
-->

<target name='proccallmicrobench' depends='ee, compile'
    description="Run client-server stored procedure call overhead microbenchmark. [-Dclients={# clients}]">
    <java fork="true" failonerror="true"
        classname="org.voltdb.ProcedureCallMicrobench" >
        <arg value='${clients}' />
        <jvmarg value="-Djava.library.path=${build.dir}/nativelibs" />
        <jvmarg value="-server" />
        <jvmarg value="-Xmx512m" />
        <classpath refid='project.classpath' />
        <assertions><disable /></assertions>
    </java>
</target>

<target name='update_logging' depends='compile'
    description="Invoke utility that connects to the specified VoltDB host and calls @UpdateLogging system procedure with the specified XML confiG file">
    <java fork="true" failonerror="true"
        classname="org.voltdb.UpdateLogging" >
        <arg value='host=${host}' />
        <arg value='config=${config}' />
        <arg value='allHosts=${allHosts}' />
        <arg value='user=${user}' />
        <arg value='password=${password}' />
        <classpath refid='project.classpath' />
        <assertions><enable /></assertions>
    </java>
</target>

<target name='tcp_throughput_sender' depends='compile'
    description="Open a TCP connection and send fixed sized packets for a specified duration.">
    <java fork="true" failonerror="true"
        classname="org.voltdb.TCPThroughputSender" >
        <jvmarg value="-server" />
        <jvmarg value="-Xmx512m" />
        <arg value='${address}' />
        <arg value='${packetsize}' />
        <arg value='${seconds}' />
        <arg value='${numsockets}' />
        <classpath refid='project.classpath' />
        <assertions><enable /></assertions>
    </java>
</target>

<target name='tcp_throughput_receiver' depends='compile'
  description="Accept a TCP connection and log how many messages and bytes are received.">
    <java fork="true" failonerror="true"
        classname="org.voltdb.TCPThroughputReceiver" >
        <jvmarg value="-server" />
        <jvmarg value="-Xmx512m" />
        <arg value="${respond}" />
        <arg value="${responsesize}" />
        <arg value="${packetsize}" />
        <classpath refid='project.classpath' />
        <assertions><enable /></assertions>
    </java>
</target>

<!--
***************************************
JAPEX MICROBENCHMARKS
***************************************
-->

<target name='microbenchmarks' description="Run all micro-benchmarks.">
    <!-- don't fail on error: jpeg generator requires sun jdk -->
    <java fork="true" classname="com.sun.japex.Japex">
        <jvmarg value="-server"/>
        <classpath refid="project.classpath"/>
        <jvmarg value="-Djapex.numberOfThreads=1"/>
        <arg line="microbenchmark-config.xml"/>
    </java>
</target>

<!--
***************************************
HUDSON-SPECIFIC TARGETS
***************************************
-->

<target name='copy-coverage-files'
    description="Collect test results so that Hudson can display them even after an ant clean">
    <copy todir=".." preservelastmodified="true">
        <fileset dir="obj/release/emma" includes="coverage.html"/>
        <fileset dir="obj/release/emma" includes="_files/"/>
        <fileset dir="obj/release-coverage" includes="lcov-unit-tests"/>
        <fileset dir="${build.dir}" includes="testability.result.html"/>
    </copy>
</target>

<!--
***************************************
UTILITIES
***************************************
-->

<target name='setversion-changestrings'
        description="Set the version string and recompile some test catalogs">
    <fail unless="newversion" message="ERROR: -Dnewversion=n.m must be set"/>
    <exec dir='.' executable='/usr/bin/env'>
      <arg value="bash" />
      <arg value="tools/change-version.sh"/>
      <arg value='${newversion}' />
    </exec>
</target>

<target name='setversion-recompile-mockjars' depends='default'
        description="Set the version string and recompile some test catalogs">
    <exec dir='${voltpro}/tests/mocktests/catalogs' executable='python'
          output="/dev/null" logError="True">
      <env key='VOLTCORE' value='${base.dir}'/>
      <arg line='regen.py' />
    </exec>
</target>

<target name='setversion' depends='setversion-changestrings, setversion-recompile-mockjars'
        description="Set the version string and recompile some test catalogsin VOLTPRO. Specify version as -Dnewversion=4.1.1">
    <echo message='Be sure to commit both repositories'/>
</target>


<!--
***************************************
PROJECT FILE SCHEMA CODE GENERATION
***************************************
-->

<target name="project_gen"
        depends="project_gen_check"
        unless="project.parsergen.uptodate"
        description="Use JAXB to generate source from the project file schema">
    <delete file="${project.parsergen.dir}/.flagfile" />
    <exec dir="${src.gpl.dir}" executable="xjc" failonerror="true">
        <arg line="-p ${project.parsergen.pkg} ${project.parsergen.xsd}" />
    </exec>
    <touch file="${project.parsergen.dir}/.flagfile" />
</target>

<target name="project_gen_check" depends="">
    <uptodate property="project.parsergen.uptodate"
              targetfile="${project.parsergen.dir}/.flagfile">
        <srcfiles file="${src.gpl.dir}/${project.parsergen.xsd}" />
    </uptodate>
</target>

<target name="clean_project_gen"
        description="Remove all source files generated by JAXB for project file schema.">
    <exec dir='.' executable='/bin/sh' failonerror='false'>
        <arg line="-c 'rm -rfv ${project.parsergen.dir}'" />
    </exec>
</target>

<target name="clean_other_gen"
        description="Remove other generated source files.">
    <delete file="${src.ee.dir}/org_voltdb_jni_ExecutionEngine.h" />
    <delete file="${src.ee.dir}/org_voltcore_utils_DBBPool.h" />
</target>

<!--
***************************************
DEPLOYMENT FILE SCHEMA CODE GENERATION
***************************************
-->

<target name="deployment_gen"
        depends="deployment_gen_check"
        unless="deployment.parsergen.uptodate"
        description="Use JAXB to generate source from the deployment file schema">
    <delete file="${deployment.parsergen.dir}/.flagfile" />
    <exec dir="${src.gpl.dir}" executable="xjc" failonerror="true">
        <arg line="-p ${deployment.parsergen.pkg} ${deployment.parsergen.xsd}" />
    </exec>
    <touch file="${deployment.parsergen.dir}/.flagfile" />
</target>

<target name="deployment_gen_check" depends="">
    <uptodate property="deployment.parsergen.uptodate"
              targetfile="${deployment.parsergen.dir}/.flagfile">
        <srcfiles file="${src.gpl.dir}/${deployment.parsergen.xsd}" />
    </uptodate>
</target>

<target name="clean_deployment_gen"
        description="Remove all source files generated by JAXB for deployment file schema.">
    <exec dir='.' executable='/bin/sh' failonerror='false'>
        <arg line="-c 'rm -rfv ${deployment.parsergen.dir}'" />
    </exec>
</target>

<!--
***********************
DEBIAN PACKAGE CREATION
***********************
-->

<target name="debian_package"
      depends="buildinfo"
        description="Create Debian/Ubuntu package. Uses sudo, so it may prompt for a password.">
    <exec executable="sudo" failonerror="true">
        <arg value="python" />
        <arg value="${base.dir}/tools/voltdb-install.py" />
        <arg value="-D" />
        <arg value="${raw.dist.dir}/voltdb-${dist.version}.tar.gz" />
    </exec>
</target>

<!-- This debian package cleaning target is safe. It doesn't run as root. -->
<target name="clean_debian_package"
      depends=""
        description="Remove all Debian/Ubuntu package build artifacts.">
    <exec dir='.' executable='/bin/sh' failonerror='false'>
        <arg line="-c 'rm -rfv ${debian.package.dir}'" />
    </exec>
</target>

<!-- Use this if permissions are messed up by interrupted package building as root. -->
<target name="force_clean_debian_package"
      depends=""
        description="Forceably remove all Debian/Ubuntu package build artifacts as root.">
    <exec dir="." executable="sudo" failonerror="false">
        <arg line="/bin/sh -c 'rm -rfv ${debian.package.dir}'" />
    </exec>
</target>

<!--
***********************
RPM PACKAGE CREATION
***********************
-->

<target name="rpm_package"
        depends="buildinfo"
        description="Create RPM package">
    <exec executable="python" failonerror="true">
        <arg value="${base.dir}/tools/voltdb-install.py" />
        <arg value="-R" />
        <arg value="${raw.dist.dir}/voltdb-${dist.version}.tar.gz" />
    </exec>
</target>

<!-- This cleaning target is safe. It doesn't run as root. -->
<target name="clean_rpm_package"
      depends=""
        description="Remove all RPM build artifacts.">
    <exec dir='.' executable='/bin/sh' failonerror='false'>
        <arg line="-c 'rm -rfv ${rpm.package.dir}'" />
    </exec>
</target>

<!-- END PROJECT -->
</project><|MERGE_RESOLUTION|>--- conflicted
+++ resolved
@@ -1383,11 +1383,7 @@
                 <patternset refid="junit.all.path" />
                 <!-- Exclude many tests not directly related to sql functionality -->
                 <exclude name="**/*$*.class"/>
-<<<<<<< HEAD
                 <exclude name='org/voltcore/**/*.class'/>
-=======
-                <exclude name="org/voltcore/**/*.class"/>
->>>>>>> 09897000
                 <exclude name='org/voltdb/client/TestClientFeatures.class'/>
                 <exclude name='org/voltdb/client/TestDistributer.class'/>
                 <exclude name='org/voltdb/dtxn/Test*.class'/>
