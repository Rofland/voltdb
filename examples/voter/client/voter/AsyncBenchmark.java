/* This file is part of VoltDB.
 * Copyright (C) 2008-2016 VoltDB Inc.
 *
 * Permission is hereby granted, free of charge, to any person obtaining
 * a copy of this software and associated documentation files (the
 * "Software"), to deal in the Software without restriction, including
 * without limitation the rights to use, copy, modify, merge, publish,
 * distribute, sublicense, and/or sell copies of the Software, and to
 * permit persons to whom the Software is furnished to do so, subject to
 * the following conditions:
 *
 * The above copyright notice and this permission notice shall be
 * included in all copies or substantial portions of the Software.
 *
 * THE SOFTWARE IS PROVIDED "AS IS", WITHOUT WARRANTY OF ANY KIND,
 * EXPRESS OR IMPLIED, INCLUDING BUT NOT LIMITED TO THE WARRANTIES OF
 * MERCHANTABILITY, FITNESS FOR A PARTICULAR PURPOSE AND NONINFRINGEMENT.
 * IN NO EVENT SHALL THE AUTHORS BE LIABLE FOR ANY CLAIM, DAMAGES OR
 * OTHER LIABILITY, WHETHER IN AN ACTION OF CONTRACT, TORT OR OTHERWISE,
 * ARISING FROM, OUT OF OR IN CONNECTION WITH THE SOFTWARE OR THE USE OR
 * OTHER DEALINGS IN THE SOFTWARE.
 */
/*
 * This samples uses the native asynchronous request processing protocol
 * to post requests to the VoltDB server, thus leveraging to the maximum
 * VoltDB's ability to run requests in parallel on multiple database
 * partitions, and multiple servers.
 *
 * While asynchronous processing is (marginally) more convoluted to work
 * with and not adapted to all workloads, it is the preferred interaction
 * model to VoltDB as it allows a single client with a small amount of
 * threads to flood VoltDB with requests, guaranteeing blazing throughput
 * performance.
 *
 * Note that this benchmark focuses on throughput performance and
 * not low latency performance.  This benchmark will likely 'firehose'
 * the database cluster (if the cluster is too slow or has too few CPUs)
 * and as a result, queue a significant amount of requests on the server
 * to maximize throughput measurement. To test VoltDB latency, run the
 * SyncBenchmark client, also found in the voter sample directory.
 */

package voter;

import java.util.Timer;
import java.util.TimerTask;
import java.util.concurrent.CountDownLatch;
import java.util.concurrent.atomic.AtomicLong;

import org.voltdb.CLIConfig;
import org.voltdb.VoltTable;
import org.voltdb.client.Client;
import org.voltdb.client.ClientConfig;
import org.voltdb.client.ClientFactory;
import org.voltdb.client.ClientResponse;
import org.voltdb.client.ClientStats;
import org.voltdb.client.ClientStatsContext;
import org.voltdb.client.ClientStatusListenerExt;
import org.voltdb.client.NullCallback;
import org.voltdb.client.ProcedureCallback;

public class AsyncBenchmark {

    // Initialize some common constants and variables
    static final String CONTESTANT_NAMES_CSV =
            "Edwina Burnam,Tabatha Gehling,Kelly Clauss,Jessie Alloway," +
            "Alana Bregman,Jessie Eichman,Allie Rogalski,Nita Coster," +
            "Kurt Walser,Ericka Dieter,Loraine NygrenTania Mattioli";

    // handy, rather than typing this out several times
    static final String HORIZONTAL_RULE =
            "----------" + "----------" + "----------" + "----------" +
            "----------" + "----------" + "----------" + "----------" + "\n";

    // potential return codes (synced with Vote procedure)
    static final long VOTE_SUCCESSFUL = 0;
    static final long ERR_INVALID_CONTESTANT = 1;
    static final long ERR_VOTER_OVER_VOTE_LIMIT = 2;

    // validated command line configuration
    final VoterConfig config;
    // Reference to the database connection we will use
    final Client client;
    // Phone number generator
    PhoneCallGenerator switchboard;
    // Timer for periodic stats printing
    Timer timer;
    // Benchmark start time
    long benchmarkStartTS;
    // Statistics manager objects from the client
    final ClientStatsContext periodicStatsContext;
    final ClientStatsContext fullStatsContext;

    // voter benchmark state
    AtomicLong totalVotes = new AtomicLong(0);
    AtomicLong acceptedVotes = new AtomicLong(0);
    AtomicLong badContestantVotes = new AtomicLong(0);
    AtomicLong badVoteCountVotes = new AtomicLong(0);
    AtomicLong failedVotes = new AtomicLong(0);

    /**
     * Uses included {@link CLIConfig} class to
     * declaratively state command line options with defaults
     * and validation.
     */
    static class VoterConfig extends CLIConfig {
        @Option(desc = "Interval for performance feedback, in seconds.")
        long displayinterval = 5;

        @Option(desc = "Benchmark duration, in seconds.")
        int duration = 20;

        @Option(desc = "Warmup duration in seconds.")
        int warmup = 2;

        @Option(desc = "Comma separated list of the form server[:port] to connect to.")
        String servers = "localhost";

        @Option(desc = "Number of contestants in the voting contest (from 1 to 10).")
        int contestants = 6;

        @Option(desc = "Maximum number of votes cast per voter.")
        int maxvotes = 2;

        @Option(desc = "Maximum TPS rate for benchmark.")
        int ratelimit = Integer.MAX_VALUE;

        @Option(desc = "Report latency for async benchmark run.")
        boolean latencyreport = false;

        @Option(desc = "Filename to write raw summary statistics to.")
        String statsfile = "";

        @Option(desc = "User name for connection.")
        String user = "";

        @Option(desc = "Password for connection.")
        String password = "";

<<<<<<< HEAD
        @Option(desc = "SSL configuration file.")
        String ssl = "";
=======
        @Option(desc = "Enable topology awareness")
        boolean topologyaware = false;
>>>>>>> 926121c2

        @Override
        public void validate() {
            if (duration <= 0) exitWithMessageAndUsage("duration must be > 0");
            if (warmup < 0) exitWithMessageAndUsage("warmup must be >= 0");
            if (displayinterval <= 0) exitWithMessageAndUsage("displayinterval must be > 0");
            if (contestants <= 0) exitWithMessageAndUsage("contestants must be > 0");
            if (maxvotes <= 0) exitWithMessageAndUsage("maxvotes must be > 0");
            if (ratelimit <= 0) exitWithMessageAndUsage("ratelimit must be > 0");
        }
    }

    /**
     * Provides a callback to be notified on node failure.
     * This example only logs the event.
     */
    class StatusListener extends ClientStatusListenerExt {
        @Override
        public void connectionLost(String hostname, int port, int connectionsLeft, DisconnectCause cause) {
            // if the benchmark is still active
            if ((System.currentTimeMillis() - benchmarkStartTS) < (config.duration * 1000)) {
                System.err.printf("Connection to %s:%d was lost.\n", hostname, port);
            }
        }
    }

    /**
     * Constructor for benchmark instance.
     * Configures VoltDB client and prints configuration.
     *
     * @param config Parsed & validated CLI options.
     */
    public AsyncBenchmark(VoterConfig config) {
        this.config = config;

        ClientConfig clientConfig = new ClientConfig(config.user, config.password, new StatusListener(), config.ssl);
        clientConfig.setMaxTransactionsPerSecond(config.ratelimit);

<<<<<<< HEAD
        if (config.ssl != null && !config.ssl.isEmpty()) {
            try {
                clientConfig.enableSSL();
            } catch (Exception e) {
                System.err.println("Failed to configure ssl, exiting");
                System.exit(-1);
            }
=======
        if (config.topologyaware) {
            clientConfig.setTopologyChangeAware(true);
>>>>>>> 926121c2
        }

        client = ClientFactory.createClient(clientConfig);

        periodicStatsContext = client.createStatsContext();
        fullStatsContext = client.createStatsContext();

        switchboard = new PhoneCallGenerator(config.contestants);

        System.out.print(HORIZONTAL_RULE);
        System.out.println(" Command Line Configuration");
        System.out.println(HORIZONTAL_RULE);
        System.out.println(config.getConfigDumpString());
        if(config.latencyreport) {
            System.out.println("NOTICE: Option latencyreport is ON for async run, please set a reasonable ratelimit.\n");
        }
    }

    /**
     * Connect to a single server with retry. Limited exponential backoff.
     * No timeout. This will run until the process is killed if it's not
     * able to connect.
     *
     * @param server hostname:port or just hostname (hostname can be ip).
     */
    void connectToOneServerWithRetry(String server) {
        int sleep = 1000;
        while (true) {
            try {
                client.createConnection(server);
                break;
            }
            catch (Exception e) {
                System.err.printf("Connection failed - retrying in %d second(s).\n", sleep / 1000);
                try { Thread.sleep(sleep); } catch (Exception interruted) {}
                if (sleep < 8000) sleep += sleep;
            }
        }
        System.out.printf("Connected to VoltDB node at: %s.\n", server);
    }

    /**
     * Connect to a set of servers in parallel. Each will retry until
     * connection. This call will block until all have connected.
     *
     * @param servers A comma separated list of servers using the hostname:port
     * syntax (where :port is optional).
     * @throws InterruptedException if anything bad happens with the threads.
     */
    void connect(String servers) throws InterruptedException {
        System.out.println("Connecting to VoltDB...");

        String[] serverArray = servers.split(",");
        if (config.topologyaware) {
            connectToOneServerWithRetry(serverArray[0]);
        } else {
            final CountDownLatch connections = new CountDownLatch(serverArray.length);

            // use a new thread to connect to each server
            for (final String server : serverArray) {
                new Thread(new Runnable() {
                    @Override
                    public void run() {
                        connectToOneServerWithRetry(server);
                        connections.countDown();
                    }
                }).start();
            }
            // block until all have connected
            connections.await();
        }
    }

    /**
     * Create a Timer task to display performance data on the Vote procedure
     * It calls printStatistics() every displayInterval seconds
     */
    public void schedulePeriodicStats() {
        timer = new Timer();
        TimerTask statsPrinting = new TimerTask() {
            @Override
            public void run() { printStatistics(); }
        };
        timer.scheduleAtFixedRate(statsPrinting,
                                  config.displayinterval * 1000,
                                  config.displayinterval * 1000);
    }

    /**
     * Prints a one line update on performance that can be printed
     * periodically during a benchmark.
     */
    public synchronized void printStatistics() {
        ClientStats stats = periodicStatsContext.fetchAndResetBaseline().getStats();
        long time = Math.round((stats.getEndTimestamp() - benchmarkStartTS) / 1000.0);

        System.out.printf("%02d:%02d:%02d ", time / 3600, (time / 60) % 60, time % 60);
        System.out.printf("Throughput %d/s, ", stats.getTxnThroughput());
        System.out.printf("Aborts/Failures %d/%d",
                stats.getInvocationAborts(), stats.getInvocationErrors());
        if(this.config.latencyreport) {
            System.out.printf(", Avg/95%% Latency %.2f/%.2fms", stats.getAverageLatency(),
                stats.kPercentileLatencyAsDouble(0.95));
        }
        System.out.printf("\n");
    }

    /**
     * Prints the results of the voting simulation and statistics
     * about performance.
     *
     * @throws Exception if anything unexpected happens.
     */
    public synchronized void printResults() throws Exception {
        ClientStats stats = fullStatsContext.fetch().getStats();

        // 1. Voting Board statistics, Voting results and performance statistics
        String display = "\n" +
                         HORIZONTAL_RULE +
                         " Voting Results\n" +
                         HORIZONTAL_RULE +
                         "\nA total of %,9d votes were received during the benchmark...\n" +
                         " - %,9d Accepted\n" +
                         " - %,9d Rejected (Invalid Contestant)\n" +
                         " - %,9d Rejected (Maximum Vote Count Reached)\n" +
                         " - %,9d Failed (Transaction Error)\n\n";
        System.out.printf(display, totalVotes.get(),
                acceptedVotes.get(), badContestantVotes.get(),
                badVoteCountVotes.get(), failedVotes.get());

        // 2. Voting results
        VoltTable result = client.callProcedure("Results").getResults()[0];

        System.out.println("Contestant Name\t\tVotes Received");
        while(result.advanceRow()) {
            System.out.printf("%s\t\t%,14d\n", result.getString(0), result.getLong(2));
        }
        System.out.printf("\nThe Winner is: %s\n\n", result.fetchRow(0).getString(0));

        // 3. Performance statistics
        System.out.print(HORIZONTAL_RULE);
        System.out.println(" Client Workload Statistics");
        System.out.println(HORIZONTAL_RULE);

        System.out.printf("Average throughput:            %,9d txns/sec\n", stats.getTxnThroughput());
        if(this.config.latencyreport) {
            System.out.printf("Average latency:               %,9.2f ms\n", stats.getAverageLatency());
            System.out.printf("10th percentile latency:       %,9.2f ms\n", stats.kPercentileLatencyAsDouble(.1));
            System.out.printf("25th percentile latency:       %,9.2f ms\n", stats.kPercentileLatencyAsDouble(.25));
            System.out.printf("50th percentile latency:       %,9.2f ms\n", stats.kPercentileLatencyAsDouble(.5));
            System.out.printf("75th percentile latency:       %,9.2f ms\n", stats.kPercentileLatencyAsDouble(.75));
            System.out.printf("90th percentile latency:       %,9.2f ms\n", stats.kPercentileLatencyAsDouble(.9));
            System.out.printf("95th percentile latency:       %,9.2f ms\n", stats.kPercentileLatencyAsDouble(.95));
            System.out.printf("99th percentile latency:       %,9.2f ms\n", stats.kPercentileLatencyAsDouble(.99));
            System.out.printf("99.5th percentile latency:     %,9.2f ms\n", stats.kPercentileLatencyAsDouble(.995));
            System.out.printf("99.9th percentile latency:     %,9.2f ms\n", stats.kPercentileLatencyAsDouble(.999));

            System.out.print("\n" + HORIZONTAL_RULE);
            System.out.println(" System Server Statistics");
            System.out.println(HORIZONTAL_RULE);
            System.out.printf("Reported Internal Avg Latency: %,9.2f ms\n", stats.getAverageInternalLatency());

            System.out.print("\n" + HORIZONTAL_RULE);
            System.out.println(" Latency Histogram");
            System.out.println(HORIZONTAL_RULE);
            System.out.println(stats.latencyHistoReport());
        }
        // 4. Write stats to file if requested
        client.writeSummaryCSV(stats, config.statsfile);
    }

    /**
     * Callback to handle the response to a stored procedure call.
     * Tracks response types.
     *
     */
    class VoterCallback implements ProcedureCallback {
        @Override
        public void clientCallback(ClientResponse response) throws Exception {
            totalVotes.incrementAndGet();
            if (response.getStatus() == ClientResponse.SUCCESS) {
                long resultCode = response.getResults()[0].asScalarLong();
                if (resultCode == ERR_INVALID_CONTESTANT) {
                    badContestantVotes.incrementAndGet();
                }
                else if (resultCode == ERR_VOTER_OVER_VOTE_LIMIT) {
                    badVoteCountVotes.incrementAndGet();
                }
                else {
                    assert(resultCode == VOTE_SUCCESSFUL);
                    acceptedVotes.incrementAndGet();
                }
            }
            else {
                failedVotes.incrementAndGet();
            }
        }
    }

    /**
     * Core benchmark code.
     * Connect. Initialize. Run the loop. Cleanup. Print Results.
     *
     * @throws Exception if anything unexpected happens.
     */
    public void runBenchmark() throws Exception {
        System.out.print(HORIZONTAL_RULE);
        System.out.println(" Setup & Initialization");
        System.out.println(HORIZONTAL_RULE);

        // connect to one or more servers, loop until success
        connect(config.servers);

        // initialize using synchronous call
        System.out.println("\nPopulating Static Tables\n");
        client.callProcedure("Initialize", config.contestants, CONTESTANT_NAMES_CSV);

        System.out.print(HORIZONTAL_RULE);
        System.out.println(" Starting Benchmark");
        System.out.println(HORIZONTAL_RULE);

        // Run the benchmark loop for the requested warmup time
        // The throughput may be throttled depending on client configuration
        System.out.println("Warming up...");
        final long warmupEndTime = System.currentTimeMillis() + (1000l * config.warmup);
        while (warmupEndTime > System.currentTimeMillis()) {
            // Get the next phone call
            PhoneCallGenerator.PhoneCall call = switchboard.receive();

            // asynchronously call the "Vote" procedure
            client.callProcedure(new NullCallback(),
                                 "Vote",
                                 call.phoneNumber,
                                 call.contestantNumber,
                                 config.maxvotes);
        }

        // reset the stats after warmup
        fullStatsContext.fetchAndResetBaseline();
        periodicStatsContext.fetchAndResetBaseline();

        // print periodic statistics to the console
        benchmarkStartTS = System.currentTimeMillis();
        schedulePeriodicStats();


        // Run the benchmark loop for the requested duration
        // The throughput may be throttled depending on client configuration
        System.out.println("\nRunning benchmark...");
        final long benchmarkEndTime = System.currentTimeMillis() + (1000l * config.duration);
        while (benchmarkEndTime > System.currentTimeMillis()) {
            // Get the next phone call
            PhoneCallGenerator.PhoneCall call = switchboard.receive();

            // asynchronously call the "Vote" procedure
            client.callProcedure(new VoterCallback(),
                                 "Vote",
                                 call.phoneNumber,
                                 call.contestantNumber,
                                 config.maxvotes);
        }

        // cancel periodic stats printing
        timer.cancel();

        // block until all outstanding txns return
        client.drain();

        // print the summary results
        printResults();

        // close down the client connections
        client.close();
    }

    /**
     * Main routine creates a benchmark instance and kicks off the run method.
     *
     * @param args Command line arguments.
     * @throws Exception if anything goes wrong.
     * @see {@link VoterConfig}
     */
    public static void main(String[] args) throws Exception {
        // create a configuration from the arguments
        VoterConfig config = new VoterConfig();
        config.parse(AsyncBenchmark.class.getName(), args);

        AsyncBenchmark benchmark = new AsyncBenchmark(config);
        benchmark.runBenchmark();
    }
}<|MERGE_RESOLUTION|>--- conflicted
+++ resolved
@@ -137,13 +137,11 @@
         @Option(desc = "Password for connection.")
         String password = "";
 
-<<<<<<< HEAD
         @Option(desc = "SSL configuration file.")
         String ssl = "";
-=======
+
         @Option(desc = "Enable topology awareness")
         boolean topologyaware = false;
->>>>>>> 926121c2
 
         @Override
         public void validate() {
@@ -182,7 +180,6 @@
         ClientConfig clientConfig = new ClientConfig(config.user, config.password, new StatusListener(), config.ssl);
         clientConfig.setMaxTransactionsPerSecond(config.ratelimit);
 
-<<<<<<< HEAD
         if (config.ssl != null && !config.ssl.isEmpty()) {
             try {
                 clientConfig.enableSSL();
@@ -190,10 +187,10 @@
                 System.err.println("Failed to configure ssl, exiting");
                 System.exit(-1);
             }
-=======
+        }
+
         if (config.topologyaware) {
             clientConfig.setTopologyChangeAware(true);
->>>>>>> 926121c2
         }
 
         client = ClientFactory.createClient(clientConfig);
