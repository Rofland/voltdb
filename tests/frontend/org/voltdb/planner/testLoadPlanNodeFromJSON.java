--- conflicted
+++ resolved
@@ -90,12 +90,9 @@
         testLoadQueryPlanTree(
                 "select l.id, count(*) as tag from l group by l.id order by tag, l.id limit ?;",
                 3, true);
-<<<<<<< HEAD
-=======
         testLoadQueryPlanTree(
                 "select count(*) from l where lname=? and id < ?;",
                 3, true);
->>>>>>> b1301e1d
     }
 
     public void testLoadQueryPlanTree(String sql, int paraCount,
