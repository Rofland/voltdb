--- conflicted
+++ resolved
@@ -480,11 +480,7 @@
         /////////////////////////////////////////////////////////////
 
         // get a server config for the native backend with two sites/partitions
-<<<<<<< HEAD
-        config = new LocalSingleProcessServer("sqlfeatures-twosites.jar", 2, BackendTarget.NATIVE_EE_JNI);
-=======
         config = new LocalCluster("sqlfeatures-twosites.jar", 2, 1, 0, BackendTarget.NATIVE_EE_JNI);
->>>>>>> 8852cbcb
 
         // build the jarfile (note the reuse of the TPCC project)
         success = config.compile(project);
@@ -497,11 +493,7 @@
         // CONFIG #3: 1 Local Site/Partition running on HSQL backend
         /////////////////////////////////////////////////////////////
 
-<<<<<<< HEAD
-        config = new LocalSingleProcessServer("sqlfeatures-hsql.jar", 1, BackendTarget.HSQLDB_BACKEND);
-=======
         config = new LocalCluster("sqlfeatures-hsql.jar", 1, 1, 0, BackendTarget.HSQLDB_BACKEND);
->>>>>>> 8852cbcb
         success = config.compile(project);
         assert(success);
         builder.addServerConfig(config);
