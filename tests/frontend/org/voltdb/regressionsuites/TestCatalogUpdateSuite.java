--- conflicted
+++ resolved
@@ -46,9 +46,11 @@
 import org.voltdb.client.ClientResponse;
 import org.voltdb.client.ProcCallException;
 import org.voltdb.client.ProcedureCallback;
+import org.voltdb.client.SyncCallback;
 import org.voltdb.compiler.VoltProjectBuilder.GroupInfo;
 import org.voltdb.compiler.VoltProjectBuilder.ProcedureInfo;
 import org.voltdb.compiler.VoltProjectBuilder.UserInfo;
+import org.voltdb.types.TimestampType;
 import org.voltdb.utils.MiscUtils;
 
 /**
@@ -59,15 +61,9 @@
  */
 public class TestCatalogUpdateSuite extends RegressionSuite {
 
-<<<<<<< HEAD
-    static final int sitesPerHost = 2;
-    static final int hosts = 2;
-    static final int k = 1;
-=======
     static final int SITES_PER_HOST = 2;
     static final int HOSTS = 2;
     static final int K = 1;
->>>>>>> 06d94c04
 
     // procedures used by these tests
     static Class<?>[] BASEPROCS = { org.voltdb.benchmark.tpcc.procedures.InsertNewOrder.class,
@@ -142,6 +138,297 @@
         }
     }
 
+    /**
+     * Start with snapshots disabled. Enable them to one directory, check that the snapshot files are created
+     * with the correct prefix. Update the catalog to do the snapshots in a different directory with a
+     * different prefix and check to make sure they start going to the right place. Update the catalog
+     * to disable them and then make sure no snapshots appear.
+     * @throws Exception
+     */
+    public void testEnableModifyDisableSnapshot() throws Exception {
+        m_config.deleteDirectory(new File("/tmp/snapshotdir1"));
+        m_config.deleteDirectory(new File("/tmp/snapshotdir2"));
+        try {
+            m_config.createDirectory(new File("/tmp/snapshotdir1"));
+            m_config.createDirectory(new File("/tmp/snapshotdir2"));
+            Client client = getClient();
+
+            /*
+             * Test that we can enable snapshots
+             */
+            String newCatalogURL = Configuration.getPathToCatalogForTest("catalogupdate-cluster-enable_snapshot.jar");
+            String deploymentURL = Configuration.getPathToCatalogForTest("catalogupdate-cluster-enable_snapshot.xml");
+            VoltTable[] results = client.updateApplicationCatalog(new File(newCatalogURL), new File(deploymentURL)).getResults();
+            assertTrue(results.length == 1);
+            Thread.sleep(5000);
+
+            /*
+             * Make sure snapshot files are generated
+             */
+            for (File f : m_config.listFiles(new File("/tmp/snapshotdir1"))) {
+                assertTrue(f.getName().startsWith("foo1"));
+            }
+
+            /*
+             * Test that we can change settings like the path
+             */
+            newCatalogURL = Configuration.getPathToCatalogForTest("catalogupdate-cluster-change_snapshot.jar");
+            deploymentURL = Configuration.getPathToCatalogForTest("catalogupdate-cluster-change_snapshot.xml");
+            results = client.updateApplicationCatalog(new File(newCatalogURL), new File(deploymentURL)).getResults();
+            assertTrue(results.length == 1);
+            Thread.sleep(5000);
+
+            /*
+             * Check that files are made in the new path
+             */
+            for (File f : m_config.listFiles(new File("/tmp/snapshotdir2"))) {
+                assertTrue(f.getName().startsWith("foo2"));
+            }
+
+            /*
+             * Change the snapshot path to something that doesn't exist, no crashes
+             */
+            newCatalogURL = Configuration.getPathToCatalogForTest("catalogupdate-cluster-change_snapshot_dir_not_exist.jar");
+            deploymentURL = Configuration.getPathToCatalogForTest("catalogupdate-cluster-change_snapshot_dir_not_exist.xml");
+            results = client.updateApplicationCatalog(new File(newCatalogURL), new File(deploymentURL)).getResults();
+            assertTrue(results.length == 1);
+
+            System.out.println("Waiting for failed snapshots");
+            Thread.sleep(5000);
+
+            /*
+             * Change it back
+             */
+            newCatalogURL = Configuration.getPathToCatalogForTest("catalogupdate-cluster-base.jar");
+            deploymentURL = Configuration.getPathToCatalogForTest("catalogupdate-cluster-base.xml");
+            results = client.updateApplicationCatalog(new File(newCatalogURL), new File(deploymentURL)).getResults();
+            assertTrue(results.length == 1);
+            Thread.sleep(5000);
+
+            /*
+             * Make sure snapshots resume
+             */
+            for (File f : m_config.listFiles(new File("/tmp/snapshotdir2"))) {
+                assertTrue(f.getName().startsWith("foo2"));
+            }
+
+            /*
+             * Make sure you can disable snapshots
+             */
+            newCatalogURL = Configuration.getPathToCatalogForTest("catalogupdate-cluster-base.jar");
+            deploymentURL = Configuration.getPathToCatalogForTest("catalogupdate-cluster-base.xml");
+            results = client.updateApplicationCatalog(new File(newCatalogURL), new File(deploymentURL)).getResults();
+            assertTrue(results.length == 1);
+            for (File f : m_config.listFiles(new File("/tmp/snapshotdir2"))) {
+                f.delete();
+            }
+
+            Thread.sleep(5000);
+
+            /*
+             * Make sure you can reenable snapshot files
+             */
+            assertEquals( 0, m_config.listFiles(new File("/tmp/snapshotdir2")).size());
+
+            /*
+             * Test that we can enable snapshots
+             */
+            newCatalogURL = Configuration.getPathToCatalogForTest("catalogupdate-cluster-enable_snapshot.jar");
+            deploymentURL = Configuration.getPathToCatalogForTest("catalogupdate-cluster-enable_snapshot.xml");
+            results = client.updateApplicationCatalog(new File(newCatalogURL), new File(deploymentURL)).getResults();
+            assertTrue(results.length == 1);
+            Thread.sleep(5000);
+
+            /*
+             * Make sure snapshot files are generated
+             */
+            for (File f : m_config.listFiles(new File("/tmp/snapshotdir1"))) {
+                assertTrue(f.getName().startsWith("foo1"));
+            }
+
+            /*
+             * Turn snapshots off so that we can clean up
+             */
+            newCatalogURL = Configuration.getPathToCatalogForTest("catalogupdate-cluster-base.jar");
+            deploymentURL = Configuration.getPathToCatalogForTest("catalogupdate-cluster-base.xml");
+            results = client.updateApplicationCatalog(new File(newCatalogURL), new File(deploymentURL)).getResults();
+            assertTrue(results.length == 1);
+            Thread.sleep(1000);
+
+            m_config.deleteDirectory(new File("/tmp/snapshotdir1"));
+            m_config.deleteDirectory(new File("/tmp/snapshotdir2"));
+            m_config.createDirectory(new File("/tmp/snapshotdir1"));
+            m_config.createDirectory(new File("/tmp/snapshotdir2"));
+            Thread.sleep(5000);
+            assertTrue(m_config.listFiles(new File("/tmp/snapshotdir1")).isEmpty());
+            assertTrue(m_config.listFiles(new File("/tmp/snapshotdir2")).isEmpty());
+        } finally {
+            deleteDirectory(new File("/tmp/snapshotdir1"));
+            deleteDirectory(new File("/tmp/snapshotdir2"));
+        }
+    }
+
+    public void testUpdate() throws Exception {
+        Client client = getClient();
+        String newCatalogURL;
+        String deploymentURL;
+        VoltTable[] results;
+        CatTestCallback callback;
+
+        loadSomeData(client, 0, 25);
+        client.drain();
+        assertTrue(callbackSuccess);
+
+        negativeTests(client);
+        assertTrue(callbackSuccess);
+
+        // asynchronously call some random inserts
+        loadSomeData(client, 25, 25);
+        assertTrue(callbackSuccess);
+
+        // add a procedure "InsertOrderLineBatched"
+        newCatalogURL = Configuration.getPathToCatalogForTest("catalogupdate-cluster-expanded.jar");
+        deploymentURL = Configuration.getPathToCatalogForTest("catalogupdate-cluster-expanded.xml");
+        callback = new CatTestCallback(ClientResponse.SUCCESS);
+        client.updateApplicationCatalog(callback, new File(newCatalogURL), new File(deploymentURL));
+
+        // don't care if this succeeds or fails.
+        // calling the new proc before the cat change returns is not guaranteed to work
+        // we just hope it doesn't crash anything
+        int x = 3;
+        SyncCallback cb = new SyncCallback();
+        client.callProcedure(cb,
+                org.voltdb.benchmark.tpcc.procedures.InsertOrderLineBatched.class.getSimpleName(),
+                new long[] {x}, new long[] {x}, x, new long[] {x},
+                new long[] {x}, new long[] {x}, new TimestampType[] { new TimestampType() }, new long[] {x},
+                new double[] {x}, new String[] {"a"});
+        cb.waitForResponse();
+
+        // make sure the previous catalog change has completed
+        client.drain();
+        assertTrue(callbackSuccess);
+
+        // now calling the new proc better work
+        x = 2;
+        client.callProcedure(org.voltdb.benchmark.tpcc.procedures.InsertOrderLineBatched.class.getSimpleName(),
+                new long[] {x}, new long[] {x}, (short)x, new long[] {x},
+                new long[] {x}, new long[] {x}, new TimestampType[] { new TimestampType() }, new long[] {x},
+                new double[] {x}, new String[] {"a"});
+
+        loadSomeData(client, 50, 5);
+        assertTrue(callbackSuccess);
+
+        // this is a do nothing change... shouldn't affect anything
+        newCatalogURL = Configuration.getPathToCatalogForTest("catalogupdate-cluster-expanded.jar");
+        deploymentURL = Configuration.getPathToCatalogForTest("catalogupdate-cluster-expanded.xml");
+        results = client.updateApplicationCatalog(new File(newCatalogURL), new File(deploymentURL)).getResults();
+        assertTrue(results.length == 1);
+        client.drain();
+        assertTrue(callbackSuccess);
+
+        // now calling the new proc better work
+        x = 4;
+        client.callProcedure(org.voltdb.benchmark.tpcc.procedures.InsertOrderLineBatched.class.getSimpleName(),
+                new long[] {x}, new long[] {x}, (short)x, new long[] {x},
+                new long[] {x}, new long[] {x}, new TimestampType[] { new TimestampType() }, new long[] {x},
+                new double[] {x}, new String[] {"a"});
+
+        loadSomeData(client, 55, 5);
+
+        // remove the procedure we just added async
+        newCatalogURL = Configuration.getPathToCatalogForTest("catalogupdate-cluster-base.jar");
+        deploymentURL = Configuration.getPathToCatalogForTest("catalogupdate-cluster-base.xml");
+        callback = new CatTestCallback(ClientResponse.SUCCESS);
+        client.updateApplicationCatalog(new File(newCatalogURL), new File(deploymentURL));
+
+        // don't care if this works now
+        x = 4;
+        cb = new SyncCallback();
+        client.callProcedure(cb,
+                org.voltdb.benchmark.tpcc.procedures.InsertOrderLineBatched.class.getSimpleName(),
+                new long[] {x}, new long[] {x}, (short)x, new long[] {x},
+                new long[] {x}, new long[] {x}, new TimestampType[] { new TimestampType() }, new long[] {x},
+                new double[] {x}, new String[] {"a"});
+        cb.waitForResponse();
+
+        // make sure the previous catalog change has completed
+        client.drain();
+        assertTrue(callbackSuccess);
+
+        // now calling the new proc better fail
+        x = 5;
+        cb = new SyncCallback();
+        client.callProcedure(cb,
+                org.voltdb.benchmark.tpcc.procedures.InsertOrderLineBatched.class.getSimpleName(),
+                new long[] {x}, new long[] {x}, (short)x, new long[] {x},
+                new long[] {x}, new long[] {x}, new TimestampType[] { new TimestampType() }, new long[] {x},
+                new double[] {x}, new String[] {"a"});
+        cb.waitForResponse();
+        assertNotSame(cb.getResponse().getStatus(), ClientResponse.SUCCESS);
+
+        loadSomeData(client, 60, 5);
+
+        // change the insert new order procedure
+        newCatalogURL = Configuration.getPathToCatalogForTest("catalogupdate-cluster-conflict.jar");
+        deploymentURL = Configuration.getPathToCatalogForTest("catalogupdate-cluster-conflict.xml");
+        results = client.updateApplicationCatalog(new File(newCatalogURL), new File(deploymentURL)).getResults();
+        assertTrue(results.length == 1);
+
+        // call the new proc and make sure the one we want gets run
+        results = client.callProcedure(InsertNewOrder.class.getSimpleName(), 100, 100, 100, 100, (short)100, 100, 1.0, "a").getResults();
+        assertEquals(1, results.length);
+        assertEquals(1776, results[0].asScalarLong());
+
+        // load a big catalog change just to make sure nothing fails horribly
+        newCatalogURL = Configuration.getPathToCatalogForTest("catalogupdate-cluster-many.jar");
+        deploymentURL = Configuration.getPathToCatalogForTest("catalogupdate-cluster-many.xml");
+        results = client.updateApplicationCatalog(new File(newCatalogURL), new File(deploymentURL)).getResults();
+        assertTrue(results.length == 1);
+
+        loadSomeData(client, 65, 5);
+
+        client.drain();
+        assertTrue(callbackSuccess);
+        assertTrue(true);
+    }
+
+    public void testEnableSecurity() throws IOException, ProcCallException, InterruptedException
+    {
+        System.out.println("\n\n-----\n testEnabledSecurity \n-----\n\n");
+        Client client = getClient();
+        loadSomeData(client, 0, 10);
+        client.drain();
+        assertTrue(callbackSuccess);
+
+        String newCatalogURL = Configuration.getPathToCatalogForTest("catalogupdate-cluster-base-secure.jar");
+        String deploymentURL = Configuration.getPathToCatalogForTest("catalogupdate-cluster-base-secure.xml");
+        VoltTable[] results = client.updateApplicationCatalog(new File(newCatalogURL), new File(deploymentURL)).getResults();
+        assertTrue(results.length == 1);
+
+        // a new client should need a username/password other than the regression suite default.
+        boolean caught = false;
+        try {
+            getClient();
+        } catch (IOException e) {
+            caught = true;
+        }
+        assertTrue(caught);
+
+        // create a valid client and call some procedures
+        this.m_username = "user1";
+        this.m_password = "userpass1";
+        Client client3 = getClient();
+        loadSomeData(client3, 50, 10);
+        client3.drain();
+        assertTrue(callbackSuccess);
+
+        // the old client should not work because the user has been removed.
+        loadSomeData(client, 100, 10);
+        client.drain();
+        assertFalse(callbackSuccess);
+        callbackSuccess = true;
+    }
+
     public void loadSomeData(Client client, int start, int count) throws IOException, ProcCallException {
         for (int i = start; i < (start + count); i++) {
             CatTestCallback callback = new CatTestCallback(ClientResponse.SUCCESS);
@@ -162,100 +449,6 @@
         catch (Exception e) {
             assertTrue(e.getMessage().startsWith("Database catalog not found"));
         }
-    }
-
-    public long indexEntryCountFromStats(Client client, String tableName, String indexName) throws Exception {
-        ClientResponse callProcedure = client.callProcedure("@Statistics", "INDEX", 0);
-        assertTrue(callProcedure.getResults().length == 1);
-        assertTrue(callProcedure.getStatus() == ClientResponse.SUCCESS);
-        VoltTable result = callProcedure.getResults()[0];
-        long tupleCount = 0;
-        while (result.advanceRow()) {
-            if (result.getString("TABLE_NAME").equals(tableName) && result.getString("INDEX_NAME").equals(indexName)) {
-                tupleCount += result.getLong("ENTRY_COUNT");
-            }
-        }
-        return tupleCount;
-    }
-
-    public void testAddDropIndex() throws Exception
-    {
-        ClientResponse callProcedure;
-        String explanation;
-        VoltTable result;
-
-        Client client = getClient();
-        loadSomeData(client, 0, 10);
-        client.drain();
-        assertTrue(callbackSuccess);
-
-        // check that no index was used by checking the plan itself
-        callProcedure = client.callProcedure("@Explain", "select * from NEW_ORDER where NO_O_ID = 5;");
-        explanation = callProcedure.getResults()[0].fetchRow(0).getString(0);
-        assertFalse(explanation.contains("INDEX SCAN"));
-
-        // add index to NEW_ORDER
-        String newCatalogURL = Configuration.getPathToCatalogForTest("catalogupdate-cluster-addindex.jar");
-        String deploymentURL = Configuration.getPathToCatalogForTest("catalogupdate-cluster-addindex.xml");
-        VoltTable[] results = client.updateApplicationCatalog(new File(newCatalogURL), new File(deploymentURL)).getResults();
-        assertTrue(results.length == 1);
-
-        // check the index for non-zero size
-
-        long tupleCount = indexEntryCountFromStats(client, "NEW_ORDER", "NEWINDEX");
-        assertTrue(tupleCount > 0);
-
-        // verify that the new table(s) support an insert
-        callProcedure = client.callProcedure("@AdHoc", "insert into NEW_ORDER values (-1, -1, -1);");
-        assertTrue(callProcedure.getResults().length == 1);
-        assertTrue(callProcedure.getStatus() == ClientResponse.SUCCESS);
-
-        // do a call that uses the index
-        callProcedure = client.callProcedure("@AdHoc", "select * from NEW_ORDER where NO_O_ID = 5;");
-        result = callProcedure.getResults()[0];
-        result.advanceRow();
-        assertEquals(5, result.getLong("NO_O_ID"));
-
-        // check that an index was used by checking the plan itself
-        callProcedure = client.callProcedure("@Explain", "select * from NEW_ORDER where NO_O_ID = 5;");
-        explanation = callProcedure.getResults()[0].fetchRow(0).getString(0);
-        assertTrue(explanation.contains("INDEX SCAN"));
-
-        // tables can still be accessed
-        loadSomeData(client, 20, 10);
-        client.drain();
-        assertTrue(callbackSuccess);
-
-        // check the index for even biggerer size from stats
-        long newTupleCount = indexEntryCountFromStats(client, "NEW_ORDER", "NEWINDEX");
-        assertTrue(newTupleCount > tupleCount);
-
-        // check table for the right number of tuples
-        callProcedure = client.callProcedure("@AdHoc", "select count(*) from NEW_ORDER;");
-        long rowCount = callProcedure.getResults()[0].asScalarLong();
-        assertEquals(newTupleCount, rowCount * (k + 1)); // index count is double for k=1
-
-        // revert to the original schema
-        newCatalogURL = Configuration.getPathToCatalogForTest("catalogupdate-cluster-base.jar");
-        deploymentURL = Configuration.getPathToCatalogForTest("catalogupdate-cluster-base.xml");
-        results = client.updateApplicationCatalog(new File(newCatalogURL), new File(deploymentURL)).getResults();
-        assertTrue(results.length == 1);
-
-        // do a call that uses the index
-        callProcedure = client.callProcedure("@AdHoc", "select * from NEW_ORDER where NO_O_ID = 5;");
-        result = callProcedure.getResults()[0];
-        result.advanceRow();
-        assertEquals(5, result.getLong("NO_O_ID"));
-
-        // check that no index was used by checking the plan itself
-        callProcedure = client.callProcedure("@Explain", "select * from NEW_ORDER where NO_O_ID = 5;");
-        explanation = callProcedure.getResults()[0].fetchRow(0).getString(0);
-        assertFalse(explanation.contains("INDEX SCAN"));
-
-        // and loading still succeeds
-        loadSomeData(client, 30, 10);
-        client.drain();
-        assertTrue(callbackSuccess);
     }
 
     public long indexEntryCountFromStats(Client client, String tableName, String indexName) throws Exception {
@@ -572,11 +765,7 @@
         /////////////////////////////////////////////////////////////
 
         // get a server config for the native backend with one sites/partitions
-<<<<<<< HEAD
-        VoltServerConfig config = new LocalCluster("catalogupdate-cluster-base.jar", sitesPerHost, hosts, k, BackendTarget.NATIVE_EE_JNI);
-=======
         VoltServerConfig config = new LocalCluster("catalogupdate-cluster-base.jar", SITES_PER_HOST, HOSTS, K, BackendTarget.NATIVE_EE_JNI);
->>>>>>> 06d94c04
         ((LocalCluster) config).setHasLocalServer(true);
 
         // build up a project builder for the workload
@@ -601,11 +790,7 @@
         UserInfo users[] = new UserInfo[] {new UserInfo("user1", "userpass1", new String[] {"group1"})};
         ProcedureInfo procInfo = new ProcedureInfo(new String[] {"group1"}, InsertNewOrder.class);
 
-<<<<<<< HEAD
-        config = new LocalCluster("catalogupdate-cluster-base-secure.jar", sitesPerHost, hosts, k, BackendTarget.NATIVE_EE_JNI);
-=======
         config = new LocalCluster("catalogupdate-cluster-base-secure.jar", SITES_PER_HOST, HOSTS, K, BackendTarget.NATIVE_EE_JNI);
->>>>>>> 06d94c04
         project = new TPCCProjectBuilder();
         project.addDefaultSchema();
         project.addDefaultPartitioning();
@@ -618,11 +803,7 @@
         MiscUtils.copyFile(project.getPathToDeployment(), Configuration.getPathToCatalogForTest("catalogupdate-cluster-base-secure.xml"));
 
         //config = new LocalSingleProcessServer("catalogupdate-local-addtables.jar", 2, BackendTarget.NATIVE_EE_JNI);
-<<<<<<< HEAD
-        config = new LocalCluster("catalogupdate-cluster-addtables.jar", sitesPerHost, hosts, k, BackendTarget.NATIVE_EE_JNI);
-=======
         config = new LocalCluster("catalogupdate-cluster-addtables.jar", SITES_PER_HOST, HOSTS, K, BackendTarget.NATIVE_EE_JNI);
->>>>>>> 06d94c04
         project = new TPCCProjectBuilder();
         project.addDefaultSchema();
         project.addSchema(TestCatalogUpdateSuite.class.getResource("testorderby-ddl.sql").getPath());
@@ -635,11 +816,7 @@
 
         // as above but also with a materialized view added to O1
         try {
-<<<<<<< HEAD
-            config = new LocalCluster("catalogupdate-cluster-addtableswithmatview.jar", sitesPerHost, hosts, k, BackendTarget.NATIVE_EE_JNI);
-=======
             config = new LocalCluster("catalogupdate-cluster-addtableswithmatview.jar", SITES_PER_HOST, HOSTS, K, BackendTarget.NATIVE_EE_JNI);
->>>>>>> 06d94c04
             project = new TPCCProjectBuilder();
             project.addDefaultSchema();
             project.addSchema(TestCatalogUpdateSuite.class.getResource("testorderby-ddl.sql").getPath());
@@ -654,11 +831,7 @@
             fail();
         }
 
-<<<<<<< HEAD
-        config = new LocalCluster("catalogupdate-cluster-addindex.jar", sitesPerHost, hosts, k, BackendTarget.NATIVE_EE_JNI);
-=======
         config = new LocalCluster("catalogupdate-cluster-addindex.jar", SITES_PER_HOST, HOSTS, K, BackendTarget.NATIVE_EE_JNI);
->>>>>>> 06d94c04
         project = new TPCCProjectBuilder();
         project.addDefaultSchema();
         project.addLiteralSchema("CREATE INDEX NEWINDEX ON NEW_ORDER (NO_O_ID);");
@@ -669,11 +842,7 @@
         MiscUtils.copyFile(project.getPathToDeployment(), Configuration.getPathToCatalogForTest("catalogupdate-cluster-addindex.xml"));
 
         //config = new LocalSingleProcessServer("catalogupdate-local-expanded.jar", 2, BackendTarget.NATIVE_EE_JNI);
-<<<<<<< HEAD
-        config = new LocalCluster("catalogupdate-cluster-expanded.jar", sitesPerHost, hosts, k, BackendTarget.NATIVE_EE_JNI);
-=======
         config = new LocalCluster("catalogupdate-cluster-expanded.jar", SITES_PER_HOST, HOSTS, K, BackendTarget.NATIVE_EE_JNI);
->>>>>>> 06d94c04
         project = new TPCCProjectBuilder();
         project.addDefaultSchema();
         project.addDefaultPartitioning();
@@ -683,11 +852,7 @@
         MiscUtils.copyFile(project.getPathToDeployment(), Configuration.getPathToCatalogForTest("catalogupdate-cluster-expanded.xml"));
 
         //config = new LocalSingleProcessServer("catalogupdate-local-conflict.jar", 2, BackendTarget.NATIVE_EE_JNI);
-<<<<<<< HEAD
-        config = new LocalCluster("catalogupdate-cluster-conflict.jar", sitesPerHost, hosts, k, BackendTarget.NATIVE_EE_JNI);
-=======
         config = new LocalCluster("catalogupdate-cluster-conflict.jar", SITES_PER_HOST, HOSTS, K, BackendTarget.NATIVE_EE_JNI);
->>>>>>> 06d94c04
         project = new TPCCProjectBuilder();
         project.addDefaultSchema();
         project.addDefaultPartitioning();
@@ -697,11 +862,7 @@
         MiscUtils.copyFile(project.getPathToDeployment(), Configuration.getPathToCatalogForTest("catalogupdate-cluster-conflict.xml"));
 
         //config = new LocalSingleProcessServer("catalogupdate-local-many.jar", 2, BackendTarget.NATIVE_EE_JNI);
-<<<<<<< HEAD
-        config = new LocalCluster("catalogupdate-cluster-many.jar", sitesPerHost, hosts, k, BackendTarget.NATIVE_EE_JNI);
-=======
         config = new LocalCluster("catalogupdate-cluster-many.jar", SITES_PER_HOST, HOSTS, K, BackendTarget.NATIVE_EE_JNI);
->>>>>>> 06d94c04
         project = new TPCCProjectBuilder();
         project.addDefaultSchema();
         project.addDefaultPartitioning();
@@ -712,11 +873,7 @@
 
 
         // A catalog change that enables snapshots
-<<<<<<< HEAD
-        config = new LocalCluster("catalogupdate-cluster-enable_snapshot.jar", sitesPerHost, hosts, k, BackendTarget.NATIVE_EE_JNI);
-=======
         config = new LocalCluster("catalogupdate-cluster-enable_snapshot.jar", SITES_PER_HOST, HOSTS, K, BackendTarget.NATIVE_EE_JNI);
->>>>>>> 06d94c04
         project = new TPCCProjectBuilder();
         project.addDefaultSchema();
         project.addDefaultPartitioning();
@@ -728,11 +885,7 @@
         MiscUtils.copyFile(project.getPathToDeployment(), Configuration.getPathToCatalogForTest("catalogupdate-cluster-enable_snapshot.xml"));
 
         //Another catalog change to modify the schedule
-<<<<<<< HEAD
-        config = new LocalCluster("catalogupdate-cluster-change_snapshot.jar", sitesPerHost, hosts, k, BackendTarget.NATIVE_EE_JNI);
-=======
         config = new LocalCluster("catalogupdate-cluster-change_snapshot.jar", SITES_PER_HOST, HOSTS, K, BackendTarget.NATIVE_EE_JNI);
->>>>>>> 06d94c04
         project = new TPCCProjectBuilder();
         project.addDefaultSchema();
         project.addDefaultPartitioning();
@@ -744,11 +897,7 @@
         MiscUtils.copyFile(project.getPathToDeployment(), Configuration.getPathToCatalogForTest("catalogupdate-cluster-change_snapshot.xml"));
 
         //Another catalog change to modify the schedule
-<<<<<<< HEAD
-        config = new LocalCluster("catalogupdate-cluster-change_snapshot_dir_not_exist.jar", sitesPerHost, hosts, k, BackendTarget.NATIVE_EE_JNI);
-=======
         config = new LocalCluster("catalogupdate-cluster-change_snapshot_dir_not_exist.jar", SITES_PER_HOST, HOSTS, K, BackendTarget.NATIVE_EE_JNI);
->>>>>>> 06d94c04
         project = new TPCCProjectBuilder();
         project.addDefaultSchema();
         project.addDefaultPartitioning();
@@ -760,11 +909,7 @@
         MiscUtils.copyFile(project.getPathToDeployment(), Configuration.getPathToCatalogForTest("catalogupdate-cluster-change_snapshot_dir_not_exist.xml"));
 
         //A huge catalog update to test size limits
-<<<<<<< HEAD
-        config = new LocalCluster("catalogupdate-cluster-huge.jar", sitesPerHost, hosts, k, BackendTarget.NATIVE_EE_JNI);
-=======
         config = new LocalCluster("catalogupdate-cluster-huge.jar", SITES_PER_HOST, HOSTS, K, BackendTarget.NATIVE_EE_JNI);
->>>>>>> 06d94c04
         project = new TPCCProjectBuilder();
         long t = System.currentTimeMillis();
         String hugeSchemaURL = generateRandomDDL("catalogupdate-cluster-huge",
