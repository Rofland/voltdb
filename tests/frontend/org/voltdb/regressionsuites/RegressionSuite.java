--- conflicted
+++ resolved
@@ -387,20 +387,10 @@
     }
 
     static public void verifyStmtFails(Client client, String stmt, String expectedMsg) throws IOException {
-<<<<<<< HEAD
-        String msg = "no exception thrown";
-=======
->>>>>>> 32a63a62
         try {
             client.callProcedure("@AdHoc", stmt);
         }
         catch (ProcCallException pce) {
-<<<<<<< HEAD
-            msg = pce.getMessage();
-        }
-
-        assertTrue(msg.contains(expectedMsg));
-=======
             String msg = pce.getMessage();
             String diagnostic = "Expected the statement \"" + stmt + "\" to throw an exception containing the message \"" +
                     expectedMsg + "\", but instead it threw an exception containing \"" + msg + "\".";
@@ -411,7 +401,6 @@
         String diagnostic = "Expected the statement \"" + stmt + "\" to throw an exception containing the message \"" +
                 expectedMsg + ", but instead it threw nothing.";
         fail(diagnostic);
->>>>>>> 32a63a62
     }
 
 
