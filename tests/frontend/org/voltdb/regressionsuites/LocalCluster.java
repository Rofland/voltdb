--- conflicted
+++ resolved
@@ -378,15 +378,11 @@
         m_localServer.start();
     }
 
-<<<<<<< HEAD
     private boolean waitForAllReady()
     {
-=======
-    boolean waitForAllReady() {
         if (!m_expectedToInitialize) {
             return true;
         }
->>>>>>> 321d6a4e
         long startOfPipeWait = System.currentTimeMillis();
         boolean allReady = false;
         do {
