--- conflicted
+++ resolved
@@ -438,7 +438,7 @@
         client.callProcedure("T.INSERT", 1, "Formaggio", cheesyPolygon);
         for (int idx = 0; idx < cheesyHoles.size(); idx += 1) {
             GeographyValue hole = cheesyHoles.get(idx);
-            client.callProcedure("T.INSERT", idx + 100, hole.toString(), hole);
+            client.callProcedure("T.INSERT", idx + 100, "hole"+ idx + 100, hole);
         }
         client.callProcedure("LOCATION.INSERT", 0, "ORIGIN", GeographyPointValue.geographyPointFromText(cheesyOrigin));
         client.callProcedure("LOCATION.INSERT", 1, "INHOLE", GeographyPointValue.geographyPointFromText(cheesyInHole));
@@ -834,13 +834,8 @@
         String literalSchema =
                 "CREATE TABLE T (\n"
                 + "  PK INTEGER NOT NULL PRIMARY KEY,\n"
-<<<<<<< HEAD
                 + "  NAME VARCHAR(32),\n"
                 + "  POLY GEOGRAPHY(2048)\n"
-=======
-                + "  NAME VARCHAR(128),\n"
-                + "  POLY GEOGRAPHY\n"
->>>>>>> 46a1ffb6
                 + ");\n"
                 + "CREATE TABLE LOCATION (\n"
                 + "  PK INTEGER NOT NULL PRIMARY KEY,\n"
