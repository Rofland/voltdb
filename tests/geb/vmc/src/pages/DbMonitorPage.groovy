/* This file is part of VoltDB.
 * Copyright (C) 2008-2015 VoltDB Inc.
 *
 * Permission is hereby granted, free of charge, to any person obtaining
 * a copy of this software and associated documentation files (the
 * "Software"), to deal in the Software without restriction, including
 * without limitation the rights to use, copy, modify, merge, publish,
 * distribute, sublicense, and/or sell copies of the Software, and to
 * permit persons to whom the Software is furnished to do so, subject to
 * the following conditions:
 *
 * The above copyright notice and this permission notice shall be
 * included in all copies or substantial portions of the Software.
 *
 * THE SOFTWARE IS PROVIDED "AS IS", WITHOUT WARRANTY OF ANY KIND,
 * EXPRESS OR IMPLIED, INCLUDING BUT NOT LIMITED TO THE WARRANTIES OF
 * MERCHANTABILITY, FITNESS FOR A PARTICULAR PURPOSE AND NONINFRINGEMENT.
 * IN NO EVENT SHALL THE AUTHORS BE LIABLE FOR ANY CLAIM, DAMAGES OR
 * OTHER LIABILITY, WHETHER IN AN ACTION OF CONTRACT, TORT OR OTHERWISE,
 * ARISING FROM, OUT OF OR IN CONNECTION WITH THE SOFTWARE OR THE USE OR
 * OTHER DEALINGS IN THE SOFTWARE.
 */

package vmcTest.pages

import geb.navigator.Navigator
import java.io.*
import java.util.Date
import java.text.DateFormat
import java.text.SimpleDateFormat
import java.util.Calendar

/**
 * This class represents the 'DB Monitor' tab of the VoltDB Management Center
 * (VMC) page, which is the VoltDB web UI (replacing the old Management Center).
 */
class DbMonitorPage extends VoltDBManagementCenterPage {
    static content = {
        activeIcon      		        { $('.activeIcon') }
        activeCount     		        { activeIcon.find('#activeCount') }
        missingIcon     		        { $('.missingIcon') }
        missingCount    		        { missingIcon.find('#missingCount') }
        alertIcon       		        (required: false) { $('.alertIcon') }
        alertCount      		        (required: false) { alertIcon.find('span') }
        joiningIcon     		        (required: false) { $('.joiningIcon') }
        joiningCount    		        (required: false) { joiningIcon.find('span') }
        serverButton    		        { $('#btnPopServerList') }
        serverList     			        { $('#popServerList') }
        servers         		        { serverList.find('.active') }
        servName        		        { servers.find('a') }
        servMemory      		        { servers.find('.memory-status') }
        showHideGraph  		 	        { $('#showHideGraphBlock') }
        graphsArea      		        { $('#graphChart') }
        showHideData    		        { $('#ShowHideBlock') }
        dataArea        		        { $('.menu_body') }

        serverCpu			            { $("#chartServerCPU") }
        serverRam			            { $("#chartServerRAM") }
        clusterLatency			        { $("#chartClusterLatency") }
        clusterTransactions		        { $("#chartClusterTransactions") }
        partitionIdleTime		        { $("#chartPartitionIdleTime") }
        commandLogStatistics            { $("#chartCommandLogging") }
        databaseReplication             { $("#ChartDrReplicationRate") }
        storedProcedures 		        { $("#tblStoredProcedures") }
        dataTables			            { $("#tblDataTables") }

        serverCpuCheckbox		        { $("#ServerCPU") }
        serverRamCheckbox		        { $("#ServerRAM") }
        clusterLatencyCheckbox		    { $("#ClusterLatency") }
        clusterTransactionsCheckbox	    { $("#ClusterTransactions") }
        partitionIdleTimeCheckbox	    { $("#PartitionIdleTime") }
        commandLogStatisticsCheckbox    { $("#CommandLogStat") }
        databaseReplicationCheckbox     { $("#DrReplicationRate") }
        storedProceduresCheckbox	    { $("#StoredProcedures") }
        dataTablesCheckbox		        { $("#DatabaseTables") }

        filterStoredProcedure		    { $("#filterStoredProc") }
        filterDatabaseTable		        { $("#filterDatabaseTable") }

        databaseTableCurrentPage	    { $("#lblPreviousTable") }
        databaseTableTotalPage		    { $("#lblTotalPagesofTables") }

        displayPreference       	    { $("#showMyPreference") }
        graphView			            { $('#graphView') }
        timeOne				            { $(class:"nv-axisMaxMin", transform:"translate(0,0)") }

        table				            { $("#TABLE_NAME") }
        rowcount			            { $("#TUPLE_COUNT") }
        maxrows				            { $("#MAX_ROWS") }
        minrows				            { $("#MIN_ROWS") }
        avgrows				            { $("#AVG_ROWS") }
        tabletype			            { $("#TABLE_TYPE") }

        ascending			            { $(class:"sorttable_sorted") }
        descending			            { $(class:"sorttable_sorted_reverse") }

        alertThreshold			        { $("#threshold") }
        saveThreshold			        { $("#saveThreshold") }

        storedProceduresNodataMsg	    { $("html body div.page-wrap div#wrapper div.contents div#containerMain.container div.data div#firstpane.menu_list div.menu_body div#tblStoredProcedures.storedProcWrapper div.tblScroll table.storeTbl tbody#storeProcedureBody tr td") }

        databasetableNoDataMsg		    { $("html body div.page-wrap div#wrapper div.contents div#containerMain.container div.data div#firstpane.menu_list div.menu_body div#tblDataTables.dataTablesWrapper div.tblScroll table.storeTbl tbody#tablesBody tr td") }

        preferencesTitle		        { $(class:"overlay-title", text:"Graph/Data Preferences") }
        savePreferencesBtn		        { $("#savePreference") }
        popupClose				        { $(class:"popup_close") }

        serverbutton			        { $("#serverName") }
        serverconfirmation		        { $("#serverConfigAdmin > div > div.slide-pop-title > div.icon-server.searchLeft.searchLeftAdmin") }

        deerwalkserver3stopbutton   	{ $("#stopServer_deerwalk3")}
        deeerwalkservercancelbutton 	{ $("#StopConfirmCancel")}
        deerwalkserverstopok        	{ $("#StopConfirmOK")}

        deerwalkserver4stopbutton   	{ $("#stopServer_deerwalk4")}

        storedProcedure			        { $("#PROCEDURE") }
        invocations			            { $("#INVOCATIONS") }
        minLatency			            { $("#MIN_LATENCY") }
        maxLatency			            { $("#MAX_LATENCY") }
        avgLatency			            { $("#AVG_LATENCY") }
        timeOfExecution			        { $("#PERC_EXECUTION") }


        //DBmonitor part for server
        dbmonitorbutton			        { $("#navDbmonitor > a")}
        clusterserverbutton		        { $("#btnPopServerList")}
        servernamefourthbtn		        { $("#serversList > li:nth-child(1) > a")}
        servernamesecondbtn		        { $("#serversList > li:nth-child(2) > a")}
        servernamethirdbtn		        { $("#serversList > li:nth-child(3) > a")}
        serveractivechk    		        { $("#serversList > li.active.monitoring > a")}
        serversearch			        { $("input", type: "text", id: "popServerSearch")}
        checkserverTitle		        { $("#popServerList > div > div.slide-pop-title > div.icon-server.searchLeft")}
        setthreshhold			        { $("#threshold")}
        clickthreshholdset		        { $("#saveThreshold")}

        // dbmonitor graph
        servercpumin		        { $("#visualisationCpu > g > g > g.nv-x.nv-axis > g > g:nth-child(2) > text")}
        servercpumax		        { $("#visualisationCpu > g > g > g.nv-x.nv-axis > g > g:nth-child(3) > text")}

        selecttypeindrop		        { $("#graphView")}
        selecttypedays			        { $("#graphView > option:nth-child(3)")}
        selecttypemin			        { $("#graphView > option:nth-child(2)")}
        selecttypesec			        { $("#graphView > option:nth-child(1)")}

        serverrammin		        { $("#visualisationRam > g > g > g.nv-x.nv-axis > g > g:nth-child(2) > text")}
        serverrammax		        { $("#visualisationRam > g > g > g.nv-x.nv-axis > g > g:nth-child(3) > text")}

        clusterlatencymin		    { $("#visualisationLatency > g > g > g.nv-x.nv-axis > g > g:nth-child(2) > text")}
        clusterlatencymax		    { $("#visualisationLatency > g > g > g.nv-x.nv-axis > g > g:nth-child(3) > text")}

        clustertransactionmin	    { $("#visualisationTransaction > g > g > g.nv-x.nv-axis > g > g:nth-child(2) > text")}
        clustertransactionmax	    { $("#visualisationTransaction > g > g > g.nv-x.nv-axis > g > g:nth-child(3) > text")}

        //partition idle graph
        partitiongraphmin 		        { $("#visualisationPartitionIdleTime > g > g > g.nv-x.nv-axis > g > g:nth-child(2) > text")}
        partitiongraphmax		        { $("#visualisationPartitionIdleTime > g > g > g.nv-x.nv-axis > g > g:nth-child(3) > text")}
        
        //command log statistics graph
        commandLogStatisticsMin         { $("#visualisationCommandLog > g > g > g.nv-x.nv-axis > g > g:nth-child(2) > text") }
        commandLogStatisticsMax         { $("#visualisationCommandLog > g > g > g.nv-x.nv-axis > g > g:nth-child(3) > text") }
        

        //database replication graph
        databaseReplicationMin          { $("#visualizationDrReplicationRate > g > g > g.nv-x.nv-axis > g > g:nth-child(2) > text") }
        databaseReplicationMax          { $("#visualizationDrReplicationRate > g > g > g.nv-x.nv-axis > g > g:nth-child(3) > text") }

        partitionstatus			        { $("#visualisationPartitionIdleTime > g > g > g.nv-y.nv-axis > g > g:nth-child(1) > g:nth-child(2) > text")}
        localpartition			        { $("#chartPartitionIdleTime > div.legend > ul > li:nth-child(1)")}
        clusterwide			            { $("#chartPartitionIdleTime > div.legend > ul > li:nth-child(2)")}
        multipartition			        { $("#chartPartitionIdleTime > div.legend > ul > li:nth-child(3)")}

        storedProceduresMsg		        { $("#storeProcedureBody") }
        databaseTableMsg		        { $("#tablesBody") }

        header          		        { module Header }
        footer          		        { module Footer }


        //DR Section

        showHideDrBlock {$("#showHideDrBlock")}

        drSection {$("#drSection")}

        divDrReplication {$("#divDrReplication")}

        //DR Master Columns

        partitionID {$("#partitionID")}

        status {$("#status")}

        mbOnDisk  {$("#mbOnDisk")}

        replicaLatencyMs {$("#replicaLatencyMs")}

        replicaLatencyTrans {$("#replicaLatencyTrans")}

        ascendingDT		            { $(class:"sorting_asc") }
        descendingDT	            { $(class:"sorting_desc") }

        drMasterSection {$("#drMasterSection")}

        dbDrMode {$("#dbDrMode")}


        //Dr Replica Section

        drReplicaSection {$("#drReplicaSection")}

        replicaServer{$("#replicaServer")}
        replicaStatus{$("#replicaStatus")}
        replicationRate1 {$("#replicationRate1")}
        replicationRate5 {$("#replicationRate5")}

        // Command Log Table

        showHideCLPBlock {$("#showHideCLPBlock")}
        clpSection {$("#clpSection")}

        cmdServer {$("#cmdServer")}
        cmdPendingBytes {$("#cmdPendingBytes")}
        cmdPendingTrans {$("#cmdPendingTrans")}
        cmdTotalSegments {$("#cmdTotalSegments")}
        cmdSegmentsInUse {$("#cmdSegmentsInUse")}
        cmdFsyncInterval {$("#cmdFsyncInterval")}

<<<<<<< HEAD

        drMasterTitle {$("#drMasterTitle")}
        drReplicaTitle {$("#drReplicaTitle")}
        drCLPTitle {$("#drCLPTitle")}

=======
>>>>>>> 22d6bad2
        
        // UAT 
        drTableModeTypeText         { $("#dbDrMode") }
        drTableBlock                { $("#showHideDrBlock") }
        drTableCurrentPageReplica   { $("#tblDrReplica_paginate > div > span.pageIndex") }
        drTableTotalPagesReplica    { $("#tblDrReplica_paginate > div > span.totalPages") }
        drTableNextReplicaDisabled  { $("#tblDrReplica_paginate > span.paginate_disabled_next.paginate_button") }
        drTablePrevReplicaDisabled  { $("#tblDrReplica_paginate > span.paginate_disabled_previous.paginate_button") }
        drTableNextReplicaEnabled   { $("#tblDrReplica_paginate > span.paginate_enabled_next.paginate_button") }
        drTablePrevReplicaEnabled   { $("#tblDrReplica_paginate > span.paginate_enabled_previous.paginate_button") }
        
        drTableCurrentPageMaster    { $("#tblDrMAster_paginate > div > span.pageIndex") }
        drTableTotalPagesMaster     { $("#tblDrMAster_paginate > div > span.totalPages") }
        drTableNextMasterEnabled    { $("#tblDrMAster_paginate > span.paginate_enabled_next.paginate_button") }
        drTablePrevMasterEnabled    { $("#tblDrMAster_paginate > span.paginate_abled_previous.paginate_button") }
        drTableNextMasterDisabled   { $("#tblDrMAster_paginate > span.paginate_disabled_next.paginate_button") }
        drTablePrevMasterDisabled   { $("#tblDrMAster_paginate > span.paginate_disabled_previous.paginate_button") }
    }

    static at = {
        dbMonitorTab.displayed
        dbMonitorTab.attr('class') == 'active'
        // showHideGraph.displayed
        // showHideData.displayed
    }

    /**
     * Returns the count, as displayed (possibly in parentheses) in the
     * specified Navigator element; e.g., if "(3)" is displayed, then 3 is
     * returned (as an int).
     * <p>Note: if the specified Navigator element is not displayed on the
     * page, then -1 is returned; if the text in parentheses cannot be parsed
     * as an int, then -2 is returned.
     * @param nav - a Navigator specifying an element whose (parenthetical)
     * count is to be returned.
     * @return the displayed (parenthetical) count (or -1 if not shown, or
     * -2 if not parseable).
     */

    private int getCount(Navigator nav) {
        if (!nav.displayed) {
            return -1
        }
        String str = nav.text()
        try {
            return Integer.parseInt(str.replaceAll("[\\(\\)]", ""))
        } catch (NumberFormatException e) {
            System.err.println("Cannot parse '" + str + "' as an int.")
            e.printStackTrace()
            return -2
        }
    }

    /**
     * Returns the number of Active servers, as displayed in parentheses near
     * the top of the DB Monitor page; e.g., if "Active (3)" is displayed,
     * then 3 is returned (as an int).
     * <p>Note: if the Active server count is not displayed on the page, then
     * -1 is returned; if the text in parentheses cannot be parsed as an int,
     * then -2 is returned.
     * @return the number of Active servers, as shown on the page (or -1 if
     * not shown, or -2 if not parseable).
     */
    def int getActive() {
        return getCount(activeCount)
    }

    /**
     * Returns the number of Missing servers, as displayed in parentheses near
     * the top of the DB Monitor page; e.g., if "Missing (1)" is displayed,
     * then 1 is returned (as an int).
     * <p>Note: if the Missing server count is not displayed on the page, then
     * -1 is returned; if the text in parentheses cannot be parsed as an int,
     * then -2 is returned.
     * @return the number of Missing servers, as shown on the page (or -1 if
     * not shown, or -2 if not parseable).
     */
    def int getMissing() {
        return getCount(missingCount)
    }

    /**
     * Returns the number of server Alerts, as displayed in parentheses near
     * the top of the DB Monitor page; e.g., if "Alert (2)" is displayed,
     * then 2 is returned (as an int).
     * <p>Note: if the server Alert count is not displayed on the page, then
     * -1 is returned; if the text in parentheses cannot be parsed as an int,
     * then -2 is returned.
     * @return the number of server Alerts, as shown on the page (or -1 if
     * not shown, or -2 if not parseable).
     */
    def int getAlert() {
        return getCount(alertCount)
    }

    /**
     * Returns the number of Joining servers, as displayed in parentheses near
     * the top of the DB Monitor page; e.g., if "Joining (0)" is displayed,
     * then 0 is returned (as an int).
     * <p>Note: if the Joining server count is not displayed on the page, then
     * -1 is returned; if the text in parentheses cannot be parsed as an int,
     * then -2 is returned.
     * @return the number of Joining servers, as shown on the page (or -1 if
     * not shown, or -2 if not parseable).
     */
    def int getJoining() {
        return getCount(joiningCount)
    }

    /**
     * Returns true if the Server list is currently open (displayed).
     * @return true if the Server list is currently open (displayed).
     */
    def boolean isServerListOpen() {
        return serverList.displayed
    }

    /**
     * Opens the Server list, by clicking on the "Server" button (if it's not
     * open already).
     */
    def boolean openServerList() {
        clickToDisplay(serverButton, serverList)
        waitFor { servName.last().displayed }
        waitFor { servMemory.last().displayed }
        return true
    }

    def boolean isDrSectionOpen(){
        return divDrReplication.displayed
    }

    /**
     * Closes the Server list, by clicking on the "Server" button (if it's not
     * closed already).
     */
    def boolean closeServerList() {
        clickToNotDisplay(serverButton, serverList)
        waitFor { !servName.first().displayed }
        waitFor { !servMemory.first().displayed }
        return true
    }

    /**
     * Returns the Server Names, as displayed on the Server list of the DB
     * Monitor page after clicking the "Server" button.
     * <p>Note: as a side effect, opens (if needed) and then closes the Server
     * Name list, by clicking the "Server" button.
     * @return the list of Server Names.
     */
    def List<String> getServerNames() {
        def names = []
        openServerList()
        servName.each { names.add(it.text()) }
        closeServerList()
        return names
    }

    /**
     * Returns the Memory Usage percentages, as displayed on the Server list
     * of the DB Monitor page after clicking the "Server" button - as Strings,
     * including the % signs.
     * <p>Note: as a side effect, opens (if needed) and then closes the Server
     * Name list, by clicking the "Server" button.
     * @return the list of Memory Usages (as Strings).
     */
    def List<String> getMemoryUsages() {
        def memUsages = []
        openServerList()
        servMemory.each { memUsages.add(it.text()) }
        closeServerList()
        return memUsages
    }

    /**
     * Returns the Memory Usage percentages, as displayed on the Server list
     * of the DB Monitor page after clicking the "Server" button - as Floats,
     * without the % signs.
     * <p>Note: as a side effect, opens (if needed) and then closes the Server
     * Name list, by clicking the "Server" button.
     * @return the list of Memory Usages (as Floats).
     */
    def List<Float> getMemoryUsagePercents() {
        def percents = []
        getMemoryUsages().each { percents.add(Float.parseFloat(it.replace("%", ""))) }
        return percents
    }

    /**
     * Returns the Memory Usage percentage of the specified server, as
     * displayed on the Server list of the DB Monitor page after clicking
     * the "Server" button - as a String, including the % sign.
     * <p>Note: as a side effect, opens (if needed) and then closes the Server
     * Name list, by clicking the "Server" button.
     * @param serverName - the name of the server whose Memory Usage is wanted.
     * @return the specified Memory Usage percentage (as String).
     */
    def String getMemoryUsage(String serverName) {
        openServerList()
        waitFor { servName.filter(text: serverName).next('.memory-status').displayed }
        String text = servName.filter(text: serverName).next('.memory-status').text()
        closeServerList()
        return text
    }

    /**
     * Returns the Memory Usage percentage of the specified server, as
     * displayed on the Server list of the DB Monitor page after clicking
     * the "Server" button - as a float, without the % signs.
     * <p>Note: as a side effect, opens (if needed) and then closes the Server
     * Name list, by clicking the "Server" button.
     * @param serverName - the name of the server whose Memory Usage is wanted.
     * @return the specified Memory Usage percentage (as float).
     */
    def float getMemoryUsagePercent(String serverName) {
        return Float.parseFloat(getMemoryUsage(serverName).replace("%", ""))
    }

    /**
     * Returns true if the "Graph" area (containing up to four graphs) is
     * currently open (displayed).
     * @return true if the "Graph" area is currently open.
     */
    def boolean isGraphAreaOpen() {
        return graphsArea.displayed
    }

    /**
     * Opens the "Graph" area (containing up to four graphs), by clicking on
     * "Show/Hide Graph" (if it's not open already).
     */
    def boolean openGraphArea() {
        clickToDisplay(showHideGraph, graphsArea)
        return true
    }

    /**
     * Closes the "Graph" area (containing up to four graphs), by clicking on
     * "Show/Hide Graph" (if it's not closed already).
     */
    def boolean closeGraphArea() {
        clickToNotDisplay(showHideGraph, graphsArea)
        return true
    }



    /**
     * Returns true if the "Data" area (containing Stored Procedures and
     * Database Tables info) is currently open (displayed).
     * @return true if the "Data" area is currently open.
     */
    def boolean isDataAreaOpen() {
        return dataArea.displayed
    }

    def boolean isDrAreaOpen() {
        return drSection.displayed
    }



    def boolean isDrMasterSectionOpen() {
        return drMasterSection.displayed
    }

    def boolean isDrReplicaSectionOpen() {
        return drReplicaSection.displayed
    }


    def boolean isCmdLogSectionOpen() {
        return showHideCLPBlock.displayed
    }

    def boolean isCLPAreaOpen() {
        return clpSection.displayed
    }



    /**
     * Opens the "Data" area (containing Stored Procedures and Database Tables
     * info), by clicking on "Show/Hide Data" (if it's not open already).
     */
    def boolean openDataArea() {
        clickToDisplay(showHideData, dataArea)
        return true
    }

    def boolean openDrArea(){
        clickToDisplay(showHideDrBlock, drSection)
        return true
    }

    def boolean openCLPArea(){
        clickToDisplay(showHideCLPBlock, clpSection)
        return true
    }

    /**
     * Closes the "Data" area (containing Stored Procedures and Database Tables
     * info), by clicking on "Show/Hide Data" (if it's not closed already).
     */
    def boolean closeDataArea() {
        clickToNotDisplay(showHideData, dataArea)
        return true
    }


    def boolean closeDrArea() {
        clickToNotDisplay(showHideDrBlock, drSection)
        return true
    }


    def boolean closeCLPArea() {
        clickToNotDisplay(showHideCLPBlock, clpSection)
        return true
    }


    /**
     *	Edits from here
     */

    /**
     * Check if preference button is displayed
     */
    def boolean displayPreferenceDisplayed() {
        return displayPreference.displayed
    }

    /**
     * Check if graph view button is displayed
     */
    def boolean graphViewDisplayed() {
        return graphView.displayed
    }

    /**
     * Check if Title of Preferences is displayed
     */
    def boolean preferencesTitleDisplayed() {
        return preferencesTitle.displayed
    }

<<<<<<< HEAD
    def boolean drMasterTitleDisplayed(){
        return drMasterTitle.displayed
    }

    def boolean drReplicaTitleDisplayed(){
        return drReplicaTitle.displayed
    }

    def boolean drCLPTitleDisplayed(){
        return drCLPTitle.displayed
    }

=======
>>>>>>> 22d6bad2
    /**
     * Check if Save button of Preferences is displayed
     */
    def boolean savePreferencesBtnDisplayed() {
        return savePreferencesBtn.displayed
    }

    /**
     * Check if Popup Close is displayed
     */
    def boolean popupCloseDisplayed() {
        return popupClose.displayed
    }

    /**
     * Check if Server CPU is displayed
     */
    def boolean serverCpuDisplayed() {
        return serverCpu.displayed
    }

    /**
     * Check if Server RAM is displayed
     */
    def boolean serverRamDisplayed() {
        return serverRam.displayed
    }

    /**
     * Check if Cluster Latency is displayed
     */
    def boolean clusterLatencyDisplayed() {
        return clusterLatency.displayed
    }

    /**
     * Check if Cluster Transactions is displayed
     */
    def boolean clusterTransactionsDisplayed() {
        return clusterTransactions.displayed
    }

    /**
     * Check if Partition Idle Time is displayed
     */
    def boolean partitionIdleTimeDisplayed() {
        return partitionIdleTime.displayed
    }
    
    /**
     * Check if Stored Procedures is displayed
     */
    def boolean storedProceduresDisplayed() {
        return storedProcedures.displayed
    }

    /**
     * Check if Data Tables is displayed
     */
    def boolean dataTablesDisplayed() {
        return dataTables.displayed
    }

    /*
     *	Returns true if Checkbox for Server CPU in preferences
     */
    def boolean serverCpuCheckboxDisplayed() {
        return serverCpuCheckbox.displayed
    }

    /*
     *	Returns true if Checkbox for Server RAM in preferences
     */
    def boolean serverRamCheckboxDisplayed() {
        return serverRamCheckbox.displayed
    }

    /*
     *	Returns true if Checkbox for Cluster Latency in preferences
     */
    def boolean clusterLatencyCheckboxDisplayed() {
        return clusterLatencyCheckbox.displayed
    }

    /*
     *	Returns true if Checkbox for Cluster Transactions in preferences
     */
    def boolean clusterTransactionsCheckboxDisplayed() {
        return clusterTransactionsCheckbox.displayed
    }

    /*
     *	Returns true if Checkbox for Partition Idle Time in preferences
     */
    def boolean partitionIdleTimeCheckboxDisplayed() {
        return partitionIdleTimeCheckbox.displayed
    }
    
    /*
     *	Returns true if Checkbox for Stored Procedures in preferences
     */
    def boolean storedProceduresCheckboxDisplayed() {
        return storedProceduresCheckbox.displayed
    }

    /*
     *	Returns true if Checkbox for Data Tables in preferences
     */
    def boolean dataTablesCheckboxDisplayed() {
        return dataTablesCheckbox.displayed
    }

    /*
     *	Returns true if display preferences is clicked
     */
    def boolean openDisplayPreference() {
        displayPreference.click()
    }

    /*
     *	Returns true if save button of preferences is clicked
     */
    def boolean savePreferences() {
        savePreferencesBtn.click()
    }

    /*
     *	Returns true if close popup button is clicked
     */
    def boolean closePreferences() {
        popupClose.click()
    }

    /*
     *	Click the check in Server CPU Checkbox
     */
    def boolean serverCpuCheckboxClick() {
        serverCpuCheckbox.click()
    }

    /*
     *	Click the check in Server RAM Checkbox
     */
    def boolean serverRamCheckboxClick() {
        serverRamCheckbox.click()
    }

    /*
     *	Click the check in Cluster Latency Checkbox
     */
    def boolean clusterLatencyCheckboxClick() {
        clusterLatencyCheckbox.click()
    }

    /*
     *	Click the check in Cluster Transactions Checkbox
     */
    def boolean clusterTransactionsCheckboxClick() {
        clusterTransactionsCheckbox.click()
    }

    /*
     *	Click the check in Partition Idle Time Checkbox
     */
    def boolean partitionIdleTimeCheckboxClick() {
        partitionIdleTimeCheckbox.click()
    }

    /*
     *	Click the check in Stored Procedures Checkbox
     */
    def boolean storedProceduresCheckboxClick() {
        storedProceduresCheckbox.click()
    }

    /*
     *	Click the check in Data Tables Checkbox
     */
    def boolean dataTablesCheckboxClick() {
        dataTablesCheckbox.click()
    }

    def boolean chooseGraphView( String choice ) {
        graphView.value(choice)
    }

    def int changeToMinute( String string ) {
        String minute = string.substring(3, string.length()-3)
        int minuteInt = Integer.parseInt(minute)
        return minuteInt
    }

    def int changeToHour(String string) {
        String hour = string.substring(0, string.length()-6)
        int hourInt = Integer.parseInt(hour)
        return hourInt
    }

    def int changeToDate(String string) {
        String date = string.substring(0, 2)
        int dateInt = Integer.parseInt(date)
        return dateInt
    }
    
    def String changeToMonth(String string) {
        String date = string.substring(3, string.length()-9)
        return date
    }
    /*
     * click SQL Query to go to SqlQueryPage
     */
    def boolean gotoSqlQuery() {
        header.tabSQLQuery.click()
    }

    /*
     * get query to create a table
     */
    def String getQueryToCreateTable() {
        BufferedReader br = new BufferedReader(new FileReader("src/resources/sqlQueryDbMonitor.txt"));
        String line;
        String query = ""

        while((line = br.readLine()) != "#create") {
        }

        while ((line = br.readLine()) != "#delete") {
            // process the line.
            query = query + line + "\n"
        }

        return query
    }

    /*
 * get query to delete a table
 */
    def String getQueryToDeleteTable() {
        BufferedReader br = new BufferedReader(new FileReader("src/resources/sqlQueryDbMonitor.txt"));
        String line;
        String query = ""

        while((line = br.readLine()) != "#delete") {
        }

        while ((line = br.readLine()) != "#name") {
            // process the line.
            query = query + line + "\n"
        }

        return query
    }

    /*
     * get tablename that is created and deleted
     */
    def String getTablename() {
        BufferedReader br = new BufferedReader(new FileReader("src/resources/sqlQueryDbMonitor.txt"));
        String line;
        String query = ""

        while((line = br.readLine()) != "#name") {
        }

        while ((line = br.readLine()) != null) {
            query = query + line + "\n"
        }

        return query
    }


    //server search

    def String getValidPath() {
        BufferedReader br = new BufferedReader(new FileReader("src/resources/serversearch.txt"))
        String validPath

        while((validPath = br.readLine()) != "#servername") {
        }

        validPath = br.readLine()

        return validPath
    }

    def String getInvalidPath() {
        BufferedReader br = new BufferedReader(new FileReader("src/resources/serversearch.txt"))
        String invalidPath

        while((invalidPath = br.readLine()) != "#invalidservername") {
        }

        invalidPath = br.readLine()

        return invalidPath
    }

    def String getEmptyPath() {
        return ""
    }

    /*
     *	search the tablename in Database Tables
     */
    def boolean searchDatabaseTable(String tablename) {
        filterDatabaseTable.value(tablename)
    }

    /*
     *	return true if table is in ascending order
     *  to check ascending order, check the class "sorttable_sorted" displayed
     */
    def boolean tableInAscendingOrder() {
        if ( ascending.displayed )
            return true
        else
            return false
    }

    /*
     *	return true if table is in ascending order
     *  to check ascending order, check the class "sorttable_sorted" displayed
     */
    def boolean tableInDescendingOrder() {
        if ( descending.displayed )
            return true
        else
            return falsez
    }

    /*
    *	return true if table is in ascending order
    *  to check ascending order, check the class "sorting_asc" displayed
    */
    def boolean tableInAscendingOrderDT() {
        if ( ascendingDT.displayed )
            return true
        else
            return false
    }

    /*
     *	return true if table is in descending order
     *  to check descending order, check the class "sorting_desc" displayed
     */
    def boolean tableInDescendingOrderDT() {
        if ( descendingDT.displayed )
            return true
        else
            return false
    }

    /*
     *	click the table column in database table
     */
    def boolean clickTable() {
        table.click()
    }

    /*
     *	click the row count column in database table
     */
    def boolean clickRowcount() {
        rowcount.click()
    }

    /*
     *	click the max rows column in database table
     */
    def boolean clickMaxRows() {
        maxrows.click()
    }

    /*
     *	click the partitionID column in database table
     */
    def boolean clickPartitionID() {
        partitionID.click()
    }

    /*
     *	click the status column in DR MAster table
     */
    def boolean clickStatus() {
        status.click()
    }

    /*
     *	click the status column in DR MAster table
     */
    def boolean clickMbOnDisk() {
        mbOnDisk.click()
    }

    /*
     *	click the replicaLatencyMs column in DR MAster table
     */
    def boolean clickReplicaLatencyMs() {
        replicaLatencyMs.click()
    }

    /*
     *	click the replicaLatencyTrans column in DR MAster table
     */
    def boolean clickReplicaLatencyTrans() {
        replicaLatencyTrans.click()
    }

    /*
     *	click the server column in DR Replica table
     */
    def boolean clickReplicaServer() {
        replicaServer.click()
    }

    /*
     *	click the status column in DR Replica table
     */
    def boolean clickReplicaStatus() {
        replicaStatus.click()
    }

    /*
     *	click the status column in Replication Rate 1min table
     */
    def boolean clickReplicationRate1() {
        replicationRate1.click()
    }

    /*
     *	click the ReplicationRate5 column in DR Replica table
     */
    def boolean clickReplicationRate5() {
        replicationRate5.click()
    }

/*
     *	click the cmdServer column in  Command log table
     */
    def boolean clickCmdServer() {
        cmdServer.click()
    }

    /*
     *	click the CmdPendingBytes column in  Command log table
     */
    def boolean clickCmdPendingBytes() {
        cmdPendingBytes.click()
    }

    /*
     *	click the CmdPendingTrans column in  Command log table
     */
    def boolean clickCmdPendingTrans() {
        cmdPendingTrans.click()
    }

    /*
     *	click the TotalSegments column in  Command log table
     */
    def boolean clickCmdTotalSegments() {
        cmdTotalSegments.click()
    }

    /*
   *	click the SegmentsInUse column in  Command log table
   */
    def boolean clickCmdSegmentsInUse() {
        cmdSegmentsInUse.click()
    }


    /*
   *	click the FsyncInterval column in  Command log table
   */
    def boolean clickCmdFsyncInterval() {
        cmdFsyncInterval.click()
    }





    /*
     *	click the min rows column in database table
     */
    def boolean clickMinRows() {
        minrows.click()
    }

    /*
     *	click the avg rows column in database table
     */
    def boolean clickAvgRows() {
        avgrows.click()
    }

    /*
     *	click the type column in database table
     */
    def boolean clickTabletype() {
        tabletype.click()
    }

    // for stored procedure

    /*
     *	return true if stored procedures table is displayed
     */
    def boolean storedProceduresTableDisplayed() {
        waitFor		{ storedProcedures.displayed }
    }

    /*
     *	return true if data in stored procedures table is displayed
     */
    def boolean storedProceduresDataDisplayed() {
        waitFor(20)	{ storedProceduresNodataMsg.displayed }
    }

    /*
     *	return true if stored procedures table is displayed
     */
    def boolean databaseTableDisplayed() {
        waitFor		{ dataTables.displayed }
    }

    /*
     *	return true if data in stored procedures table is displayed
     */
    def boolean sdatabaseTableDisplayed() {
        waitFor(20)	{ databasetableNoDataMsg.displayed }
    }

    // for ascending descending in the stored procedures

    /*
     *	click the stored procedure in database table
     */
    def boolean clickStoredProcedure() {
        storedProcedure.click()
    }

    /*
     *	click the row count column in database table
     */
    def boolean clickInvocations() {
        invocations.click()
    }

    /*
     *	click the max rows column in database table
     */
    def boolean clickMinLatency() {
        minLatency.click()
    }

    /*
     *	click the min rows column in database table
     */
    def boolean clickMaxLatency() {
        maxLatency.click()
    }

    /*
     *	 click the avg rows column in database table
     */
    def boolean clickAvgLatency() {
        avgLatency.click()
    }

    /*
     *	click the type column in database table
     */
    def boolean clickTimeOfExecution() {
        timeOfExecution.click()
    }

    /*
	 *	set value in alert threshold and save
	 */
    def boolean setAlertThreshold(int threshold) {
        serverButton.click()

        if (threshold < 0 && threshold >100) {
            println("the set value for threshold is not valid")
            return false
        }

        waitFor		{ alertThreshold.displayed }
        waitFor		{ saveThreshold.displayed }

        alertThreshold.value(threshold)
        saveThreshold.click()
    }
    
    /*
     *
     */
    def String compareTime(String stringTwo, String stringOne) {
        int hourOne = changeToHour(stringOne)
        int hourTwo = changeToHour(stringTwo)
        int minuteOne = changeToMinute(stringOne)
        int minuteTwo = changeToMinute(stringTwo)
        
        String result = ""
        
        if(hourTwo-hourOne == 0) {
            result = "seconds"
        }
        else {
            if((minuteOne - minuteTwo) > 20 ) {
                result = "seconds"
            }
            else {
                result = "minutes"
            }
        }
        
        return result
    }
}<|MERGE_RESOLUTION|>--- conflicted
+++ resolved
@@ -226,14 +226,11 @@
         cmdSegmentsInUse {$("#cmdSegmentsInUse")}
         cmdFsyncInterval {$("#cmdFsyncInterval")}
 
-<<<<<<< HEAD
 
         drMasterTitle {$("#drMasterTitle")}
         drReplicaTitle {$("#drReplicaTitle")}
         drCLPTitle {$("#drCLPTitle")}
 
-=======
->>>>>>> 22d6bad2
         
         // UAT 
         drTableModeTypeText         { $("#dbDrMode") }
@@ -581,7 +578,6 @@
         return preferencesTitle.displayed
     }
 
-<<<<<<< HEAD
     def boolean drMasterTitleDisplayed(){
         return drMasterTitle.displayed
     }
@@ -594,8 +590,6 @@
         return drCLPTitle.displayed
     }
 
-=======
->>>>>>> 22d6bad2
     /**
      * Check if Save button of Preferences is displayed
      */
