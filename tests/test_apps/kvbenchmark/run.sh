--- conflicted
+++ resolved
@@ -102,15 +102,10 @@
     # run the server
     echo "Starting the VoltDB server."
     echo "To perform this action manually, use the command line: "
-<<<<<<< HEAD
-    echo 
-    echo "VOLTDB_OPTS=\"${VOLTDB_OPTS}\" ${VOLTDB} create -d deployment.xml -l ${LICENSE} -H ${HOST}"
-=======
     echo
     echo "VOLTDB_OPTS=\"${VOLTDB_OPTS}\" ${VOLTDB} create -d deployment.xml -l ${LICENSE} -H ${HOST} ${APPNAME}.jar"
->>>>>>> cf3b731a
     echo
-    VOLTDB_OPTS="${VOLTDB_OPTS}" ${VOLTDB} create -d deployment.xml -l ${LICENSE} -H ${HOST}
+    VOLTDB_OPTS="${VOLTDB_OPTS}" ${VOLTDB} create -d deployment.xml -l ${LICENSE} -H ${HOST} ${APPNAME}.jar
 }
 
 # run the client that drives the example
